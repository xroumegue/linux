/*
 * Copyright (C) 2000 - 2007 Jeff Dike (jdike@{addtoit,linux.intel}.com)
 * Licensed under the GPL
 */

#include "linux/audit.h"
#include "linux/ptrace.h"
#include "linux/sched.h"
#include "asm/uaccess.h"
#include "skas_ptrace.h"



void user_enable_single_step(struct task_struct *child)
{
	child->ptrace |= PT_DTRACE;
	child->thread.singlestep_syscall = 0;

#ifdef SUBARCH_SET_SINGLESTEPPING
	SUBARCH_SET_SINGLESTEPPING(child, 1);
#endif
}

void user_disable_single_step(struct task_struct *child)
{
	child->ptrace &= ~PT_DTRACE;
	child->thread.singlestep_syscall = 0;

#ifdef SUBARCH_SET_SINGLESTEPPING
	SUBARCH_SET_SINGLESTEPPING(child, 0);
#endif
}

/*
 * Called by kernel/ptrace.c when detaching..
 */
void ptrace_disable(struct task_struct *child)
{
	user_disable_single_step(child);
}

extern int peek_user(struct task_struct * child, long addr, long data);
extern int poke_user(struct task_struct * child, long addr, long data);

long arch_ptrace(struct task_struct *child, long request,
		 unsigned long addr, unsigned long data)
{
	int i, ret;
	unsigned long __user *p = (void __user *)data;
	void __user *vp = p;

	switch (request) {
	/* read word at location addr. */
	case PTRACE_PEEKTEXT:
	case PTRACE_PEEKDATA:
		ret = generic_ptrace_peekdata(child, addr, data);
		break;

	/* read the word at location addr in the USER area. */
	case PTRACE_PEEKUSR:
		ret = peek_user(child, addr, data);
		break;

	/* write the word at location addr. */
	case PTRACE_POKETEXT:
	case PTRACE_POKEDATA:
		ret = generic_ptrace_pokedata(child, addr, data);
		break;

	/* write the word at location addr in the USER area */
	case PTRACE_POKEUSR:
		ret = poke_user(child, addr, data);
		break;

	case PTRACE_SYSEMU:
	case PTRACE_SYSEMU_SINGLESTEP:
		ret = -EIO;
		break;

#ifdef PTRACE_GETREGS
	case PTRACE_GETREGS: { /* Get all gp regs from the child. */
		if (!access_ok(VERIFY_WRITE, p, MAX_REG_OFFSET)) {
			ret = -EIO;
			break;
		}
		for ( i = 0; i < MAX_REG_OFFSET; i += sizeof(long) ) {
			__put_user(getreg(child, i), p);
			p++;
		}
		ret = 0;
		break;
	}
#endif
#ifdef PTRACE_SETREGS
	case PTRACE_SETREGS: { /* Set all gp regs in the child. */
		unsigned long tmp = 0;
		if (!access_ok(VERIFY_READ, p, MAX_REG_OFFSET)) {
			ret = -EIO;
			break;
		}
		for ( i = 0; i < MAX_REG_OFFSET; i += sizeof(long) ) {
			__get_user(tmp, p);
			putreg(child, i, tmp);
			p++;
		}
		ret = 0;
		break;
	}
#endif
#ifdef PTRACE_GETFPREGS
	case PTRACE_GETFPREGS: /* Get the child FPU state. */
		ret = get_fpregs(vp, child);
		break;
#endif
#ifdef PTRACE_SETFPREGS
	case PTRACE_SETFPREGS: /* Set the child FPU state. */
		ret = set_fpregs(vp, child);
		break;
#endif
	case PTRACE_GET_THREAD_AREA:
		ret = ptrace_get_thread_area(child, addr, vp);
		break;

	case PTRACE_SET_THREAD_AREA:
<<<<<<< HEAD
		ret = ptrace_set_thread_area(child, addr, datavp);
=======
		ret = ptrace_set_thread_area(child, addr, vp);
>>>>>>> 9457b24a
		break;

	case PTRACE_FAULTINFO: {
		/*
		 * Take the info from thread->arch->faultinfo,
		 * but transfer max. sizeof(struct ptrace_faultinfo).
		 * On i386, ptrace_faultinfo is smaller!
		 */
		ret = copy_to_user(p, &child->thread.arch.faultinfo,
				   sizeof(struct ptrace_faultinfo)) ?
			-EIO : 0;
		break;
	}

#ifdef PTRACE_LDT
	case PTRACE_LDT: {
		struct ptrace_ldt ldt;

		if (copy_from_user(&ldt, p, sizeof(ldt))) {
			ret = -EIO;
			break;
		}

		/*
		 * This one is confusing, so just punt and return -EIO for
		 * now
		 */
		ret = -EIO;
		break;
	}
#endif
#ifdef PTRACE_ARCH_PRCTL
	case PTRACE_ARCH_PRCTL:
		/* XXX Calls ptrace on the host - needs some SMP thinking */
		ret = arch_prctl(child, data, (void __user *) addr);
		break;
#endif
	default:
		ret = ptrace_request(child, request, addr, data);
		if (ret == -EIO)
			ret = subarch_ptrace(child, request, addr, data);
		break;
	}

	return ret;
}

static void send_sigtrap(struct task_struct *tsk, struct uml_pt_regs *regs,
		  int error_code)
{
	struct siginfo info;

	memset(&info, 0, sizeof(info));
	info.si_signo = SIGTRAP;
	info.si_code = TRAP_BRKPT;

	/* User-mode eip? */
	info.si_addr = UPT_IS_USER(regs) ? (void __user *) UPT_IP(regs) : NULL;

	/* Send us the fake SIGTRAP */
	force_sig_info(SIGTRAP, &info, tsk);
}

/*
 * XXX Check PT_DTRACE vs TIF_SINGLESTEP for singlestepping check and
 * PT_PTRACED vs TIF_SYSCALL_TRACE for syscall tracing check
 */
void syscall_trace(struct uml_pt_regs *regs, int entryexit)
{
	int is_singlestep = (current->ptrace & PT_DTRACE) && entryexit;
	int tracesysgood;

	if (unlikely(current->audit_context)) {
		if (!entryexit)
			audit_syscall_entry(HOST_AUDIT_ARCH,
					    UPT_SYSCALL_NR(regs),
					    UPT_SYSCALL_ARG1(regs),
					    UPT_SYSCALL_ARG2(regs),
					    UPT_SYSCALL_ARG3(regs),
					    UPT_SYSCALL_ARG4(regs));
		else audit_syscall_exit(AUDITSC_RESULT(UPT_SYSCALL_RET(regs)),
					UPT_SYSCALL_RET(regs));
	}

	/* Fake a debug trap */
	if (is_singlestep)
		send_sigtrap(current, regs, 0);

	if (!test_thread_flag(TIF_SYSCALL_TRACE))
		return;

	if (!(current->ptrace & PT_PTRACED))
		return;

	/*
	 * the 0x80 provides a way for the tracing parent to distinguish
	 * between a syscall stop and SIGTRAP delivery
	 */
	tracesysgood = (current->ptrace & PT_TRACESYSGOOD);
	ptrace_notify(SIGTRAP | (tracesysgood ? 0x80 : 0));

	if (entryexit) /* force do_signal() --> is_syscall() */
		set_thread_flag(TIF_SIGPENDING);

	/*
	 * this isn't the same as continuing with a signal, but it will do
	 * for normal use.  strace only continues with a signal if the
	 * stopping signal is not SIGTRAP.  -brl
	 */
	if (current->exit_code) {
		send_sig(current->exit_code, current, 1);
		current->exit_code = 0;
	}
}<|MERGE_RESOLUTION|>--- conflicted
+++ resolved
@@ -122,11 +122,7 @@
 		break;
 
 	case PTRACE_SET_THREAD_AREA:
-<<<<<<< HEAD
-		ret = ptrace_set_thread_area(child, addr, datavp);
-=======
 		ret = ptrace_set_thread_area(child, addr, vp);
->>>>>>> 9457b24a
 		break;
 
 	case PTRACE_FAULTINFO: {
