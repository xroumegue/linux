/*
 * SAMSUNG EXYNOS5250 SoC device tree source
 *
 * Copyright (c) 2012 Samsung Electronics Co., Ltd.
 *		http://www.samsung.com
 *
 * SAMSUNG EXYNOS5250 SoC device nodes are listed in this file.
 * EXYNOS5250 based board files can include this file and provide
 * values for board specfic bindings.
 *
 * Note: This file does not include device nodes for all the controllers in
 * EXYNOS5250 SoC. As device tree coverage for EXYNOS5250 increases,
 * additional nodes can be added to this file.
 *
 * This program is free software; you can redistribute it and/or modify
 * it under the terms of the GNU General Public License version 2 as
 * published by the Free Software Foundation.
*/

/include/ "skeleton.dtsi"
/include/ "exynos5250-pinctrl.dtsi"

/ {
	compatible = "samsung,exynos5250";
	interrupt-parent = <&gic>;

	aliases {
		spi0 = &spi_0;
		spi1 = &spi_1;
		spi2 = &spi_2;
		gsc0 = &gsc_0;
		gsc1 = &gsc_1;
		gsc2 = &gsc_2;
		gsc3 = &gsc_3;
		mshc0 = &dwmmc_0;
		mshc1 = &dwmmc_1;
		mshc2 = &dwmmc_2;
		mshc3 = &dwmmc_3;
		i2c0 = &i2c_0;
		i2c1 = &i2c_1;
		i2c2 = &i2c_2;
		i2c3 = &i2c_3;
		i2c4 = &i2c_4;
		i2c5 = &i2c_5;
		i2c6 = &i2c_6;
		i2c7 = &i2c_7;
		i2c8 = &i2c_8;
		pinctrl0 = &pinctrl_0;
		pinctrl1 = &pinctrl_1;
		pinctrl2 = &pinctrl_2;
		pinctrl3 = &pinctrl_3;
	};

<<<<<<< HEAD
=======
	chipid@10000000 {
		compatible = "samsung,exynos4210-chipid";
		reg = <0x10000000 0x100>;
	};

>>>>>>> 775c4f66
	pd_gsc: gsc-power-domain@0x10044000 {
		compatible = "samsung,exynos4210-pd";
		reg = <0x10044000 0x20>;
	};

	pd_mfc: mfc-power-domain@0x10044040 {
		compatible = "samsung,exynos4210-pd";
		reg = <0x10044040 0x20>;
	};

	clock: clock-controller@0x10010000 {
		compatible = "samsung,exynos5250-clock";
		reg = <0x10010000 0x30000>;
		#clock-cells = <1>;
	};

	gic:interrupt-controller@10481000 {
		compatible = "arm,cortex-a15-gic", "arm,cortex-a9-gic";
		#interrupt-cells = <3>;
		interrupt-controller;
		reg = <0x10481000 0x1000>,
		      <0x10482000 0x1000>,
		      <0x10484000 0x2000>,
		      <0x10486000 0x2000>;
		interrupts = <1 9 0xf04>;
	};

	timer {
		compatible = "arm,armv7-timer";
		interrupts = <1 13 0xf08>,
			     <1 14 0xf08>,
			     <1 11 0xf08>,
			     <1 10 0xf08>;
	};

	combiner:interrupt-controller@10440000 {
		compatible = "samsung,exynos4210-combiner";
		#interrupt-cells = <2>;
		interrupt-controller;
		samsung,combiner-nr = <32>;
		reg = <0x10440000 0x1000>;
		interrupts = <0 0 0>, <0 1 0>, <0 2 0>, <0 3 0>,
			     <0 4 0>, <0 5 0>, <0 6 0>, <0 7 0>,
			     <0 8 0>, <0 9 0>, <0 10 0>, <0 11 0>,
			     <0 12 0>, <0 13 0>, <0 14 0>, <0 15 0>,
			     <0 16 0>, <0 17 0>, <0 18 0>, <0 19 0>,
			     <0 20 0>, <0 21 0>, <0 22 0>, <0 23 0>,
			     <0 24 0>, <0 25 0>, <0 26 0>, <0 27 0>,
			     <0 28 0>, <0 29 0>, <0 30 0>, <0 31 0>;
	};

	mct@101C0000 {
		compatible = "samsung,exynos4210-mct";
		reg = <0x101C0000 0x800>;
		interrupt-controller;
		#interrups-cells = <2>;
		interrupt-parent = <&mct_map>;
		interrupts = <0 0>, <1 0>, <2 0>, <3 0>,
			     <4 0>, <5 0>;
		clocks = <&clock 1>, <&clock 335>;
		clock-names = "fin_pll", "mct";

		mct_map: mct-map {
			#interrupt-cells = <2>;
			#address-cells = <0>;
			#size-cells = <0>;
			interrupt-map = <0x0 0 &combiner 23 3>,
					<0x1 0 &combiner 23 4>,
					<0x2 0 &combiner 25 2>,
					<0x3 0 &combiner 25 3>,
					<0x4 0 &gic 0 120 0>,
					<0x5 0 &gic 0 121 0>;
		};
	};

	pinctrl_0: pinctrl@11400000 {
		compatible = "samsung,exynos5250-pinctrl";
		reg = <0x11400000 0x1000>;
		interrupts = <0 46 0>;

		wakup_eint: wakeup-interrupt-controller {
			compatible = "samsung,exynos4210-wakeup-eint";
			interrupt-parent = <&gic>;
			interrupts = <0 32 0>;
		};
	};

	pinctrl_1: pinctrl@13400000 {
		compatible = "samsung,exynos5250-pinctrl";
		reg = <0x13400000 0x1000>;
		interrupts = <0 45 0>;
	};

	pinctrl_2: pinctrl@10d10000 {
		compatible = "samsung,exynos5250-pinctrl";
		reg = <0x10d10000 0x1000>;
		interrupts = <0 50 0>;
	};

	pinctrl_3: pinctrl@03680000 {
		compatible = "samsung,exynos5250-pinctrl";
		reg = <0x0368000 0x1000>;
		interrupts = <0 47 0>;
	};

	watchdog {
		compatible = "samsung,s3c2410-wdt";
		reg = <0x101D0000 0x100>;
		interrupts = <0 42 0>;
		clocks = <&clock 336>;
		clock-names = "watchdog";
	};

	codec@11000000 {
		compatible = "samsung,mfc-v6";
		reg = <0x11000000 0x10000>;
		interrupts = <0 96 0>;
		samsung,power-domain = <&pd_mfc>;
	};

	rtc {
		compatible = "samsung,s3c6410-rtc";
		reg = <0x101E0000 0x100>;
		interrupts = <0 43 0>, <0 44 0>;
		clocks = <&clock 337>;
		clock-names = "rtc";
	};

	tmu@10060000 {
		compatible = "samsung,exynos5250-tmu";
		reg = <0x10060000 0x100>;
		interrupts = <0 65 0>;
		clocks = <&clock 338>;
		clock-names = "tmu_apbif";
	};

	serial@12C00000 {
		compatible = "samsung,exynos4210-uart";
		reg = <0x12C00000 0x100>;
		interrupts = <0 51 0>;
		clocks = <&clock 289>, <&clock 146>;
		clock-names = "uart", "clk_uart_baud0";
	};

	serial@12C10000 {
		compatible = "samsung,exynos4210-uart";
		reg = <0x12C10000 0x100>;
		interrupts = <0 52 0>;
		clocks = <&clock 290>, <&clock 147>;
		clock-names = "uart", "clk_uart_baud0";
	};

	serial@12C20000 {
		compatible = "samsung,exynos4210-uart";
		reg = <0x12C20000 0x100>;
		interrupts = <0 53 0>;
		clocks = <&clock 291>, <&clock 148>;
		clock-names = "uart", "clk_uart_baud0";
	};

	serial@12C30000 {
		compatible = "samsung,exynos4210-uart";
		reg = <0x12C30000 0x100>;
		interrupts = <0 54 0>;
		clocks = <&clock 292>, <&clock 149>;
		clock-names = "uart", "clk_uart_baud0";
	};

	sata@122F0000 {
		compatible = "samsung,exynos5-sata-ahci";
		reg = <0x122F0000 0x1ff>;
		interrupts = <0 115 0>;
		clocks = <&clock 277>, <&clock 143>;
		clock-names = "sata", "sclk_sata";
	};

	sata-phy@12170000 {
		compatible = "samsung,exynos5-sata-phy";
		reg = <0x12170000 0x1ff>;
	};

	i2c_0: i2c@12C60000 {
		compatible = "samsung,s3c2440-i2c";
		reg = <0x12C60000 0x100>;
		interrupts = <0 56 0>;
		#address-cells = <1>;
		#size-cells = <0>;
		clocks = <&clock 294>;
		clock-names = "i2c";
		pinctrl-names = "default";
		pinctrl-0 = <&i2c0_bus>;
	};

	i2c_1: i2c@12C70000 {
		compatible = "samsung,s3c2440-i2c";
		reg = <0x12C70000 0x100>;
		interrupts = <0 57 0>;
		#address-cells = <1>;
		#size-cells = <0>;
		clocks = <&clock 295>;
		clock-names = "i2c";
		pinctrl-names = "default";
		pinctrl-0 = <&i2c1_bus>;
	};

	i2c_2: i2c@12C80000 {
		compatible = "samsung,s3c2440-i2c";
		reg = <0x12C80000 0x100>;
		interrupts = <0 58 0>;
		#address-cells = <1>;
		#size-cells = <0>;
		clocks = <&clock 296>;
		clock-names = "i2c";
		pinctrl-names = "default";
		pinctrl-0 = <&i2c2_bus>;
	};

	i2c_3: i2c@12C90000 {
		compatible = "samsung,s3c2440-i2c";
		reg = <0x12C90000 0x100>;
		interrupts = <0 59 0>;
		#address-cells = <1>;
		#size-cells = <0>;
		clocks = <&clock 297>;
		clock-names = "i2c";
		pinctrl-names = "default";
		pinctrl-0 = <&i2c3_bus>;
	};

	i2c_4: i2c@12CA0000 {
		compatible = "samsung,s3c2440-i2c";
		reg = <0x12CA0000 0x100>;
		interrupts = <0 60 0>;
		#address-cells = <1>;
		#size-cells = <0>;
		clocks = <&clock 298>;
		clock-names = "i2c";
		pinctrl-names = "default";
		pinctrl-0 = <&i2c4_bus>;
	};

	i2c_5: i2c@12CB0000 {
		compatible = "samsung,s3c2440-i2c";
		reg = <0x12CB0000 0x100>;
		interrupts = <0 61 0>;
		#address-cells = <1>;
		#size-cells = <0>;
		clocks = <&clock 299>;
		clock-names = "i2c";
		pinctrl-names = "default";
		pinctrl-0 = <&i2c5_bus>;
	};

	i2c_6: i2c@12CC0000 {
		compatible = "samsung,s3c2440-i2c";
		reg = <0x12CC0000 0x100>;
		interrupts = <0 62 0>;
		#address-cells = <1>;
		#size-cells = <0>;
		clocks = <&clock 300>;
		clock-names = "i2c";
		pinctrl-names = "default";
		pinctrl-0 = <&i2c6_bus>;
	};

	i2c_7: i2c@12CD0000 {
		compatible = "samsung,s3c2440-i2c";
		reg = <0x12CD0000 0x100>;
		interrupts = <0 63 0>;
		#address-cells = <1>;
		#size-cells = <0>;
		clocks = <&clock 301>;
		clock-names = "i2c";
		pinctrl-names = "default";
		pinctrl-0 = <&i2c7_bus>;
	};

	i2c_8: i2c@12CE0000 {
		compatible = "samsung,s3c2440-hdmiphy-i2c";
		reg = <0x12CE0000 0x1000>;
		interrupts = <0 64 0>;
		#address-cells = <1>;
		#size-cells = <0>;
		clocks = <&clock 302>;
		clock-names = "i2c";
	};

	i2c@121D0000 {
                compatible = "samsung,exynos5-sata-phy-i2c";
                reg = <0x121D0000 0x100>;
                #address-cells = <1>;
                #size-cells = <0>;
		clocks = <&clock 288>;
		clock-names = "i2c";
	};

	spi_0: spi@12d20000 {
		compatible = "samsung,exynos4210-spi";
		reg = <0x12d20000 0x100>;
		interrupts = <0 66 0>;
		dmas = <&pdma0 5
			&pdma0 4>;
		dma-names = "tx", "rx";
		#address-cells = <1>;
		#size-cells = <0>;
		clocks = <&clock 304>, <&clock 154>;
		clock-names = "spi", "spi_busclk0";
		pinctrl-names = "default";
		pinctrl-0 = <&spi0_bus>;
	};

	spi_1: spi@12d30000 {
		compatible = "samsung,exynos4210-spi";
		reg = <0x12d30000 0x100>;
		interrupts = <0 67 0>;
		dmas = <&pdma1 5
			&pdma1 4>;
		dma-names = "tx", "rx";
		#address-cells = <1>;
		#size-cells = <0>;
		clocks = <&clock 305>, <&clock 155>;
		clock-names = "spi", "spi_busclk0";
		pinctrl-names = "default";
		pinctrl-0 = <&spi1_bus>;
	};

	spi_2: spi@12d40000 {
		compatible = "samsung,exynos4210-spi";
		reg = <0x12d40000 0x100>;
		interrupts = <0 68 0>;
		dmas = <&pdma0 7
			&pdma0 6>;
		dma-names = "tx", "rx";
		#address-cells = <1>;
		#size-cells = <0>;
		clocks = <&clock 306>, <&clock 156>;
		clock-names = "spi", "spi_busclk0";
		pinctrl-names = "default";
		pinctrl-0 = <&spi2_bus>;
	};

	dwmmc_0: dwmmc0@12200000 {
		compatible = "samsung,exynos5250-dw-mshc";
		reg = <0x12200000 0x1000>;
		interrupts = <0 75 0>;
		#address-cells = <1>;
		#size-cells = <0>;
		clocks = <&clock 280>, <&clock 139>;
		clock-names = "biu", "ciu";
	};

	dwmmc_1: dwmmc1@12210000 {
		compatible = "samsung,exynos5250-dw-mshc";
		reg = <0x12210000 0x1000>;
		interrupts = <0 76 0>;
		#address-cells = <1>;
		#size-cells = <0>;
		clocks = <&clock 281>, <&clock 140>;
		clock-names = "biu", "ciu";
	};

	dwmmc_2: dwmmc2@12220000 {
		compatible = "samsung,exynos5250-dw-mshc";
		reg = <0x12220000 0x1000>;
		interrupts = <0 77 0>;
		#address-cells = <1>;
		#size-cells = <0>;
		clocks = <&clock 282>, <&clock 141>;
		clock-names = "biu", "ciu";
	};

	dwmmc_3: dwmmc3@12230000 {
		compatible = "samsung,exynos5250-dw-mshc";
		reg = <0x12230000 0x1000>;
		interrupts = <0 78 0>;
		#address-cells = <1>;
		#size-cells = <0>;
		clocks = <&clock 283>, <&clock 142>;
		clock-names = "biu", "ciu";
	};

	i2s0: i2s@03830000 {
		compatible = "samsung,i2s-v5";
		reg = <0x03830000 0x100>;
		dmas = <&pdma0 10
			&pdma0 9
			&pdma0 8>;
		dma-names = "tx", "rx", "tx-sec";
		samsung,supports-6ch;
		samsung,supports-rstclr;
		samsung,supports-secdai;
		samsung,idma-addr = <0x03000000>;
		pinctrl-names = "default";
		pinctrl-0 = <&i2s0_bus>;
	};

	i2s1: i2s@12D60000 {
		compatible = "samsung,i2s-v5";
		reg = <0x12D60000 0x100>;
		dmas = <&pdma1 12
			&pdma1 11>;
		dma-names = "tx", "rx";
		pinctrl-names = "default";
		pinctrl-0 = <&i2s1_bus>;
	};

	i2s2: i2s@12D70000 {
		compatible = "samsung,i2s-v5";
		reg = <0x12D70000 0x100>;
		dmas = <&pdma0 12
			&pdma0 11>;
		dma-names = "tx", "rx";
		pinctrl-names = "default";
		pinctrl-0 = <&i2s2_bus>;
	};

	usb@12110000 {
		compatible = "samsung,exynos4210-ehci";
		reg = <0x12110000 0x100>;
		interrupts = <0 71 0>;

		clocks = <&clock 285>;
		clock-names = "usbhost";
	};

	usb@12120000 {
		compatible = "samsung,exynos4210-ohci";
		reg = <0x12120000 0x100>;
		interrupts = <0 71 0>;

		clocks = <&clock 285>;
		clock-names = "usbhost";
	};

	amba {
		#address-cells = <1>;
		#size-cells = <1>;
		compatible = "arm,amba-bus";
		interrupt-parent = <&gic>;
		ranges;

		pdma0: pdma@121A0000 {
			compatible = "arm,pl330", "arm,primecell";
			reg = <0x121A0000 0x1000>;
			interrupts = <0 34 0>;
			clocks = <&clock 275>;
			clock-names = "apb_pclk";
			#dma-cells = <1>;
			#dma-channels = <8>;
			#dma-requests = <32>;
		};

		pdma1: pdma@121B0000 {
			compatible = "arm,pl330", "arm,primecell";
			reg = <0x121B0000 0x1000>;
			interrupts = <0 35 0>;
			clocks = <&clock 276>;
			clock-names = "apb_pclk";
			#dma-cells = <1>;
			#dma-channels = <8>;
			#dma-requests = <32>;
		};

		mdma0: mdma@10800000 {
			compatible = "arm,pl330", "arm,primecell";
			reg = <0x10800000 0x1000>;
			interrupts = <0 33 0>;
			clocks = <&clock 271>;
			clock-names = "apb_pclk";
			#dma-cells = <1>;
			#dma-channels = <8>;
			#dma-requests = <1>;
		};

		mdma1: mdma@11C10000 {
			compatible = "arm,pl330", "arm,primecell";
			reg = <0x11C10000 0x1000>;
			interrupts = <0 124 0>;
			clocks = <&clock 271>;
			clock-names = "apb_pclk";
			#dma-cells = <1>;
			#dma-channels = <8>;
			#dma-requests = <1>;
		};
	};

	gsc_0:  gsc@0x13e00000 {
		compatible = "samsung,exynos5-gsc";
		reg = <0x13e00000 0x1000>;
		interrupts = <0 85 0>;
		samsung,power-domain = <&pd_gsc>;
		clocks = <&clock 256>;
		clock-names = "gscl";
	};

	gsc_1:  gsc@0x13e10000 {
		compatible = "samsung,exynos5-gsc";
		reg = <0x13e10000 0x1000>;
		interrupts = <0 86 0>;
		samsung,power-domain = <&pd_gsc>;
		clocks = <&clock 257>;
		clock-names = "gscl";
	};

	gsc_2:  gsc@0x13e20000 {
		compatible = "samsung,exynos5-gsc";
		reg = <0x13e20000 0x1000>;
		interrupts = <0 87 0>;
		samsung,power-domain = <&pd_gsc>;
		clocks = <&clock 258>;
		clock-names = "gscl";
	};

	gsc_3:  gsc@0x13e30000 {
		compatible = "samsung,exynos5-gsc";
		reg = <0x13e30000 0x1000>;
		interrupts = <0 88 0>;
		samsung,power-domain = <&pd_gsc>;
		clocks = <&clock 259>;
		clock-names = "gscl";
	};

	hdmi {
		compatible = "samsung,exynos5-hdmi";
		reg = <0x14530000 0x70000>;
		interrupts = <0 95 0>;
		clocks = <&clock 333>, <&clock 136>, <&clock 137>,
				<&clock 333>, <&clock 333>;
		clock-names = "hdmi", "sclk_hdmi", "sclk_pixel",
				"sclk_hdmiphy", "hdmiphy";
	};

	mixer {
		compatible = "samsung,exynos5-mixer";
		reg = <0x14450000 0x10000>;
		interrupts = <0 94 0>;
	};

	dp-controller {
		compatible = "samsung,exynos5-dp";
		reg = <0x145b0000 0x1000>;
		interrupts = <10 3>;
		interrupt-parent = <&combiner>;
		#address-cells = <1>;
		#size-cells = <0>;

		dptx-phy {
			reg = <0x10040720>;
			samsung,enable-mask = <1>;
		};
	};

	fimd {
		compatible = "samsung,exynos5250-fimd";
		interrupt-parent = <&combiner>;
		reg = <0x14400000 0x40000>;
		interrupt-names = "fifo", "vsync", "lcd_sys";
		interrupts = <18 4>, <18 5>, <18 6>;
		clocks = <&clock 133>, <&clock 339>;
		clock-names = "sclk_fimd", "fimd";
	};
};<|MERGE_RESOLUTION|>--- conflicted
+++ resolved
@@ -51,14 +51,11 @@
 		pinctrl3 = &pinctrl_3;
 	};
 
-<<<<<<< HEAD
-=======
 	chipid@10000000 {
 		compatible = "samsung,exynos4210-chipid";
 		reg = <0x10000000 0x100>;
 	};
 
->>>>>>> 775c4f66
 	pd_gsc: gsc-power-domain@0x10044000 {
 		compatible = "samsung,exynos4210-pd";
 		reg = <0x10044000 0x20>;
