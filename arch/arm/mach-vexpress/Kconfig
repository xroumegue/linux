--- conflicted
+++ resolved
@@ -24,15 +24,9 @@
 	bool "Device Tree support for Versatile Express platforms"
 	select ARCH_VEXPRESS_CORTEX_A5_A9_ERRATA
 	select ARM_GIC
-<<<<<<< HEAD
-	select ARM_ERRATA_720789
-	select ARM_ERRATA_751472
-	select PL310_ERRATA_753970
-=======
 	select ARM_PATCH_PHYS_VIRT
 	select AUTO_ZRELADDR
 	select CPU_V7
->>>>>>> cdc3df6f
 	select HAVE_SMP
 	select MIGHT_HAVE_CACHE_L2X0
 	select USE_OF
