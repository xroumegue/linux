// SPDX-License-Identifier: GPL-2.0
/*
 * Copyright (C) 1992 Krishna Balasubramanian and Linus Torvalds
 * Copyright (C) 1999 Ingo Molnar <mingo@redhat.com>
 * Copyright (C) 2002 Andi Kleen
 *
 * This handles calls from both 32bit and 64bit mode.
 *
 * Lock order:
 *	contex.ldt_usr_sem
 *	  mmap_sem
 *	    context.lock
 */

#include <linux/errno.h>
#include <linux/gfp.h>
#include <linux/sched.h>
#include <linux/string.h>
#include <linux/mm.h>
#include <linux/smp.h>
#include <linux/syscalls.h>
#include <linux/slab.h>
#include <linux/vmalloc.h>
#include <linux/uaccess.h>

#include <asm/ldt.h>
#include <asm/tlb.h>
#include <asm/desc.h>
#include <asm/mmu_context.h>
#include <asm/syscalls.h>

static void refresh_ldt_segments(void)
{
#ifdef CONFIG_X86_64
	unsigned short sel;

	/*
	 * Make sure that the cached DS and ES descriptors match the updated
	 * LDT.
	 */
	savesegment(ds, sel);
	if ((sel & SEGMENT_TI_MASK) == SEGMENT_LDT)
		loadsegment(ds, sel);

	savesegment(es, sel);
	if ((sel & SEGMENT_TI_MASK) == SEGMENT_LDT)
		loadsegment(es, sel);
#endif
}

/* context.lock is held by the task which issued the smp function call */
static void flush_ldt(void *__mm)
{
	struct mm_struct *mm = __mm;

	if (this_cpu_read(cpu_tlbstate.loaded_mm) != mm)
		return;

	load_mm_ldt(mm);

	refresh_ldt_segments();
}

/* The caller must call finalize_ldt_struct on the result. LDT starts zeroed. */
static struct ldt_struct *alloc_ldt_struct(unsigned int num_entries)
{
	struct ldt_struct *new_ldt;
	unsigned int alloc_size;

	if (num_entries > LDT_ENTRIES)
		return NULL;

	new_ldt = kmalloc(sizeof(struct ldt_struct), GFP_KERNEL);
	if (!new_ldt)
		return NULL;

	BUILD_BUG_ON(LDT_ENTRY_SIZE != sizeof(struct desc_struct));
	alloc_size = num_entries * LDT_ENTRY_SIZE;

	/*
	 * Xen is very picky: it requires a page-aligned LDT that has no
	 * trailing nonzero bytes in any page that contains LDT descriptors.
	 * Keep it simple: zero the whole allocation and never allocate less
	 * than PAGE_SIZE.
	 */
	if (alloc_size > PAGE_SIZE)
		new_ldt->entries = vzalloc(alloc_size);
	else
		new_ldt->entries = (void *)get_zeroed_page(GFP_KERNEL);

	if (!new_ldt->entries) {
		kfree(new_ldt);
		return NULL;
	}

	/* The new LDT isn't aliased for PTI yet. */
	new_ldt->slot = -1;

	new_ldt->nr_entries = num_entries;
	return new_ldt;
}

/*
 * If PTI is enabled, this maps the LDT into the kernelmode and
 * usermode tables for the given mm.
 *
 * There is no corresponding unmap function.  Even if the LDT is freed, we
 * leave the PTEs around until the slot is reused or the mm is destroyed.
 * This is harmless: the LDT is always in ordinary memory, and no one will
 * access the freed slot.
 *
 * If we wanted to unmap freed LDTs, we'd also need to do a flush to make
 * it useful, and the flush would slow down modify_ldt().
 */
static int
map_ldt_struct(struct mm_struct *mm, struct ldt_struct *ldt, int slot)
{
#ifdef CONFIG_PAGE_TABLE_ISOLATION
	bool is_vmalloc, had_top_level_entry;
	unsigned long va;
	spinlock_t *ptl;
	pgd_t *pgd;
	int i;

	if (!static_cpu_has(X86_FEATURE_PTI))
		return 0;

	/*
	 * Any given ldt_struct should have map_ldt_struct() called at most
	 * once.
	 */
	WARN_ON(ldt->slot != -1);

	/*
	 * Did we already have the top level entry allocated?  We can't
	 * use pgd_none() for this because it doens't do anything on
	 * 4-level page table kernels.
	 */
	pgd = pgd_offset(mm, LDT_BASE_ADDR);
	had_top_level_entry = (pgd->pgd != 0);

	is_vmalloc = is_vmalloc_addr(ldt->entries);

	for (i = 0; i * PAGE_SIZE < ldt->nr_entries * LDT_ENTRY_SIZE; i++) {
		unsigned long offset = i << PAGE_SHIFT;
		const void *src = (char *)ldt->entries + offset;
		unsigned long pfn;
		pte_t pte, *ptep;

		va = (unsigned long)ldt_slot_va(slot) + offset;
		pfn = is_vmalloc ? vmalloc_to_pfn(src) :
			page_to_pfn(virt_to_page(src));
		/*
		 * Treat the PTI LDT range as a *userspace* range.
		 * get_locked_pte() will allocate all needed pagetables
		 * and account for them in this mm.
		 */
		ptep = get_locked_pte(mm, va, &ptl);
		if (!ptep)
			return -ENOMEM;
		/*
		 * Map it RO so the easy to find address is not a primary
		 * target via some kernel interface which misses a
		 * permission check.
		 */
		pte = pfn_pte(pfn, __pgprot(__PAGE_KERNEL_RO & ~_PAGE_GLOBAL));
		set_pte_at(mm, va, ptep, pte);
		pte_unmap_unlock(ptep, ptl);
	}

	if (mm->context.ldt) {
		/*
		 * We already had an LDT.  The top-level entry should already
		 * have been allocated and synchronized with the usermode
		 * tables.
		 */
		WARN_ON(!had_top_level_entry);
		if (static_cpu_has(X86_FEATURE_PTI))
			WARN_ON(!kernel_to_user_pgdp(pgd)->pgd);
	} else {
		/*
		 * This is the first time we're mapping an LDT for this process.
		 * Sync the pgd to the usermode tables.
		 */
		WARN_ON(had_top_level_entry);
		if (static_cpu_has(X86_FEATURE_PTI)) {
			WARN_ON(kernel_to_user_pgdp(pgd)->pgd);
			set_pgd(kernel_to_user_pgdp(pgd), *pgd);
		}
	}

	va = (unsigned long)ldt_slot_va(slot);
	flush_tlb_mm_range(mm, va, va + LDT_SLOT_STRIDE, 0);

	ldt->slot = slot;
#endif
	return 0;
}

static void free_ldt_pgtables(struct mm_struct *mm)
{
#ifdef CONFIG_PAGE_TABLE_ISOLATION
	struct mmu_gather tlb;
	unsigned long start = LDT_BASE_ADDR;
	unsigned long end = start + (1UL << PGDIR_SHIFT);

	if (!static_cpu_has(X86_FEATURE_PTI))
		return;

	tlb_gather_mmu(&tlb, mm, start, end);
	free_pgd_range(&tlb, start, end, start, end);
	tlb_finish_mmu(&tlb, start, end);
#endif
}

/* After calling this, the LDT is immutable. */
static void finalize_ldt_struct(struct ldt_struct *ldt)
{
	paravirt_alloc_ldt(ldt->entries, ldt->nr_entries);
}

static void install_ldt(struct mm_struct *mm, struct ldt_struct *ldt)
{
<<<<<<< HEAD
	/* Synchronizes with READ_ONCE in load_mm_ldt. */
	smp_store_release(&current_mm->context.ldt, ldt);
=======
	mutex_lock(&mm->context.lock);

	/* Synchronizes with READ_ONCE in load_mm_ldt. */
	smp_store_release(&mm->context.ldt, ldt);

	/* Activate the LDT for all CPUs using currents mm. */
	on_each_cpu_mask(mm_cpumask(mm), flush_ldt, mm, true);
>>>>>>> 5fa4ec9c

	mutex_unlock(&mm->context.lock);
}

static void free_ldt_struct(struct ldt_struct *ldt)
{
	if (likely(!ldt))
		return;

	paravirt_free_ldt(ldt->entries, ldt->nr_entries);
	if (ldt->nr_entries * LDT_ENTRY_SIZE > PAGE_SIZE)
		vfree_atomic(ldt->entries);
	else
		free_page((unsigned long)ldt->entries);
	kfree(ldt);
}

/*
 * Called on fork from arch_dup_mmap(). Just copy the current LDT state,
 * the new task is not running, so nothing can be installed.
 */
int ldt_dup_context(struct mm_struct *old_mm, struct mm_struct *mm)
{
	struct ldt_struct *new_ldt;
	int retval = 0;

	if (!old_mm)
		return 0;

	mutex_lock(&old_mm->context.lock);
	if (!old_mm->context.ldt)
		goto out_unlock;

	new_ldt = alloc_ldt_struct(old_mm->context.ldt->nr_entries);
	if (!new_ldt) {
		retval = -ENOMEM;
		goto out_unlock;
	}

	memcpy(new_ldt->entries, old_mm->context.ldt->entries,
	       new_ldt->nr_entries * LDT_ENTRY_SIZE);
	finalize_ldt_struct(new_ldt);

	retval = map_ldt_struct(mm, new_ldt, 0);
	if (retval) {
		free_ldt_pgtables(mm);
		free_ldt_struct(new_ldt);
		goto out_unlock;
	}
	mm->context.ldt = new_ldt;

out_unlock:
	mutex_unlock(&old_mm->context.lock);
	return retval;
}

/*
 * No need to lock the MM as we are the last user
 *
 * 64bit: Don't touch the LDT register - we're already in the next thread.
 */
void destroy_context_ldt(struct mm_struct *mm)
{
	free_ldt_struct(mm->context.ldt);
	mm->context.ldt = NULL;
}

void ldt_arch_exit_mmap(struct mm_struct *mm)
{
	free_ldt_pgtables(mm);
}

static int read_ldt(void __user *ptr, unsigned long bytecount)
{
	struct mm_struct *mm = current->mm;
	unsigned long entries_size;
	int retval;

	down_read(&mm->context.ldt_usr_sem);

	if (!mm->context.ldt) {
		retval = 0;
		goto out_unlock;
	}

	if (bytecount > LDT_ENTRY_SIZE * LDT_ENTRIES)
		bytecount = LDT_ENTRY_SIZE * LDT_ENTRIES;

	entries_size = mm->context.ldt->nr_entries * LDT_ENTRY_SIZE;
	if (entries_size > bytecount)
		entries_size = bytecount;

	if (copy_to_user(ptr, mm->context.ldt->entries, entries_size)) {
		retval = -EFAULT;
		goto out_unlock;
	}

	if (entries_size != bytecount) {
		/* Zero-fill the rest and pretend we read bytecount bytes. */
		if (clear_user(ptr + entries_size, bytecount - entries_size)) {
			retval = -EFAULT;
			goto out_unlock;
		}
	}
	retval = bytecount;

out_unlock:
	up_read(&mm->context.ldt_usr_sem);
	return retval;
}

static int read_default_ldt(void __user *ptr, unsigned long bytecount)
{
	/* CHECKME: Can we use _one_ random number ? */
#ifdef CONFIG_X86_32
	unsigned long size = 5 * sizeof(struct desc_struct);
#else
	unsigned long size = 128;
#endif
	if (bytecount > size)
		bytecount = size;
	if (clear_user(ptr, bytecount))
		return -EFAULT;
	return bytecount;
}

static int write_ldt(void __user *ptr, unsigned long bytecount, int oldmode)
{
	struct mm_struct *mm = current->mm;
	struct ldt_struct *new_ldt, *old_ldt;
	unsigned int old_nr_entries, new_nr_entries;
	struct user_desc ldt_info;
	struct desc_struct ldt;
	int error;

	error = -EINVAL;
	if (bytecount != sizeof(ldt_info))
		goto out;
	error = -EFAULT;
	if (copy_from_user(&ldt_info, ptr, sizeof(ldt_info)))
		goto out;

	error = -EINVAL;
	if (ldt_info.entry_number >= LDT_ENTRIES)
		goto out;
	if (ldt_info.contents == 3) {
		if (oldmode)
			goto out;
		if (ldt_info.seg_not_present == 0)
			goto out;
	}

	if ((oldmode && !ldt_info.base_addr && !ldt_info.limit) ||
	    LDT_empty(&ldt_info)) {
		/* The user wants to clear the entry. */
		memset(&ldt, 0, sizeof(ldt));
	} else {
		if (!IS_ENABLED(CONFIG_X86_16BIT) && !ldt_info.seg_32bit) {
			error = -EINVAL;
			goto out;
		}

		fill_ldt(&ldt, &ldt_info);
		if (oldmode)
			ldt.avl = 0;
	}

	if (down_write_killable(&mm->context.ldt_usr_sem))
		return -EINTR;

	old_ldt       = mm->context.ldt;
	old_nr_entries = old_ldt ? old_ldt->nr_entries : 0;
	new_nr_entries = max(ldt_info.entry_number + 1, old_nr_entries);

	error = -ENOMEM;
	new_ldt = alloc_ldt_struct(new_nr_entries);
	if (!new_ldt)
		goto out_unlock;

	if (old_ldt)
		memcpy(new_ldt->entries, old_ldt->entries, old_nr_entries * LDT_ENTRY_SIZE);

	new_ldt->entries[ldt_info.entry_number] = ldt;
	finalize_ldt_struct(new_ldt);

	/*
	 * If we are using PTI, map the new LDT into the userspace pagetables.
	 * If there is already an LDT, use the other slot so that other CPUs
	 * will continue to use the old LDT until install_ldt() switches
	 * them over to the new LDT.
	 */
	error = map_ldt_struct(mm, new_ldt, old_ldt ? !old_ldt->slot : 0);
	if (error) {
		/*
		 * This only can fail for the first LDT setup. If an LDT is
		 * already installed then the PTE page is already
		 * populated. Mop up a half populated page table.
		 */
		if (!WARN_ON_ONCE(old_ldt))
			free_ldt_pgtables(mm);
		free_ldt_struct(new_ldt);
		goto out_unlock;
	}

	install_ldt(mm, new_ldt);
	free_ldt_struct(old_ldt);
	error = 0;

out_unlock:
	up_write(&mm->context.ldt_usr_sem);
out:
	return error;
}

SYSCALL_DEFINE3(modify_ldt, int , func , void __user * , ptr ,
		unsigned long , bytecount)
{
	int ret = -ENOSYS;

	switch (func) {
	case 0:
		ret = read_ldt(ptr, bytecount);
		break;
	case 1:
		ret = write_ldt(ptr, bytecount, 1);
		break;
	case 2:
		ret = read_default_ldt(ptr, bytecount);
		break;
	case 0x11:
		ret = write_ldt(ptr, bytecount, 0);
		break;
	}
	/*
	 * The SYSCALL_DEFINE() macros give us an 'unsigned long'
	 * return type, but tht ABI for sys_modify_ldt() expects
	 * 'int'.  This cast gives us an int-sized value in %rax
	 * for the return code.  The 'unsigned' is necessary so
	 * the compiler does not try to sign-extend the negative
	 * return codes into the high half of the register when
	 * taking the value from int->long.
	 */
	return (unsigned int)ret;
}<|MERGE_RESOLUTION|>--- conflicted
+++ resolved
@@ -221,10 +221,6 @@
 
 static void install_ldt(struct mm_struct *mm, struct ldt_struct *ldt)
 {
-<<<<<<< HEAD
-	/* Synchronizes with READ_ONCE in load_mm_ldt. */
-	smp_store_release(&current_mm->context.ldt, ldt);
-=======
 	mutex_lock(&mm->context.lock);
 
 	/* Synchronizes with READ_ONCE in load_mm_ldt. */
@@ -232,7 +228,6 @@
 
 	/* Activate the LDT for all CPUs using currents mm. */
 	on_each_cpu_mask(mm_cpumask(mm), flush_ldt, mm, true);
->>>>>>> 5fa4ec9c
 
 	mutex_unlock(&mm->context.lock);
 }
