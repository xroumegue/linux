--- conflicted
+++ resolved
@@ -38,33 +38,6 @@
  * The unwind will begin at the caller of whichever function this is inlined
  * into.
  *
-<<<<<<< HEAD
- * @kr_cur:      When KRETPROBES is selected, holds the kretprobe instance
- *               associated with the most recently encountered replacement lr
- *               value.
- *
- * @task:        The task being unwound.
- */
-struct unwind_state {
-	unsigned long fp;
-	unsigned long pc;
-	DECLARE_BITMAP(stacks_done, __NR_STACK_TYPES);
-	unsigned long prev_fp;
-	enum stack_type prev_type;
-#ifdef CONFIG_KRETPROBES
-	struct llist_node *kr_cur;
-#endif
-	struct task_struct *task;
-};
-
-static void unwind_init_common(struct unwind_state *state,
-			       struct task_struct *task)
-{
-	state->task = task;
-#ifdef CONFIG_KRETPROBES
-	state->kr_cur = NULL;
-#endif
-=======
  * The function which invokes this must be noinline.
  */
 static __always_inline void unwind_init_from_caller(struct unwind_state *state)
@@ -93,7 +66,6 @@
 	state->fp = thread_saved_fp(task);
 	state->pc = thread_saved_pc(task);
 }
->>>>>>> 281106f9
 
 /*
  * We can only safely access per-cpu stacks from current in a non-preemptible
@@ -119,60 +91,6 @@
 
 	return false;
 }
-<<<<<<< HEAD
-
-/*
- * Start an unwind from a pt_regs.
- *
- * The unwind will begin at the PC within the regs.
- *
- * The regs must be on a stack currently owned by the calling task.
- */
-static inline void unwind_init_from_regs(struct unwind_state *state,
-					 struct pt_regs *regs)
-{
-	unwind_init_common(state, current);
-
-	state->fp = regs->regs[29];
-	state->pc = regs->pc;
-}
-
-/*
- * Start an unwind from a caller.
- *
- * The unwind will begin at the caller of whichever function this is inlined
- * into.
- *
- * The function which invokes this must be noinline.
- */
-static __always_inline void unwind_init_from_caller(struct unwind_state *state)
-{
-	unwind_init_common(state, current);
-
-	state->fp = (unsigned long)__builtin_frame_address(1);
-	state->pc = (unsigned long)__builtin_return_address(0);
-}
-
-/*
- * Start an unwind from a blocked task.
- *
- * The unwind will begin at the blocked tasks saved PC (i.e. the caller of
- * cpu_switch_to()).
- *
- * The caller should ensure the task is blocked in cpu_switch_to() for the
- * duration of the unwind, or the unwind will be bogus. It is never valid to
- * call this for the current task.
- */
-static inline void unwind_init_from_task(struct unwind_state *state,
-					 struct task_struct *task)
-{
-	unwind_init_common(state, task);
-
-	state->fp = thread_saved_fp(task);
-	state->pc = thread_saved_pc(task);
-}
-=======
->>>>>>> 281106f9
 
 /*
  * Unwind from one frame record (A) to the next frame record (B).
@@ -192,49 +110,9 @@
 	if (fp == (unsigned long)task_pt_regs(tsk)->stackframe)
 		return -ENOENT;
 
-<<<<<<< HEAD
-	if (fp & 0x7)
-		return -EINVAL;
-
-	if (!on_accessible_stack(tsk, fp, 16, &info))
-		return -EINVAL;
-
-	if (test_bit(info.type, state->stacks_done))
-		return -EINVAL;
-
-	/*
-	 * As stacks grow downward, any valid record on the same stack must be
-	 * at a strictly higher address than the prior record.
-	 *
-	 * Stacks can nest in several valid orders, e.g.
-	 *
-	 * TASK -> IRQ -> OVERFLOW -> SDEI_NORMAL
-	 * TASK -> SDEI_NORMAL -> SDEI_CRITICAL -> OVERFLOW
-	 *
-	 * ... but the nesting itself is strict. Once we transition from one
-	 * stack to another, it's never valid to unwind back to that first
-	 * stack.
-	 */
-	if (info.type == state->prev_type) {
-		if (fp <= state->prev_fp)
-			return -EINVAL;
-	} else {
-		__set_bit(state->prev_type, state->stacks_done);
-	}
-
-	/*
-	 * Record this frame record's values and location. The prev_fp and
-	 * prev_type are only meaningful to the next unwind_next() invocation.
-	 */
-	state->fp = READ_ONCE(*(unsigned long *)(fp));
-	state->pc = READ_ONCE(*(unsigned long *)(fp + 8));
-	state->prev_fp = fp;
-	state->prev_type = info.type;
-=======
 	err = unwind_next_common(state, &info, on_accessible_stack, NULL);
 	if (err)
 		return err;
->>>>>>> 281106f9
 
 	state->pc = ptrauth_strip_insn_pac(state->pc);
 
