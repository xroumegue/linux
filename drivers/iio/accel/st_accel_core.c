// SPDX-License-Identifier: GPL-2.0-only
/*
 * STMicroelectronics accelerometers driver
 *
 * Copyright 2012-2013 STMicroelectronics Inc.
 *
 * Denis Ciocca <denis.ciocca@st.com>
 */

#include <linux/kernel.h>
#include <linux/module.h>
#include <linux/mutex.h>
#include <linux/sysfs.h>
#include <linux/slab.h>
#include <linux/acpi.h>
#include <linux/iio/iio.h>
#include <linux/iio/sysfs.h>
#include <linux/iio/trigger.h>

#include <linux/iio/common/st_sensors.h>
#include "st_accel.h"

#define ST_ACCEL_NUMBER_DATA_CHANNELS		3

/* DEFAULT VALUE FOR SENSORS */
#define ST_ACCEL_DEFAULT_OUT_X_L_ADDR		0x28
#define ST_ACCEL_DEFAULT_OUT_Y_L_ADDR		0x2a
#define ST_ACCEL_DEFAULT_OUT_Z_L_ADDR		0x2c

/* FULLSCALE */
#define ST_ACCEL_FS_AVL_2G			2
#define ST_ACCEL_FS_AVL_4G			4
#define ST_ACCEL_FS_AVL_6G			6
#define ST_ACCEL_FS_AVL_8G			8
#define ST_ACCEL_FS_AVL_16G			16
#define ST_ACCEL_FS_AVL_100G			100
#define ST_ACCEL_FS_AVL_200G			200
#define ST_ACCEL_FS_AVL_400G			400

static const struct iio_mount_matrix *
st_accel_get_mount_matrix(const struct iio_dev *indio_dev,
			  const struct iio_chan_spec *chan)
{
	struct st_sensor_data *adata = iio_priv(indio_dev);

	return &adata->mount_matrix;
}

static const struct iio_chan_spec_ext_info st_accel_mount_matrix_ext_info[] = {
	IIO_MOUNT_MATRIX(IIO_SHARED_BY_ALL, st_accel_get_mount_matrix),
	{ }
};

static const struct iio_chan_spec st_accel_8bit_channels[] = {
	ST_SENSORS_LSM_CHANNELS_EXT(IIO_ACCEL,
			BIT(IIO_CHAN_INFO_RAW) | BIT(IIO_CHAN_INFO_SCALE),
			ST_SENSORS_SCAN_X, 1, IIO_MOD_X, 's', IIO_LE, 8, 8,
			ST_ACCEL_DEFAULT_OUT_X_L_ADDR+1,
			st_accel_mount_matrix_ext_info),
	ST_SENSORS_LSM_CHANNELS_EXT(IIO_ACCEL,
			BIT(IIO_CHAN_INFO_RAW) | BIT(IIO_CHAN_INFO_SCALE),
			ST_SENSORS_SCAN_Y, 1, IIO_MOD_Y, 's', IIO_LE, 8, 8,
			ST_ACCEL_DEFAULT_OUT_Y_L_ADDR+1,
			st_accel_mount_matrix_ext_info),
	ST_SENSORS_LSM_CHANNELS_EXT(IIO_ACCEL,
			BIT(IIO_CHAN_INFO_RAW) | BIT(IIO_CHAN_INFO_SCALE),
			ST_SENSORS_SCAN_Z, 1, IIO_MOD_Z, 's', IIO_LE, 8, 8,
			ST_ACCEL_DEFAULT_OUT_Z_L_ADDR+1,
			st_accel_mount_matrix_ext_info),
	IIO_CHAN_SOFT_TIMESTAMP(3)
};

static const struct iio_chan_spec st_accel_12bit_channels[] = {
	ST_SENSORS_LSM_CHANNELS_EXT(IIO_ACCEL,
			BIT(IIO_CHAN_INFO_RAW) | BIT(IIO_CHAN_INFO_SCALE),
			ST_SENSORS_SCAN_X, 1, IIO_MOD_X, 's', IIO_LE, 12, 16,
			ST_ACCEL_DEFAULT_OUT_X_L_ADDR,
			st_accel_mount_matrix_ext_info),
	ST_SENSORS_LSM_CHANNELS_EXT(IIO_ACCEL,
			BIT(IIO_CHAN_INFO_RAW) | BIT(IIO_CHAN_INFO_SCALE),
			ST_SENSORS_SCAN_Y, 1, IIO_MOD_Y, 's', IIO_LE, 12, 16,
			ST_ACCEL_DEFAULT_OUT_Y_L_ADDR,
			st_accel_mount_matrix_ext_info),
	ST_SENSORS_LSM_CHANNELS_EXT(IIO_ACCEL,
			BIT(IIO_CHAN_INFO_RAW) | BIT(IIO_CHAN_INFO_SCALE),
			ST_SENSORS_SCAN_Z, 1, IIO_MOD_Z, 's', IIO_LE, 12, 16,
			ST_ACCEL_DEFAULT_OUT_Z_L_ADDR,
			st_accel_mount_matrix_ext_info),
	IIO_CHAN_SOFT_TIMESTAMP(3)
};

static const struct iio_chan_spec st_accel_16bit_channels[] = {
	ST_SENSORS_LSM_CHANNELS_EXT(IIO_ACCEL,
			BIT(IIO_CHAN_INFO_RAW) | BIT(IIO_CHAN_INFO_SCALE),
			ST_SENSORS_SCAN_X, 1, IIO_MOD_X, 's', IIO_LE, 16, 16,
			ST_ACCEL_DEFAULT_OUT_X_L_ADDR,
			st_accel_mount_matrix_ext_info),
	ST_SENSORS_LSM_CHANNELS_EXT(IIO_ACCEL,
			BIT(IIO_CHAN_INFO_RAW) | BIT(IIO_CHAN_INFO_SCALE),
			ST_SENSORS_SCAN_Y, 1, IIO_MOD_Y, 's', IIO_LE, 16, 16,
			ST_ACCEL_DEFAULT_OUT_Y_L_ADDR,
			st_accel_mount_matrix_ext_info),
	ST_SENSORS_LSM_CHANNELS_EXT(IIO_ACCEL,
			BIT(IIO_CHAN_INFO_RAW) | BIT(IIO_CHAN_INFO_SCALE),
			ST_SENSORS_SCAN_Z, 1, IIO_MOD_Z, 's', IIO_LE, 16, 16,
			ST_ACCEL_DEFAULT_OUT_Z_L_ADDR,
			st_accel_mount_matrix_ext_info),
	IIO_CHAN_SOFT_TIMESTAMP(3)
};

static const struct st_sensor_settings st_accel_sensors_settings[] = {
	{
		.wai = 0x33,
		.wai_addr = ST_SENSORS_DEFAULT_WAI_ADDRESS,
		.sensors_supported = {
			[0] = LIS3DH_ACCEL_DEV_NAME,
			[1] = LSM303DLHC_ACCEL_DEV_NAME,
			[2] = LSM330D_ACCEL_DEV_NAME,
			[3] = LSM330DL_ACCEL_DEV_NAME,
			[4] = LSM330DLC_ACCEL_DEV_NAME,
			[5] = LSM303AGR_ACCEL_DEV_NAME,
			[6] = LIS2DH12_ACCEL_DEV_NAME,
			[7] = LIS3DE_ACCEL_DEV_NAME,
		},
		.ch = (struct iio_chan_spec *)st_accel_12bit_channels,
		.odr = {
			.addr = 0x20,
			.mask = 0xf0,
			.odr_avl = {
				{ .hz = 1, .value = 0x01, },
				{ .hz = 10, .value = 0x02, },
				{ .hz = 25, .value = 0x03, },
				{ .hz = 50, .value = 0x04, },
				{ .hz = 100, .value = 0x05, },
				{ .hz = 200, .value = 0x06, },
				{ .hz = 400, .value = 0x07, },
				{ .hz = 1600, .value = 0x08, },
			},
		},
		.pw = {
			.addr = 0x20,
			.mask = 0xf0,
			.value_off = ST_SENSORS_DEFAULT_POWER_OFF_VALUE,
		},
		.enable_axis = {
			.addr = ST_SENSORS_DEFAULT_AXIS_ADDR,
			.mask = ST_SENSORS_DEFAULT_AXIS_MASK,
		},
		.fs = {
			.addr = 0x23,
			.mask = 0x30,
			.fs_avl = {
				[0] = {
					.num = ST_ACCEL_FS_AVL_2G,
					.value = 0x00,
					.gain = IIO_G_TO_M_S_2(1000),
				},
				[1] = {
					.num = ST_ACCEL_FS_AVL_4G,
					.value = 0x01,
					.gain = IIO_G_TO_M_S_2(2000),
				},
				[2] = {
					.num = ST_ACCEL_FS_AVL_8G,
					.value = 0x02,
					.gain = IIO_G_TO_M_S_2(4000),
				},
				[3] = {
					.num = ST_ACCEL_FS_AVL_16G,
					.value = 0x03,
					.gain = IIO_G_TO_M_S_2(12000),
				},
			},
		},
		.bdu = {
			.addr = 0x23,
			.mask = 0x80,
		},
		.drdy_irq = {
			.int1 = {
				.addr = 0x22,
				.mask = 0x10,
			},
			.addr_ihl = 0x25,
			.mask_ihl = 0x02,
			.stat_drdy = {
				.addr = ST_SENSORS_DEFAULT_STAT_ADDR,
				.mask = 0x07,
			},
		},
		.sim = {
			.addr = 0x23,
			.value = BIT(0),
		},
		.multi_read_bit = true,
		.bootime = 2,
	},
	{
		.wai = 0x32,
		.wai_addr = ST_SENSORS_DEFAULT_WAI_ADDRESS,
		.sensors_supported = {
			[0] = LIS331DLH_ACCEL_DEV_NAME,
			[1] = LSM303DL_ACCEL_DEV_NAME,
			[2] = LSM303DLH_ACCEL_DEV_NAME,
			[3] = LSM303DLM_ACCEL_DEV_NAME,
		},
		.ch = (struct iio_chan_spec *)st_accel_12bit_channels,
		.odr = {
			.addr = 0x20,
			.mask = 0x18,
			.odr_avl = {
				{ .hz = 50, .value = 0x00, },
				{ .hz = 100, .value = 0x01, },
				{ .hz = 400, .value = 0x02, },
				{ .hz = 1000, .value = 0x03, },
			},
		},
		.pw = {
			.addr = 0x20,
			.mask = 0xe0,
			.value_on = ST_SENSORS_DEFAULT_POWER_ON_VALUE,
			.value_off = ST_SENSORS_DEFAULT_POWER_OFF_VALUE,
		},
		.enable_axis = {
			.addr = ST_SENSORS_DEFAULT_AXIS_ADDR,
			.mask = ST_SENSORS_DEFAULT_AXIS_MASK,
		},
		.fs = {
			.addr = 0x23,
			.mask = 0x30,
			.fs_avl = {
				[0] = {
					.num = ST_ACCEL_FS_AVL_2G,
					.value = 0x00,
					.gain = IIO_G_TO_M_S_2(1000),
				},
				[1] = {
					.num = ST_ACCEL_FS_AVL_4G,
					.value = 0x01,
					.gain = IIO_G_TO_M_S_2(2000),
				},
				[2] = {
					.num = ST_ACCEL_FS_AVL_8G,
					.value = 0x03,
					.gain = IIO_G_TO_M_S_2(3900),
				},
			},
		},
		.bdu = {
			.addr = 0x23,
			.mask = 0x80,
		},
		.drdy_irq = {
			.int1 = {
				.addr = 0x22,
				.mask = 0x02,
				.addr_od = 0x22,
				.mask_od = 0x40,
			},
			.int2 = {
				.addr = 0x22,
				.mask = 0x10,
				.addr_od = 0x22,
				.mask_od = 0x40,
			},
			.addr_ihl = 0x22,
			.mask_ihl = 0x80,
			.stat_drdy = {
				.addr = ST_SENSORS_DEFAULT_STAT_ADDR,
				.mask = 0x07,
			},
		},
		.sim = {
			.addr = 0x23,
			.value = BIT(0),
		},
		.multi_read_bit = true,
		.bootime = 2,
	},
	{
		.wai = 0x40,
		.wai_addr = ST_SENSORS_DEFAULT_WAI_ADDRESS,
		.sensors_supported = {
			[0] = LSM330_ACCEL_DEV_NAME,
		},
		.ch = (struct iio_chan_spec *)st_accel_16bit_channels,
		.odr = {
			.addr = 0x20,
			.mask = 0xf0,
			.odr_avl = {
				{ .hz = 3, .value = 0x01, },
				{ .hz = 6, .value = 0x02, },
				{ .hz = 12, .value = 0x03, },
				{ .hz = 25, .value = 0x04, },
				{ .hz = 50, .value = 0x05, },
				{ .hz = 100, .value = 0x06, },
				{ .hz = 200, .value = 0x07, },
				{ .hz = 400, .value = 0x08, },
				{ .hz = 800, .value = 0x09, },
				{ .hz = 1600, .value = 0x0a, },
			},
		},
		.pw = {
			.addr = 0x20,
			.mask = 0xf0,
			.value_off = ST_SENSORS_DEFAULT_POWER_OFF_VALUE,
		},
		.enable_axis = {
			.addr = ST_SENSORS_DEFAULT_AXIS_ADDR,
			.mask = ST_SENSORS_DEFAULT_AXIS_MASK,
		},
		.fs = {
			.addr = 0x24,
			.mask = 0x38,
			.fs_avl = {
				[0] = {
					.num = ST_ACCEL_FS_AVL_2G,
					.value = 0x00,
					.gain = IIO_G_TO_M_S_2(61),
				},
				[1] = {
					.num = ST_ACCEL_FS_AVL_4G,
					.value = 0x01,
					.gain = IIO_G_TO_M_S_2(122),
				},
				[2] = {
					.num = ST_ACCEL_FS_AVL_6G,
					.value = 0x02,
					.gain = IIO_G_TO_M_S_2(183),
				},
				[3] = {
					.num = ST_ACCEL_FS_AVL_8G,
					.value = 0x03,
					.gain = IIO_G_TO_M_S_2(244),
				},
				[4] = {
					.num = ST_ACCEL_FS_AVL_16G,
					.value = 0x04,
					.gain = IIO_G_TO_M_S_2(732),
				},
			},
		},
		.bdu = {
			.addr = 0x20,
			.mask = 0x08,
		},
		.drdy_irq = {
			.int1 = {
				.addr = 0x23,
				.mask = 0x80,
			},
			.addr_ihl = 0x23,
			.mask_ihl = 0x40,
			.stat_drdy = {
				.addr = ST_SENSORS_DEFAULT_STAT_ADDR,
				.mask = 0x07,
			},
			.ig1 = {
				.en_addr = 0x23,
				.en_mask = 0x08,
			},
		},
		.sim = {
			.addr = 0x24,
			.value = BIT(0),
		},
		.multi_read_bit = false,
		.bootime = 2,
	},
	{
		.wai = 0x3a,
		.wai_addr = ST_SENSORS_DEFAULT_WAI_ADDRESS,
		.sensors_supported = {
			[0] = LIS3LV02DL_ACCEL_DEV_NAME,
		},
		.ch = (struct iio_chan_spec *)st_accel_12bit_channels,
		.odr = {
			.addr = 0x20,
			.mask = 0x30, /* DF1 and DF0 */
			.odr_avl = {
				{ .hz = 40, .value = 0x00, },
				{ .hz = 160, .value = 0x01, },
				{ .hz = 640, .value = 0x02, },
				{ .hz = 2560, .value = 0x03, },
			},
		},
		.pw = {
			.addr = 0x20,
			.mask = 0xc0,
			.value_on = ST_SENSORS_DEFAULT_POWER_ON_VALUE,
			.value_off = ST_SENSORS_DEFAULT_POWER_OFF_VALUE,
		},
		.enable_axis = {
			.addr = ST_SENSORS_DEFAULT_AXIS_ADDR,
			.mask = ST_SENSORS_DEFAULT_AXIS_MASK,
		},
		.fs = {
			.addr = 0x21,
			.mask = 0x80,
			.fs_avl = {
				[0] = {
					.num = ST_ACCEL_FS_AVL_2G,
					.value = 0x00,
					.gain = IIO_G_TO_M_S_2(1000),
				},
				[1] = {
					.num = ST_ACCEL_FS_AVL_6G,
					.value = 0x01,
					.gain = IIO_G_TO_M_S_2(3000),
				},
			},
		},
		.bdu = {
			.addr = 0x21,
			.mask = 0x40,
		},
		/*
		 * Data Alignment Setting - needs to be set to get
		 * left-justified data like all other sensors.
		 */
		.das = {
			.addr = 0x21,
			.mask = 0x01,
		},
		.drdy_irq = {
			.int1 = {
				.addr = 0x21,
				.mask = 0x04,
			},
			.stat_drdy = {
				.addr = ST_SENSORS_DEFAULT_STAT_ADDR,
				.mask = 0x07,
			},
		},
		.sim = {
			.addr = 0x21,
			.value = BIT(1),
		},
		.multi_read_bit = true,
		.bootime = 2, /* guess */
	},
	{
		.wai = 0x3b,
		.wai_addr = ST_SENSORS_DEFAULT_WAI_ADDRESS,
		.sensors_supported = {
			[0] = LIS331DL_ACCEL_DEV_NAME,
		},
		.ch = (struct iio_chan_spec *)st_accel_8bit_channels,
		.odr = {
			.addr = 0x20,
			.mask = 0x80,
			.odr_avl = {
				{ .hz = 100, .value = 0x00, },
				{ .hz = 400, .value = 0x01, },
			},
		},
		.pw = {
			.addr = 0x20,
			.mask = 0x40,
			.value_on = ST_SENSORS_DEFAULT_POWER_ON_VALUE,
			.value_off = ST_SENSORS_DEFAULT_POWER_OFF_VALUE,
		},
		.enable_axis = {
			.addr = ST_SENSORS_DEFAULT_AXIS_ADDR,
			.mask = ST_SENSORS_DEFAULT_AXIS_MASK,
		},
		.fs = {
			.addr = 0x20,
			.mask = 0x20,
			/*
			 * TODO: check these resulting gain settings, these are
			 * not in the datsheet
			 */
			.fs_avl = {
				[0] = {
					.num = ST_ACCEL_FS_AVL_2G,
					.value = 0x00,
					.gain = IIO_G_TO_M_S_2(18000),
				},
				[1] = {
					.num = ST_ACCEL_FS_AVL_8G,
					.value = 0x01,
					.gain = IIO_G_TO_M_S_2(72000),
				},
			},
		},
		.drdy_irq = {
			.int1 = {
				.addr = 0x22,
				.mask = 0x04,
				.addr_od = 0x22,
				.mask_od = 0x40,
			},
			.int2 = {
				.addr = 0x22,
				.mask = 0x20,
				.addr_od = 0x22,
				.mask_od = 0x40,
			},
			.addr_ihl = 0x22,
			.mask_ihl = 0x80,
			.stat_drdy = {
				.addr = ST_SENSORS_DEFAULT_STAT_ADDR,
				.mask = 0x07,
			},
		},
		.sim = {
			.addr = 0x21,
			.value = BIT(7),
		},
		.multi_read_bit = false,
		.bootime = 2, /* guess */
	},
	{
		.wai = 0x32,
		.wai_addr = ST_SENSORS_DEFAULT_WAI_ADDRESS,
		.sensors_supported = {
			[0] = H3LIS331DL_ACCEL_DEV_NAME,
		},
		.ch = (struct iio_chan_spec *)st_accel_12bit_channels,
		.odr = {
			.addr = 0x20,
			.mask = 0x18,
			.odr_avl = {
				{ .hz = 50, .value = 0x00, },
				{ .hz = 100, .value = 0x01, },
				{ .hz = 400, .value = 0x02, },
				{ .hz = 1000, .value = 0x03, },
			},
		},
		.pw = {
			.addr = 0x20,
			.mask = 0x20,
			.value_on = ST_SENSORS_DEFAULT_POWER_ON_VALUE,
			.value_off = ST_SENSORS_DEFAULT_POWER_OFF_VALUE,
		},
		.enable_axis = {
			.addr = ST_SENSORS_DEFAULT_AXIS_ADDR,
			.mask = ST_SENSORS_DEFAULT_AXIS_MASK,
		},
		.fs = {
			.addr = 0x23,
			.mask = 0x30,
			.fs_avl = {
				[0] = {
					.num = ST_ACCEL_FS_AVL_100G,
					.value = 0x00,
					.gain = IIO_G_TO_M_S_2(49000),
				},
				[1] = {
					.num = ST_ACCEL_FS_AVL_200G,
					.value = 0x01,
					.gain = IIO_G_TO_M_S_2(98000),
				},
				[2] = {
					.num = ST_ACCEL_FS_AVL_400G,
					.value = 0x03,
					.gain = IIO_G_TO_M_S_2(195000),
				},
			},
		},
		.bdu = {
			.addr = 0x23,
			.mask = 0x80,
		},
		.drdy_irq = {
			.int1 = {
				.addr = 0x22,
				.mask = 0x02,
			},
			.int2 = {
				.addr = 0x22,
				.mask = 0x10,
			},
			.addr_ihl = 0x22,
			.mask_ihl = 0x80,
		},
		.sim = {
			.addr = 0x23,
			.value = BIT(0),
		},
		.multi_read_bit = true,
		.bootime = 2,
	},
	{
		/* No WAI register present */
		.sensors_supported = {
			[0] = LIS3L02DQ_ACCEL_DEV_NAME,
		},
		.ch = (struct iio_chan_spec *)st_accel_12bit_channels,
		.odr = {
			.addr = 0x20,
			.mask = 0x30,
			.odr_avl = {
				{ .hz = 280, .value = 0x00, },
				{ .hz = 560, .value = 0x01, },
				{ .hz = 1120, .value = 0x02, },
				{ .hz = 4480, .value = 0x03, },
			},
		},
		.pw = {
			.addr = 0x20,
			.mask = 0xc0,
			.value_on = ST_SENSORS_DEFAULT_POWER_ON_VALUE,
			.value_off = ST_SENSORS_DEFAULT_POWER_OFF_VALUE,
		},
		.enable_axis = {
			.addr = ST_SENSORS_DEFAULT_AXIS_ADDR,
			.mask = ST_SENSORS_DEFAULT_AXIS_MASK,
		},
		.fs = {
			.fs_avl = {
				[0] = {
					.num = ST_ACCEL_FS_AVL_2G,
					.gain = IIO_G_TO_M_S_2(488),
				},
			},
		},
		/*
		 * The part has a BDU bit but if set the data is never
		 * updated so don't set it.
		 */
		.bdu = {
		},
		.drdy_irq = {
			.int1 = {
				.addr = 0x21,
				.mask = 0x04,
			},
			.stat_drdy = {
				.addr = ST_SENSORS_DEFAULT_STAT_ADDR,
				.mask = 0x07,
			},
		},
		.sim = {
			.addr = 0x21,
			.value = BIT(1),
		},
		.multi_read_bit = false,
		.bootime = 2,
	},
	{
		.wai = 0x33,
		.wai_addr = ST_SENSORS_DEFAULT_WAI_ADDRESS,
		.sensors_supported = {
			[0] = LNG2DM_ACCEL_DEV_NAME,
		},
		.ch = (struct iio_chan_spec *)st_accel_8bit_channels,
		.odr = {
			.addr = 0x20,
			.mask = 0xf0,
			.odr_avl = {
				{ .hz = 1, .value = 0x01, },
				{ .hz = 10, .value = 0x02, },
				{ .hz = 25, .value = 0x03, },
				{ .hz = 50, .value = 0x04, },
				{ .hz = 100, .value = 0x05, },
				{ .hz = 200, .value = 0x06, },
				{ .hz = 400, .value = 0x07, },
				{ .hz = 1600, .value = 0x08, },
			},
		},
		.pw = {
			.addr = 0x20,
			.mask = 0xf0,
			.value_off = ST_SENSORS_DEFAULT_POWER_OFF_VALUE,
		},
		.enable_axis = {
			.addr = ST_SENSORS_DEFAULT_AXIS_ADDR,
			.mask = ST_SENSORS_DEFAULT_AXIS_MASK,
		},
		.fs = {
			.addr = 0x23,
			.mask = 0x30,
			.fs_avl = {
				[0] = {
					.num = ST_ACCEL_FS_AVL_2G,
					.value = 0x00,
					.gain = IIO_G_TO_M_S_2(15600),
				},
				[1] = {
					.num = ST_ACCEL_FS_AVL_4G,
					.value = 0x01,
					.gain = IIO_G_TO_M_S_2(31200),
				},
				[2] = {
					.num = ST_ACCEL_FS_AVL_8G,
					.value = 0x02,
					.gain = IIO_G_TO_M_S_2(62500),
				},
				[3] = {
					.num = ST_ACCEL_FS_AVL_16G,
					.value = 0x03,
					.gain = IIO_G_TO_M_S_2(187500),
				},
			},
		},
		.drdy_irq = {
			.int1 = {
				.addr = 0x22,
				.mask = 0x10,
			},
			.addr_ihl = 0x25,
			.mask_ihl = 0x02,
			.stat_drdy = {
				.addr = ST_SENSORS_DEFAULT_STAT_ADDR,
				.mask = 0x07,
			},
		},
		.sim = {
			.addr = 0x23,
			.value = BIT(0),
		},
		.multi_read_bit = true,
		.bootime = 2,
	},
	{
		.wai = 0x44,
		.wai_addr = ST_SENSORS_DEFAULT_WAI_ADDRESS,
		.sensors_supported = {
			[0] = LIS2DW12_ACCEL_DEV_NAME,
		},
		.ch = (struct iio_chan_spec *)st_accel_12bit_channels,
		.odr = {
			.addr = 0x20,
			.mask = 0xf0,
			.odr_avl = {
				{ .hz = 1, .value = 0x01, },
				{ .hz = 12, .value = 0x02, },
				{ .hz = 25, .value = 0x03, },
				{ .hz = 50, .value = 0x04, },
				{ .hz = 100, .value = 0x05, },
				{ .hz = 200, .value = 0x06, },
			},
		},
		.pw = {
			.addr = 0x20,
			.mask = 0xf0,
			.value_off = ST_SENSORS_DEFAULT_POWER_OFF_VALUE,
		},
		.fs = {
			.addr = 0x25,
			.mask = 0x30,
			.fs_avl = {
				[0] = {
					.num = ST_ACCEL_FS_AVL_2G,
					.value = 0x00,
					.gain = IIO_G_TO_M_S_2(976),
				},
				[1] = {
					.num = ST_ACCEL_FS_AVL_4G,
					.value = 0x01,
					.gain = IIO_G_TO_M_S_2(1952),
				},
				[2] = {
					.num = ST_ACCEL_FS_AVL_8G,
					.value = 0x02,
					.gain = IIO_G_TO_M_S_2(3904),
				},
				[3] = {
					.num = ST_ACCEL_FS_AVL_16G,
					.value = 0x03,
					.gain = IIO_G_TO_M_S_2(7808),
				},
			},
		},
		.bdu = {
			.addr = 0x21,
			.mask = 0x08,
		},
		.drdy_irq = {
			.int1 = {
				.addr = 0x23,
				.mask = 0x01,
				.addr_od = 0x22,
				.mask_od = 0x20,
			},
			.int2 = {
				.addr = 0x24,
				.mask = 0x01,
				.addr_od = 0x22,
				.mask_od = 0x20,
			},
			.addr_ihl = 0x22,
			.mask_ihl = 0x08,
			.stat_drdy = {
				.addr = ST_SENSORS_DEFAULT_STAT_ADDR,
				.mask = 0x01,
			},
		},
		.sim = {
			.addr = 0x21,
			.value = BIT(0),
		},
		.multi_read_bit = false,
		.bootime = 2,
	},
	{
		.wai = 0x11,
		.wai_addr = ST_SENSORS_DEFAULT_WAI_ADDRESS,
		.sensors_supported = {
			[0] = LIS3DHH_ACCEL_DEV_NAME,
		},
		.ch = (struct iio_chan_spec *)st_accel_16bit_channels,
		.odr = {
			/* just ODR = 1100Hz available */
			.odr_avl = {
				{ .hz = 1100, .value = 0x00, },
			},
		},
		.pw = {
			.addr = 0x20,
			.mask = 0x80,
			.value_on = ST_SENSORS_DEFAULT_POWER_ON_VALUE,
			.value_off = ST_SENSORS_DEFAULT_POWER_OFF_VALUE,
		},
		.fs = {
			.fs_avl = {
				[0] = {
					.num = ST_ACCEL_FS_AVL_2G,
					.gain = IIO_G_TO_M_S_2(76),
				},
			},
		},
		.bdu = {
			.addr = 0x20,
			.mask = 0x01,
		},
		.drdy_irq = {
			.int1 = {
				.addr = 0x21,
				.mask = 0x80,
				.addr_od = 0x23,
				.mask_od = 0x04,
			},
			.int2 = {
				.addr = 0x22,
				.mask = 0x80,
				.addr_od = 0x23,
				.mask_od = 0x08,
			},
			.stat_drdy = {
				.addr = ST_SENSORS_DEFAULT_STAT_ADDR,
				.mask = 0x07,
			},
		},
		.multi_read_bit = false,
		.bootime = 2,
	},
	{
		.wai = 0x33,
		.wai_addr = ST_SENSORS_DEFAULT_WAI_ADDRESS,
		.sensors_supported = {
			[0] = LIS2DE12_ACCEL_DEV_NAME,
		},
		.ch = (struct iio_chan_spec *)st_accel_8bit_channels,
		.odr = {
			.addr = 0x20,
			.mask = 0xf0,
			.odr_avl = {
				{ .hz = 1, .value = 0x01, },
				{ .hz = 10, .value = 0x02, },
				{ .hz = 25, .value = 0x03, },
				{ .hz = 50, .value = 0x04, },
				{ .hz = 100, .value = 0x05, },
				{ .hz = 200, .value = 0x06, },
				{ .hz = 400, .value = 0x07, },
				{ .hz = 1620, .value = 0x08, },
				{ .hz = 5376, .value = 0x09, },
			},
		},
		.pw = {
			.addr = 0x20,
			.mask = 0xf0,
			.value_off = ST_SENSORS_DEFAULT_POWER_OFF_VALUE,
		},
		.enable_axis = {
			.addr = ST_SENSORS_DEFAULT_AXIS_ADDR,
			.mask = ST_SENSORS_DEFAULT_AXIS_MASK,
		},
		.fs = {
			.addr = 0x23,
			.mask = 0x30,
			.fs_avl = {
				[0] = {
					.num = ST_ACCEL_FS_AVL_2G,
					.value = 0x00,
					.gain = IIO_G_TO_M_S_2(15600),
				},
				[1] = {
					.num = ST_ACCEL_FS_AVL_4G,
					.value = 0x01,
					.gain = IIO_G_TO_M_S_2(31200),
				},
				[2] = {
					.num = ST_ACCEL_FS_AVL_8G,
					.value = 0x02,
					.gain = IIO_G_TO_M_S_2(62500),
				},
				[3] = {
					.num = ST_ACCEL_FS_AVL_16G,
					.value = 0x03,
					.gain = IIO_G_TO_M_S_2(187500),
				},
			},
		},
		.drdy_irq = {
			.int1 = {
				.addr = 0x22,
				.mask = 0x10,
			},
			.addr_ihl = 0x25,
			.mask_ihl = 0x02,
			.stat_drdy = {
				.addr = ST_SENSORS_DEFAULT_STAT_ADDR,
				.mask = 0x07,
			},
		},
		.sim = {
			.addr = 0x23,
			.value = BIT(0),
		},
		.multi_read_bit = true,
		.bootime = 2,
	},
	{
		.wai = 0x41,
		.wai_addr = ST_SENSORS_DEFAULT_WAI_ADDRESS,
		.sensors_supported = {
			[0] = LIS2HH12_ACCEL_DEV_NAME,
		},
		.ch = (struct iio_chan_spec *)st_accel_16bit_channels,
		.odr = {
			.addr = 0x20,
			.mask = 0x70,
			.odr_avl = {
				{ .hz = 10, .value = 0x01, },
				{ .hz = 50, .value = 0x02, },
				{ .hz = 100, .value = 0x03, },
				{ .hz = 200, .value = 0x04, },
				{ .hz = 400, .value = 0x05, },
				{ .hz = 800, .value = 0x06, },
			},
		},
		.pw = {
			.addr = 0x20,
			.mask = 0x70,
			.value_off = ST_SENSORS_DEFAULT_POWER_OFF_VALUE,
		},
		.enable_axis = {
			.addr = ST_SENSORS_DEFAULT_AXIS_ADDR,
			.mask = ST_SENSORS_DEFAULT_AXIS_MASK,
		},
		.fs = {
			.addr = 0x23,
			.mask = 0x30,
			.fs_avl = {
				[0] = {
					.num = ST_ACCEL_FS_AVL_2G,
					.value = 0x00,
					.gain = IIO_G_TO_M_S_2(61),
				},
				[1] = {
					.num = ST_ACCEL_FS_AVL_4G,
					.value = 0x02,
					.gain = IIO_G_TO_M_S_2(122),
				},
				[2] = {
					.num = ST_ACCEL_FS_AVL_8G,
					.value = 0x03,
					.gain = IIO_G_TO_M_S_2(244),
				},
			},
		},
		.bdu = {
			.addr = 0x20,
			.mask = 0x08,
		},
		.drdy_irq = {
			.int1 = {
				.addr = 0x22,
				.mask = 0x01,
			},
			.int2 = {
				.addr = 0x25,
				.mask = 0x01,
			},
			.addr_ihl = 0x24,
			.mask_ihl = 0x02,
			.stat_drdy = {
				.addr = ST_SENSORS_DEFAULT_STAT_ADDR,
				.mask = 0x07,
			},
		},
		.sim = {
			.addr = 0x23,
			.value = BIT(0),
		},
		.multi_read_bit = true,
		.bootime = 2,
	},
	{
		.wai = 0x49,
		.wai_addr = ST_SENSORS_DEFAULT_WAI_ADDRESS,
		.sensors_supported = {
			[0] = LSM9DS0_IMU_DEV_NAME,
		},
		.ch = (struct iio_chan_spec *)st_accel_16bit_channels,
		.odr = {
			.addr = 0x20,
			.mask = GENMASK(7, 4),
			.odr_avl = {
				{ 3, 0x01, },
				{ 6, 0x02, },
				{ 12, 0x03, },
				{ 25, 0x04, },
				{ 50, 0x05, },
				{ 100, 0x06, },
				{ 200, 0x07, },
				{ 400, 0x08, },
				{ 800, 0x09, },
				{ 1600, 0x0a, },
			},
		},
		.pw = {
			.addr = 0x20,
			.mask = GENMASK(7, 4),
			.value_off = ST_SENSORS_DEFAULT_POWER_OFF_VALUE,
		},
		.enable_axis = {
			.addr = ST_SENSORS_DEFAULT_AXIS_ADDR,
			.mask = ST_SENSORS_DEFAULT_AXIS_MASK,
		},
		.fs = {
			.addr = 0x21,
			.mask = GENMASK(5, 3),
			.fs_avl = {
				[0] = {
					.num = ST_ACCEL_FS_AVL_2G,
					.value = 0x00,
					.gain = IIO_G_TO_M_S_2(61),
				},
				[1] = {
					.num = ST_ACCEL_FS_AVL_4G,
					.value = 0x01,
					.gain = IIO_G_TO_M_S_2(122),
				},
				[2] = {
					.num = ST_ACCEL_FS_AVL_6G,
					.value = 0x02,
					.gain = IIO_G_TO_M_S_2(183),
				},
				[3] = {
					.num = ST_ACCEL_FS_AVL_8G,
					.value = 0x03,
					.gain = IIO_G_TO_M_S_2(244),
				},
				[4] = {
					.num = ST_ACCEL_FS_AVL_16G,
					.value = 0x04,
					.gain = IIO_G_TO_M_S_2(732),
				},
			},
		},
		.bdu = {
			.addr = 0x20,
			.mask = BIT(3),
		},
		.drdy_irq = {
			.int1 = {
				.addr = 0x22,
				.mask = BIT(2),
			},
			.int2 = {
				.addr = 0x23,
				.mask = BIT(3),
			},
			.stat_drdy = {
				.addr = ST_SENSORS_DEFAULT_STAT_ADDR,
				.mask = GENMASK(2, 0),
			},
		},
		.sim = {
			.addr = 0x21,
			.value = BIT(0),
		},
		.multi_read_bit = true,
		.bootime = 2,
	},
};

/* Default accel DRDY is available on INT1 pin */
static const struct st_sensors_platform_data default_accel_pdata = {
	.drdy_int_pin = 1,
};

static int st_accel_read_raw(struct iio_dev *indio_dev,
			struct iio_chan_spec const *ch, int *val,
							int *val2, long mask)
{
	int err;
	struct st_sensor_data *adata = iio_priv(indio_dev);

	switch (mask) {
	case IIO_CHAN_INFO_RAW:
		err = st_sensors_read_info_raw(indio_dev, ch, val);
		if (err < 0)
			goto read_error;

		return IIO_VAL_INT;
	case IIO_CHAN_INFO_SCALE:
		*val = adata->current_fullscale->gain / 1000000;
		*val2 = adata->current_fullscale->gain % 1000000;
		return IIO_VAL_INT_PLUS_MICRO;
	case IIO_CHAN_INFO_SAMP_FREQ:
		*val = adata->odr;
		return IIO_VAL_INT;
	default:
		return -EINVAL;
	}

read_error:
	return err;
}

static int st_accel_write_raw(struct iio_dev *indio_dev,
		struct iio_chan_spec const *chan, int val, int val2, long mask)
{
	int err;

	switch (mask) {
	case IIO_CHAN_INFO_SCALE: {
		int gain;

		gain = val * 1000000 + val2;
		err = st_sensors_set_fullscale_by_gain(indio_dev, gain);
		break;
	}
	case IIO_CHAN_INFO_SAMP_FREQ:
		if (val2)
			return -EINVAL;
		mutex_lock(&indio_dev->mlock);
		err = st_sensors_set_odr(indio_dev, val);
		mutex_unlock(&indio_dev->mlock);
		return err;
	default:
		return -EINVAL;
	}

	return err;
}

static ST_SENSORS_DEV_ATTR_SAMP_FREQ_AVAIL();
static ST_SENSORS_DEV_ATTR_SCALE_AVAIL(in_accel_scale_available);

static struct attribute *st_accel_attributes[] = {
	&iio_dev_attr_sampling_frequency_available.dev_attr.attr,
	&iio_dev_attr_in_accel_scale_available.dev_attr.attr,
	NULL,
};

static const struct attribute_group st_accel_attribute_group = {
	.attrs = st_accel_attributes,
};

static const struct iio_info accel_info = {
	.attrs = &st_accel_attribute_group,
	.read_raw = &st_accel_read_raw,
	.write_raw = &st_accel_write_raw,
	.debugfs_reg_access = &st_sensors_debugfs_reg_access,
};

#ifdef CONFIG_IIO_TRIGGER
static const struct iio_trigger_ops st_accel_trigger_ops = {
	.set_trigger_state = ST_ACCEL_TRIGGER_SET_STATE,
	.validate_device = st_sensors_validate_device,
};
#define ST_ACCEL_TRIGGER_OPS (&st_accel_trigger_ops)
#else
#define ST_ACCEL_TRIGGER_OPS NULL
#endif

#ifdef CONFIG_ACPI
/* Read ST-specific _ONT orientation data from ACPI and generate an
 * appropriate mount matrix.
 */
static int apply_acpi_orientation(struct iio_dev *indio_dev)
{
	struct st_sensor_data *adata = iio_priv(indio_dev);
	struct acpi_buffer buffer = {ACPI_ALLOCATE_BUFFER, NULL};
	struct acpi_device *adev;
	union acpi_object *ont;
	union acpi_object *elements;
	acpi_status status;
	int ret = -EINVAL;
	unsigned int val;
	int i, j;
	int final_ont[3][3] = { { 0 }, };

	/* For some reason, ST's _ONT translation does not apply directly
	 * to the data read from the sensor. Another translation must be
	 * performed first, as described by the matrix below. Perhaps
	 * ST required this specific translation for the first product
	 * where the device was mounted?
	 */
	const int default_ont[3][3] = {
		{  0,  1,  0 },
		{ -1,  0,  0 },
		{  0,  0, -1 },
	};


	adev = ACPI_COMPANION(indio_dev->dev.parent);
	if (!adev)
		return 0;

	/* Read _ONT data, which should be a package of 6 integers. */
	status = acpi_evaluate_object(adev->handle, "_ONT", NULL, &buffer);
	if (status == AE_NOT_FOUND) {
		return 0;
	} else if (ACPI_FAILURE(status)) {
		dev_warn(&indio_dev->dev, "failed to execute _ONT: %d\n",
			 status);
		return status;
	}

	ont = buffer.pointer;
	if (ont->type != ACPI_TYPE_PACKAGE || ont->package.count != 6)
		goto out;

	/* The first 3 integers provide axis order information.
	 * e.g. 0 1 2 would indicate normal X,Y,Z ordering.
	 * e.g. 1 0 2 indicates that data arrives in order Y,X,Z.
	 */
	elements = ont->package.elements;
	for (i = 0; i < 3; i++) {
		if (elements[i].type != ACPI_TYPE_INTEGER)
			goto out;

		val = elements[i].integer.value;
		if (val > 2)
			goto out;

		/* Avoiding full matrix multiplication, we simply reorder the
		 * columns in the default_ont matrix according to the
		 * ordering provided by _ONT.
		 */
		final_ont[0][i] = default_ont[0][val];
		final_ont[1][i] = default_ont[1][val];
		final_ont[2][i] = default_ont[2][val];
	}

	/* The final 3 integers provide sign flip information.
	 * 0 means no change, 1 means flip.
	 * e.g. 0 0 1 means that Z data should be sign-flipped.
	 * This is applied after the axis reordering from above.
	 */
	elements += 3;
	for (i = 0; i < 3; i++) {
		if (elements[i].type != ACPI_TYPE_INTEGER)
			goto out;

		val = elements[i].integer.value;
		if (val != 0 && val != 1)
			goto out;
		if (!val)
			continue;

		/* Flip the values in the indicated column */
		final_ont[0][i] *= -1;
		final_ont[1][i] *= -1;
		final_ont[2][i] *= -1;
	}

	/* Convert our integer matrix to a string-based iio_mount_matrix */
	for (i = 0; i < 3; i++) {
		for (j = 0; j < 3; j++) {
			int matrix_val = final_ont[i][j];
			char *str_value;

			switch (matrix_val) {
			case -1:
				str_value = "-1";
				break;
			case 0:
				str_value = "0";
				break;
			case 1:
				str_value = "1";
				break;
			default:
				goto out;
			}
			adata->mount_matrix.rotation[i * 3 + j] = str_value;
		}
	}

	ret = 0;
	dev_info(&indio_dev->dev, "computed mount matrix from ACPI\n");

out:
	kfree(buffer.pointer);
	if (ret)
		dev_dbg(&indio_dev->dev,
			"failed to apply ACPI orientation data: %d\n", ret);

	return ret;
}
#else /* !CONFIG_ACPI */
static int apply_acpi_orientation(struct iio_dev *indio_dev)
{
	return -EINVAL;
}
#endif

/*
 * st_accel_get_settings() - get sensor settings from device name
 * @name: device name buffer reference.
 *
 * Return: valid reference on success, NULL otherwise.
 */
const struct st_sensor_settings *st_accel_get_settings(const char *name)
{
	int index = st_sensors_get_settings_index(name,
					st_accel_sensors_settings,
					ARRAY_SIZE(st_accel_sensors_settings));
	if (index < 0)
		return NULL;

	return &st_accel_sensors_settings[index];
}
EXPORT_SYMBOL(st_accel_get_settings);

int st_accel_common_probe(struct iio_dev *indio_dev)
{
	struct st_sensor_data *adata = iio_priv(indio_dev);
<<<<<<< HEAD
	struct st_sensors_platform_data *pdata = dev_get_platdata(adata->dev);
=======
	struct device *parent = indio_dev->dev.parent;
	struct st_sensors_platform_data *pdata = dev_get_platdata(parent);
>>>>>>> df0cc57e
	int err;

	indio_dev->modes = INDIO_DIRECT_MODE;
	indio_dev->info = &accel_info;

	err = st_sensors_verify_id(indio_dev);
	if (err < 0)
		return err;

	adata->num_data_channels = ST_ACCEL_NUMBER_DATA_CHANNELS;
	indio_dev->channels = adata->sensor_settings->ch;
	indio_dev->num_channels = ST_SENSORS_NUMBER_ALL_CHANNELS;

	/*
	 * First try specific ACPI methods to retrieve orientation then try the
	 * generic function.
	 */
	err = apply_acpi_orientation(indio_dev);
	if (err) {
<<<<<<< HEAD
		err = iio_read_mount_matrix(adata->dev, &adata->mount_matrix);
=======
		err = iio_read_mount_matrix(parent, &adata->mount_matrix);
>>>>>>> df0cc57e
		if (err)
			return err;
	}

	adata->current_fullscale = &adata->sensor_settings->fs.fs_avl[0];
	adata->odr = adata->sensor_settings->odr.odr_avl[0].hz;

	if (!pdata)
		pdata = (struct st_sensors_platform_data *)&default_accel_pdata;

	err = st_sensors_init_sensor(indio_dev, pdata);
	if (err < 0)
		return err;

	err = st_accel_allocate_ring(indio_dev);
	if (err < 0)
		return err;

	if (adata->irq > 0) {
		err = st_sensors_allocate_trigger(indio_dev,
						 ST_ACCEL_TRIGGER_OPS);
		if (err < 0)
			return err;
	}

<<<<<<< HEAD
	err = iio_device_register(indio_dev);
	if (err)
		goto st_accel_device_register_error;

	dev_info(&indio_dev->dev, "registered accelerometer %s\n",
		 indio_dev->name);

	return 0;

st_accel_device_register_error:
	if (adata->irq > 0)
		st_sensors_deallocate_trigger(indio_dev);
	return err;
}
EXPORT_SYMBOL(st_accel_common_probe);

void st_accel_common_remove(struct iio_dev *indio_dev)
{
	struct st_sensor_data *adata = iio_priv(indio_dev);

	iio_device_unregister(indio_dev);
	if (adata->irq > 0)
		st_sensors_deallocate_trigger(indio_dev);
}
EXPORT_SYMBOL(st_accel_common_remove);

=======
	return devm_iio_device_register(parent, indio_dev);
}
EXPORT_SYMBOL(st_accel_common_probe);

>>>>>>> df0cc57e
MODULE_AUTHOR("Denis Ciocca <denis.ciocca@st.com>");
MODULE_DESCRIPTION("STMicroelectronics accelerometers driver");
MODULE_LICENSE("GPL v2");<|MERGE_RESOLUTION|>--- conflicted
+++ resolved
@@ -1334,12 +1334,8 @@
 int st_accel_common_probe(struct iio_dev *indio_dev)
 {
 	struct st_sensor_data *adata = iio_priv(indio_dev);
-<<<<<<< HEAD
-	struct st_sensors_platform_data *pdata = dev_get_platdata(adata->dev);
-=======
 	struct device *parent = indio_dev->dev.parent;
 	struct st_sensors_platform_data *pdata = dev_get_platdata(parent);
->>>>>>> df0cc57e
 	int err;
 
 	indio_dev->modes = INDIO_DIRECT_MODE;
@@ -1359,11 +1355,7 @@
 	 */
 	err = apply_acpi_orientation(indio_dev);
 	if (err) {
-<<<<<<< HEAD
-		err = iio_read_mount_matrix(adata->dev, &adata->mount_matrix);
-=======
 		err = iio_read_mount_matrix(parent, &adata->mount_matrix);
->>>>>>> df0cc57e
 		if (err)
 			return err;
 	}
@@ -1389,39 +1381,10 @@
 			return err;
 	}
 
-<<<<<<< HEAD
-	err = iio_device_register(indio_dev);
-	if (err)
-		goto st_accel_device_register_error;
-
-	dev_info(&indio_dev->dev, "registered accelerometer %s\n",
-		 indio_dev->name);
-
-	return 0;
-
-st_accel_device_register_error:
-	if (adata->irq > 0)
-		st_sensors_deallocate_trigger(indio_dev);
-	return err;
-}
-EXPORT_SYMBOL(st_accel_common_probe);
-
-void st_accel_common_remove(struct iio_dev *indio_dev)
-{
-	struct st_sensor_data *adata = iio_priv(indio_dev);
-
-	iio_device_unregister(indio_dev);
-	if (adata->irq > 0)
-		st_sensors_deallocate_trigger(indio_dev);
-}
-EXPORT_SYMBOL(st_accel_common_remove);
-
-=======
 	return devm_iio_device_register(parent, indio_dev);
 }
 EXPORT_SYMBOL(st_accel_common_probe);
 
->>>>>>> df0cc57e
 MODULE_AUTHOR("Denis Ciocca <denis.ciocca@st.com>");
 MODULE_DESCRIPTION("STMicroelectronics accelerometers driver");
 MODULE_LICENSE("GPL v2");