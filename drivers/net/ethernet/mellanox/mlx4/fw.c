/*
 * Copyright (c) 2004, 2005 Topspin Communications.  All rights reserved.
 * Copyright (c) 2005, 2006, 2007, 2008 Mellanox Technologies. All rights reserved.
 * Copyright (c) 2005, 2006, 2007 Cisco Systems, Inc.  All rights reserved.
 *
 * This software is available to you under a choice of one of two
 * licenses.  You may choose to be licensed under the terms of the GNU
 * General Public License (GPL) Version 2, available from the file
 * COPYING in the main directory of this source tree, or the
 * OpenIB.org BSD license below:
 *
 *     Redistribution and use in source and binary forms, with or
 *     without modification, are permitted provided that the following
 *     conditions are met:
 *
 *      - Redistributions of source code must retain the above
 *        copyright notice, this list of conditions and the following
 *        disclaimer.
 *
 *      - Redistributions in binary form must reproduce the above
 *        copyright notice, this list of conditions and the following
 *        disclaimer in the documentation and/or other materials
 *        provided with the distribution.
 *
 * THE SOFTWARE IS PROVIDED "AS IS", WITHOUT WARRANTY OF ANY KIND,
 * EXPRESS OR IMPLIED, INCLUDING BUT NOT LIMITED TO THE WARRANTIES OF
 * MERCHANTABILITY, FITNESS FOR A PARTICULAR PURPOSE AND
 * NONINFRINGEMENT. IN NO EVENT SHALL THE AUTHORS OR COPYRIGHT HOLDERS
 * BE LIABLE FOR ANY CLAIM, DAMAGES OR OTHER LIABILITY, WHETHER IN AN
 * ACTION OF CONTRACT, TORT OR OTHERWISE, ARISING FROM, OUT OF OR IN
 * CONNECTION WITH THE SOFTWARE OR THE USE OR OTHER DEALINGS IN THE
 * SOFTWARE.
 */

#include <linux/etherdevice.h>
#include <linux/mlx4/cmd.h>
#include <linux/module.h>
#include <linux/cache.h>

#include "fw.h"
#include "icm.h"

enum {
	MLX4_COMMAND_INTERFACE_MIN_REV		= 2,
	MLX4_COMMAND_INTERFACE_MAX_REV		= 3,
	MLX4_COMMAND_INTERFACE_NEW_PORT_CMDS	= 3,
};

extern void __buggy_use_of_MLX4_GET(void);
extern void __buggy_use_of_MLX4_PUT(void);

static bool enable_qos;
module_param(enable_qos, bool, 0444);
MODULE_PARM_DESC(enable_qos, "Enable Quality of Service support in the HCA (default: off)");

#define MLX4_GET(dest, source, offset)				      \
	do {							      \
		void *__p = (char *) (source) + (offset);	      \
		switch (sizeof (dest)) {			      \
		case 1: (dest) = *(u8 *) __p;	    break;	      \
		case 2: (dest) = be16_to_cpup(__p); break;	      \
		case 4: (dest) = be32_to_cpup(__p); break;	      \
		case 8: (dest) = be64_to_cpup(__p); break;	      \
		default: __buggy_use_of_MLX4_GET();		      \
		}						      \
	} while (0)

#define MLX4_PUT(dest, source, offset)				      \
	do {							      \
		void *__d = ((char *) (dest) + (offset));	      \
		switch (sizeof(source)) {			      \
		case 1: *(u8 *) __d = (source);		       break; \
		case 2:	*(__be16 *) __d = cpu_to_be16(source); break; \
		case 4:	*(__be32 *) __d = cpu_to_be32(source); break; \
		case 8:	*(__be64 *) __d = cpu_to_be64(source); break; \
		default: __buggy_use_of_MLX4_PUT();		      \
		}						      \
	} while (0)

static void dump_dev_cap_flags(struct mlx4_dev *dev, u64 flags)
{
	static const char *fname[] = {
		[ 0] = "RC transport",
		[ 1] = "UC transport",
		[ 2] = "UD transport",
		[ 3] = "XRC transport",
		[ 4] = "reliable multicast",
		[ 5] = "FCoIB support",
		[ 6] = "SRQ support",
		[ 7] = "IPoIB checksum offload",
		[ 8] = "P_Key violation counter",
		[ 9] = "Q_Key violation counter",
		[10] = "VMM",
		[12] = "DPDP",
		[15] = "Big LSO headers",
		[16] = "MW support",
		[17] = "APM support",
		[18] = "Atomic ops support",
		[19] = "Raw multicast support",
		[20] = "Address vector port checking support",
		[21] = "UD multicast support",
		[24] = "Demand paging support",
		[25] = "Router support",
		[30] = "IBoE support",
		[32] = "Unicast loopback support",
		[34] = "FCS header control",
		[38] = "Wake On LAN support",
		[40] = "UDP RSS support",
		[41] = "Unicast VEP steering support",
		[42] = "Multicast VEP steering support",
		[48] = "Counters support",
	};
	int i;

	mlx4_dbg(dev, "DEV_CAP flags:\n");
	for (i = 0; i < ARRAY_SIZE(fname); ++i)
		if (fname[i] && (flags & (1LL << i)))
			mlx4_dbg(dev, "    %s\n", fname[i]);
}

int mlx4_MOD_STAT_CFG(struct mlx4_dev *dev, struct mlx4_mod_stat_cfg *cfg)
{
	struct mlx4_cmd_mailbox *mailbox;
	u32 *inbox;
	int err = 0;

#define MOD_STAT_CFG_IN_SIZE		0x100

#define MOD_STAT_CFG_PG_SZ_M_OFFSET	0x002
#define MOD_STAT_CFG_PG_SZ_OFFSET	0x003

	mailbox = mlx4_alloc_cmd_mailbox(dev);
	if (IS_ERR(mailbox))
		return PTR_ERR(mailbox);
	inbox = mailbox->buf;

	memset(inbox, 0, MOD_STAT_CFG_IN_SIZE);

	MLX4_PUT(inbox, cfg->log_pg_sz, MOD_STAT_CFG_PG_SZ_OFFSET);
	MLX4_PUT(inbox, cfg->log_pg_sz_m, MOD_STAT_CFG_PG_SZ_M_OFFSET);

	err = mlx4_cmd(dev, mailbox->dma, 0, 0, MLX4_CMD_MOD_STAT_CFG,
			MLX4_CMD_TIME_CLASS_A, MLX4_CMD_NATIVE);

	mlx4_free_cmd_mailbox(dev, mailbox);
	return err;
}

int mlx4_QUERY_FUNC_CAP_wrapper(struct mlx4_dev *dev, int slave,
				struct mlx4_vhcr *vhcr,
				struct mlx4_cmd_mailbox *inbox,
				struct mlx4_cmd_mailbox *outbox,
				struct mlx4_cmd_info *cmd)
{
	u8	field;
	u32	size;
	int	err = 0;

#define QUERY_FUNC_CAP_FLAGS_OFFSET		0x0
#define QUERY_FUNC_CAP_NUM_PORTS_OFFSET		0x1
#define QUERY_FUNC_CAP_PF_BHVR_OFFSET		0x4
#define QUERY_FUNC_CAP_QP_QUOTA_OFFSET		0x10
#define QUERY_FUNC_CAP_CQ_QUOTA_OFFSET		0x14
#define QUERY_FUNC_CAP_SRQ_QUOTA_OFFSET		0x18
#define QUERY_FUNC_CAP_MPT_QUOTA_OFFSET		0x20
#define QUERY_FUNC_CAP_MTT_QUOTA_OFFSET		0x24
#define QUERY_FUNC_CAP_MCG_QUOTA_OFFSET		0x28
#define QUERY_FUNC_CAP_MAX_EQ_OFFSET		0x2c
#define QUERY_FUNC_CAP_RESERVED_EQ_OFFSET	0X30

#define QUERY_FUNC_CAP_PHYS_PORT_OFFSET		0x3
#define QUERY_FUNC_CAP_ETH_PROPS_OFFSET		0xc

	if (vhcr->op_modifier == 1) {
		field = vhcr->in_modifier;
		MLX4_PUT(outbox->buf, field, QUERY_FUNC_CAP_PHYS_PORT_OFFSET);

		field = 0; /* ensure fvl bit is not set */
		MLX4_PUT(outbox->buf, field, QUERY_FUNC_CAP_ETH_PROPS_OFFSET);
	} else if (vhcr->op_modifier == 0) {
		field = 1 << 7; /* enable only ethernet interface */
		MLX4_PUT(outbox->buf, field, QUERY_FUNC_CAP_FLAGS_OFFSET);

		field = dev->caps.num_ports;
		MLX4_PUT(outbox->buf, field, QUERY_FUNC_CAP_NUM_PORTS_OFFSET);

		size = 0; /* no PF behavious is set for now */
		MLX4_PUT(outbox->buf, size, QUERY_FUNC_CAP_PF_BHVR_OFFSET);

		size = dev->caps.num_qps;
		MLX4_PUT(outbox->buf, size, QUERY_FUNC_CAP_QP_QUOTA_OFFSET);

		size = dev->caps.num_srqs;
		MLX4_PUT(outbox->buf, size, QUERY_FUNC_CAP_SRQ_QUOTA_OFFSET);

		size = dev->caps.num_cqs;
		MLX4_PUT(outbox->buf, size, QUERY_FUNC_CAP_CQ_QUOTA_OFFSET);

		size = dev->caps.num_eqs;
		MLX4_PUT(outbox->buf, size, QUERY_FUNC_CAP_MAX_EQ_OFFSET);

		size = dev->caps.reserved_eqs;
		MLX4_PUT(outbox->buf, size, QUERY_FUNC_CAP_RESERVED_EQ_OFFSET);

		size = dev->caps.num_mpts;
		MLX4_PUT(outbox->buf, size, QUERY_FUNC_CAP_MPT_QUOTA_OFFSET);

		size = dev->caps.num_mtts;
		MLX4_PUT(outbox->buf, size, QUERY_FUNC_CAP_MTT_QUOTA_OFFSET);

		size = dev->caps.num_mgms + dev->caps.num_amgms;
		MLX4_PUT(outbox->buf, size, QUERY_FUNC_CAP_MCG_QUOTA_OFFSET);

	} else
		err = -EINVAL;

	return err;
}

int mlx4_QUERY_FUNC_CAP(struct mlx4_dev *dev, struct mlx4_func_cap *func_cap)
{
	struct mlx4_cmd_mailbox *mailbox;
	u32			*outbox;
	u8			field;
	u32			size;
	int			i;
	int			err = 0;


	mailbox = mlx4_alloc_cmd_mailbox(dev);
	if (IS_ERR(mailbox))
		return PTR_ERR(mailbox);

	err = mlx4_cmd_box(dev, 0, mailbox->dma, 0, 0, MLX4_CMD_QUERY_FUNC_CAP,
			   MLX4_CMD_TIME_CLASS_A, MLX4_CMD_WRAPPED);
	if (err)
		goto out;

	outbox = mailbox->buf;

	MLX4_GET(field, outbox, QUERY_FUNC_CAP_FLAGS_OFFSET);
	if (!(field & (1 << 7))) {
		mlx4_err(dev, "The host doesn't support eth interface\n");
		err = -EPROTONOSUPPORT;
		goto out;
	}

	MLX4_GET(field, outbox, QUERY_FUNC_CAP_NUM_PORTS_OFFSET);
	func_cap->num_ports = field;

	MLX4_GET(size, outbox, QUERY_FUNC_CAP_PF_BHVR_OFFSET);
	func_cap->pf_context_behaviour = size;

	MLX4_GET(size, outbox, QUERY_FUNC_CAP_QP_QUOTA_OFFSET);
	func_cap->qp_quota = size & 0xFFFFFF;

	MLX4_GET(size, outbox, QUERY_FUNC_CAP_SRQ_QUOTA_OFFSET);
	func_cap->srq_quota = size & 0xFFFFFF;

	MLX4_GET(size, outbox, QUERY_FUNC_CAP_CQ_QUOTA_OFFSET);
	func_cap->cq_quota = size & 0xFFFFFF;

	MLX4_GET(size, outbox, QUERY_FUNC_CAP_MAX_EQ_OFFSET);
	func_cap->max_eq = size & 0xFFFFFF;

	MLX4_GET(size, outbox, QUERY_FUNC_CAP_RESERVED_EQ_OFFSET);
	func_cap->reserved_eq = size & 0xFFFFFF;

	MLX4_GET(size, outbox, QUERY_FUNC_CAP_MPT_QUOTA_OFFSET);
	func_cap->mpt_quota = size & 0xFFFFFF;

	MLX4_GET(size, outbox, QUERY_FUNC_CAP_MTT_QUOTA_OFFSET);
	func_cap->mtt_quota = size & 0xFFFFFF;

	MLX4_GET(size, outbox, QUERY_FUNC_CAP_MCG_QUOTA_OFFSET);
	func_cap->mcg_quota = size & 0xFFFFFF;

	for (i = 1; i <= func_cap->num_ports; ++i) {
		err = mlx4_cmd_box(dev, 0, mailbox->dma, i, 1,
				   MLX4_CMD_QUERY_FUNC_CAP,
				   MLX4_CMD_TIME_CLASS_A, MLX4_CMD_WRAPPED);
		if (err)
			goto out;

		MLX4_GET(field, outbox, QUERY_FUNC_CAP_ETH_PROPS_OFFSET);
		if (field & (1 << 7)) {
			mlx4_err(dev, "VLAN is enforced on this port\n");
			err = -EPROTONOSUPPORT;
			goto out;
		}

		if (field & (1 << 6)) {
			mlx4_err(dev, "Force mac is enabled on this port\n");
			err = -EPROTONOSUPPORT;
			goto out;
		}

		MLX4_GET(field, outbox, QUERY_FUNC_CAP_PHYS_PORT_OFFSET);
		func_cap->physical_port[i] = field;
	}

	/* All other resources are allocated by the master, but we still report
	 * 'num' and 'reserved' capabilities as follows:
	 * - num remains the maximum resource index
	 * - 'num - reserved' is the total available objects of a resource, but
	 *   resource indices may be less than 'reserved'
	 * TODO: set per-resource quotas */

out:
	mlx4_free_cmd_mailbox(dev, mailbox);

	return err;
}

int mlx4_QUERY_DEV_CAP(struct mlx4_dev *dev, struct mlx4_dev_cap *dev_cap)
{
	struct mlx4_cmd_mailbox *mailbox;
	u32 *outbox;
	u8 field;
	u32 field32, flags, ext_flags;
	u16 size;
	u16 stat_rate;
	int err;
	int i;

#define QUERY_DEV_CAP_OUT_SIZE		       0x100
#define QUERY_DEV_CAP_MAX_SRQ_SZ_OFFSET		0x10
#define QUERY_DEV_CAP_MAX_QP_SZ_OFFSET		0x11
#define QUERY_DEV_CAP_RSVD_QP_OFFSET		0x12
#define QUERY_DEV_CAP_MAX_QP_OFFSET		0x13
#define QUERY_DEV_CAP_RSVD_SRQ_OFFSET		0x14
#define QUERY_DEV_CAP_MAX_SRQ_OFFSET		0x15
#define QUERY_DEV_CAP_RSVD_EEC_OFFSET		0x16
#define QUERY_DEV_CAP_MAX_EEC_OFFSET		0x17
#define QUERY_DEV_CAP_MAX_CQ_SZ_OFFSET		0x19
#define QUERY_DEV_CAP_RSVD_CQ_OFFSET		0x1a
#define QUERY_DEV_CAP_MAX_CQ_OFFSET		0x1b
#define QUERY_DEV_CAP_MAX_MPT_OFFSET		0x1d
#define QUERY_DEV_CAP_RSVD_EQ_OFFSET		0x1e
#define QUERY_DEV_CAP_MAX_EQ_OFFSET		0x1f
#define QUERY_DEV_CAP_RSVD_MTT_OFFSET		0x20
#define QUERY_DEV_CAP_MAX_MRW_SZ_OFFSET		0x21
#define QUERY_DEV_CAP_RSVD_MRW_OFFSET		0x22
#define QUERY_DEV_CAP_MAX_MTT_SEG_OFFSET	0x23
#define QUERY_DEV_CAP_MAX_AV_OFFSET		0x27
#define QUERY_DEV_CAP_MAX_REQ_QP_OFFSET		0x29
#define QUERY_DEV_CAP_MAX_RES_QP_OFFSET		0x2b
#define QUERY_DEV_CAP_MAX_GSO_OFFSET		0x2d
#define QUERY_DEV_CAP_MAX_RDMA_OFFSET		0x2f
#define QUERY_DEV_CAP_RSZ_SRQ_OFFSET		0x33
#define QUERY_DEV_CAP_ACK_DELAY_OFFSET		0x35
#define QUERY_DEV_CAP_MTU_WIDTH_OFFSET		0x36
#define QUERY_DEV_CAP_VL_PORT_OFFSET		0x37
#define QUERY_DEV_CAP_MAX_MSG_SZ_OFFSET		0x38
#define QUERY_DEV_CAP_MAX_GID_OFFSET		0x3b
#define QUERY_DEV_CAP_RATE_SUPPORT_OFFSET	0x3c
#define QUERY_DEV_CAP_MAX_PKEY_OFFSET		0x3f
#define QUERY_DEV_CAP_EXT_FLAGS_OFFSET		0x40
#define QUERY_DEV_CAP_FLAGS_OFFSET		0x44
#define QUERY_DEV_CAP_RSVD_UAR_OFFSET		0x48
#define QUERY_DEV_CAP_UAR_SZ_OFFSET		0x49
#define QUERY_DEV_CAP_PAGE_SZ_OFFSET		0x4b
#define QUERY_DEV_CAP_BF_OFFSET			0x4c
#define QUERY_DEV_CAP_LOG_BF_REG_SZ_OFFSET	0x4d
#define QUERY_DEV_CAP_LOG_MAX_BF_REGS_PER_PAGE_OFFSET	0x4e
#define QUERY_DEV_CAP_LOG_MAX_BF_PAGES_OFFSET	0x4f
#define QUERY_DEV_CAP_MAX_SG_SQ_OFFSET		0x51
#define QUERY_DEV_CAP_MAX_DESC_SZ_SQ_OFFSET	0x52
#define QUERY_DEV_CAP_MAX_SG_RQ_OFFSET		0x55
#define QUERY_DEV_CAP_MAX_DESC_SZ_RQ_OFFSET	0x56
#define QUERY_DEV_CAP_MAX_QP_MCG_OFFSET		0x61
#define QUERY_DEV_CAP_RSVD_MCG_OFFSET		0x62
#define QUERY_DEV_CAP_MAX_MCG_OFFSET		0x63
#define QUERY_DEV_CAP_RSVD_PD_OFFSET		0x64
#define QUERY_DEV_CAP_MAX_PD_OFFSET		0x65
#define QUERY_DEV_CAP_RSVD_XRC_OFFSET		0x66
#define QUERY_DEV_CAP_MAX_XRC_OFFSET		0x67
#define QUERY_DEV_CAP_MAX_COUNTERS_OFFSET	0x68
#define QUERY_DEV_CAP_RDMARC_ENTRY_SZ_OFFSET	0x80
#define QUERY_DEV_CAP_QPC_ENTRY_SZ_OFFSET	0x82
#define QUERY_DEV_CAP_AUX_ENTRY_SZ_OFFSET	0x84
#define QUERY_DEV_CAP_ALTC_ENTRY_SZ_OFFSET	0x86
#define QUERY_DEV_CAP_EQC_ENTRY_SZ_OFFSET	0x88
#define QUERY_DEV_CAP_CQC_ENTRY_SZ_OFFSET	0x8a
#define QUERY_DEV_CAP_SRQ_ENTRY_SZ_OFFSET	0x8c
#define QUERY_DEV_CAP_C_MPT_ENTRY_SZ_OFFSET	0x8e
#define QUERY_DEV_CAP_MTT_ENTRY_SZ_OFFSET	0x90
#define QUERY_DEV_CAP_D_MPT_ENTRY_SZ_OFFSET	0x92
#define QUERY_DEV_CAP_BMME_FLAGS_OFFSET		0x94
#define QUERY_DEV_CAP_RSVD_LKEY_OFFSET		0x98
#define QUERY_DEV_CAP_MAX_ICM_SZ_OFFSET		0xa0

	mailbox = mlx4_alloc_cmd_mailbox(dev);
	if (IS_ERR(mailbox))
		return PTR_ERR(mailbox);
	outbox = mailbox->buf;

	err = mlx4_cmd_box(dev, 0, mailbox->dma, 0, 0, MLX4_CMD_QUERY_DEV_CAP,
			   MLX4_CMD_TIME_CLASS_A, !mlx4_is_slave(dev));
	if (err)
		goto out;

	MLX4_GET(field, outbox, QUERY_DEV_CAP_RSVD_QP_OFFSET);
	dev_cap->reserved_qps = 1 << (field & 0xf);
	MLX4_GET(field, outbox, QUERY_DEV_CAP_MAX_QP_OFFSET);
	dev_cap->max_qps = 1 << (field & 0x1f);
	MLX4_GET(field, outbox, QUERY_DEV_CAP_RSVD_SRQ_OFFSET);
	dev_cap->reserved_srqs = 1 << (field >> 4);
	MLX4_GET(field, outbox, QUERY_DEV_CAP_MAX_SRQ_OFFSET);
	dev_cap->max_srqs = 1 << (field & 0x1f);
	MLX4_GET(field, outbox, QUERY_DEV_CAP_MAX_CQ_SZ_OFFSET);
	dev_cap->max_cq_sz = 1 << field;
	MLX4_GET(field, outbox, QUERY_DEV_CAP_RSVD_CQ_OFFSET);
	dev_cap->reserved_cqs = 1 << (field & 0xf);
	MLX4_GET(field, outbox, QUERY_DEV_CAP_MAX_CQ_OFFSET);
	dev_cap->max_cqs = 1 << (field & 0x1f);
	MLX4_GET(field, outbox, QUERY_DEV_CAP_MAX_MPT_OFFSET);
	dev_cap->max_mpts = 1 << (field & 0x3f);
	MLX4_GET(field, outbox, QUERY_DEV_CAP_RSVD_EQ_OFFSET);
	dev_cap->reserved_eqs = field & 0xf;
	MLX4_GET(field, outbox, QUERY_DEV_CAP_MAX_EQ_OFFSET);
	dev_cap->max_eqs = 1 << (field & 0xf);
	MLX4_GET(field, outbox, QUERY_DEV_CAP_RSVD_MTT_OFFSET);
	dev_cap->reserved_mtts = 1 << (field >> 4);
	MLX4_GET(field, outbox, QUERY_DEV_CAP_MAX_MRW_SZ_OFFSET);
	dev_cap->max_mrw_sz = 1 << field;
	MLX4_GET(field, outbox, QUERY_DEV_CAP_RSVD_MRW_OFFSET);
	dev_cap->reserved_mrws = 1 << (field & 0xf);
	MLX4_GET(field, outbox, QUERY_DEV_CAP_MAX_MTT_SEG_OFFSET);
	dev_cap->max_mtt_seg = 1 << (field & 0x3f);
	MLX4_GET(field, outbox, QUERY_DEV_CAP_MAX_REQ_QP_OFFSET);
	dev_cap->max_requester_per_qp = 1 << (field & 0x3f);
	MLX4_GET(field, outbox, QUERY_DEV_CAP_MAX_RES_QP_OFFSET);
	dev_cap->max_responder_per_qp = 1 << (field & 0x3f);
	MLX4_GET(field, outbox, QUERY_DEV_CAP_MAX_GSO_OFFSET);
	field &= 0x1f;
	if (!field)
		dev_cap->max_gso_sz = 0;
	else
		dev_cap->max_gso_sz = 1 << field;

	MLX4_GET(field, outbox, QUERY_DEV_CAP_MAX_RDMA_OFFSET);
	dev_cap->max_rdma_global = 1 << (field & 0x3f);
	MLX4_GET(field, outbox, QUERY_DEV_CAP_ACK_DELAY_OFFSET);
	dev_cap->local_ca_ack_delay = field & 0x1f;
	MLX4_GET(field, outbox, QUERY_DEV_CAP_VL_PORT_OFFSET);
	dev_cap->num_ports = field & 0xf;
	MLX4_GET(field, outbox, QUERY_DEV_CAP_MAX_MSG_SZ_OFFSET);
	dev_cap->max_msg_sz = 1 << (field & 0x1f);
	MLX4_GET(stat_rate, outbox, QUERY_DEV_CAP_RATE_SUPPORT_OFFSET);
	dev_cap->stat_rate_support = stat_rate;
	MLX4_GET(ext_flags, outbox, QUERY_DEV_CAP_EXT_FLAGS_OFFSET);
	MLX4_GET(flags, outbox, QUERY_DEV_CAP_FLAGS_OFFSET);
	dev_cap->flags = flags | (u64)ext_flags << 32;
	MLX4_GET(field, outbox, QUERY_DEV_CAP_RSVD_UAR_OFFSET);
	dev_cap->reserved_uars = field >> 4;
	MLX4_GET(field, outbox, QUERY_DEV_CAP_UAR_SZ_OFFSET);
	dev_cap->uar_size = 1 << ((field & 0x3f) + 20);
	MLX4_GET(field, outbox, QUERY_DEV_CAP_PAGE_SZ_OFFSET);
	dev_cap->min_page_sz = 1 << field;

	MLX4_GET(field, outbox, QUERY_DEV_CAP_BF_OFFSET);
	if (field & 0x80) {
		MLX4_GET(field, outbox, QUERY_DEV_CAP_LOG_BF_REG_SZ_OFFSET);
		dev_cap->bf_reg_size = 1 << (field & 0x1f);
		MLX4_GET(field, outbox, QUERY_DEV_CAP_LOG_MAX_BF_REGS_PER_PAGE_OFFSET);
		if ((1 << (field & 0x3f)) > (PAGE_SIZE / dev_cap->bf_reg_size))
			field = 3;
		dev_cap->bf_regs_per_page = 1 << (field & 0x3f);
		mlx4_dbg(dev, "BlueFlame available (reg size %d, regs/page %d)\n",
			 dev_cap->bf_reg_size, dev_cap->bf_regs_per_page);
	} else {
		dev_cap->bf_reg_size = 0;
		mlx4_dbg(dev, "BlueFlame not available\n");
	}

	MLX4_GET(field, outbox, QUERY_DEV_CAP_MAX_SG_SQ_OFFSET);
	dev_cap->max_sq_sg = field;
	MLX4_GET(size, outbox, QUERY_DEV_CAP_MAX_DESC_SZ_SQ_OFFSET);
	dev_cap->max_sq_desc_sz = size;

	MLX4_GET(field, outbox, QUERY_DEV_CAP_MAX_QP_MCG_OFFSET);
	dev_cap->max_qp_per_mcg = 1 << field;
	MLX4_GET(field, outbox, QUERY_DEV_CAP_RSVD_MCG_OFFSET);
	dev_cap->reserved_mgms = field & 0xf;
	MLX4_GET(field, outbox, QUERY_DEV_CAP_MAX_MCG_OFFSET);
	dev_cap->max_mcgs = 1 << field;
	MLX4_GET(field, outbox, QUERY_DEV_CAP_RSVD_PD_OFFSET);
	dev_cap->reserved_pds = field >> 4;
	MLX4_GET(field, outbox, QUERY_DEV_CAP_MAX_PD_OFFSET);
	dev_cap->max_pds = 1 << (field & 0x3f);
	MLX4_GET(field, outbox, QUERY_DEV_CAP_RSVD_XRC_OFFSET);
	dev_cap->reserved_xrcds = field >> 4;
	MLX4_GET(field, outbox, QUERY_DEV_CAP_MAX_PD_OFFSET);
	dev_cap->max_xrcds = 1 << (field & 0x1f);

	MLX4_GET(size, outbox, QUERY_DEV_CAP_RDMARC_ENTRY_SZ_OFFSET);
	dev_cap->rdmarc_entry_sz = size;
	MLX4_GET(size, outbox, QUERY_DEV_CAP_QPC_ENTRY_SZ_OFFSET);
	dev_cap->qpc_entry_sz = size;
	MLX4_GET(size, outbox, QUERY_DEV_CAP_AUX_ENTRY_SZ_OFFSET);
	dev_cap->aux_entry_sz = size;
	MLX4_GET(size, outbox, QUERY_DEV_CAP_ALTC_ENTRY_SZ_OFFSET);
	dev_cap->altc_entry_sz = size;
	MLX4_GET(size, outbox, QUERY_DEV_CAP_EQC_ENTRY_SZ_OFFSET);
	dev_cap->eqc_entry_sz = size;
	MLX4_GET(size, outbox, QUERY_DEV_CAP_CQC_ENTRY_SZ_OFFSET);
	dev_cap->cqc_entry_sz = size;
	MLX4_GET(size, outbox, QUERY_DEV_CAP_SRQ_ENTRY_SZ_OFFSET);
	dev_cap->srq_entry_sz = size;
	MLX4_GET(size, outbox, QUERY_DEV_CAP_C_MPT_ENTRY_SZ_OFFSET);
	dev_cap->cmpt_entry_sz = size;
	MLX4_GET(size, outbox, QUERY_DEV_CAP_MTT_ENTRY_SZ_OFFSET);
	dev_cap->mtt_entry_sz = size;
	MLX4_GET(size, outbox, QUERY_DEV_CAP_D_MPT_ENTRY_SZ_OFFSET);
	dev_cap->dmpt_entry_sz = size;

	MLX4_GET(field, outbox, QUERY_DEV_CAP_MAX_SRQ_SZ_OFFSET);
	dev_cap->max_srq_sz = 1 << field;
	MLX4_GET(field, outbox, QUERY_DEV_CAP_MAX_QP_SZ_OFFSET);
	dev_cap->max_qp_sz = 1 << field;
	MLX4_GET(field, outbox, QUERY_DEV_CAP_RSZ_SRQ_OFFSET);
	dev_cap->resize_srq = field & 1;
	MLX4_GET(field, outbox, QUERY_DEV_CAP_MAX_SG_RQ_OFFSET);
	dev_cap->max_rq_sg = field;
	MLX4_GET(size, outbox, QUERY_DEV_CAP_MAX_DESC_SZ_RQ_OFFSET);
	dev_cap->max_rq_desc_sz = size;

	MLX4_GET(dev_cap->bmme_flags, outbox,
		 QUERY_DEV_CAP_BMME_FLAGS_OFFSET);
	MLX4_GET(dev_cap->reserved_lkey, outbox,
		 QUERY_DEV_CAP_RSVD_LKEY_OFFSET);
	MLX4_GET(dev_cap->max_icm_sz, outbox,
		 QUERY_DEV_CAP_MAX_ICM_SZ_OFFSET);
	if (dev_cap->flags & MLX4_DEV_CAP_FLAG_COUNTERS)
		MLX4_GET(dev_cap->max_counters, outbox,
			 QUERY_DEV_CAP_MAX_COUNTERS_OFFSET);

	if (dev->flags & MLX4_FLAG_OLD_PORT_CMDS) {
		for (i = 1; i <= dev_cap->num_ports; ++i) {
			MLX4_GET(field, outbox, QUERY_DEV_CAP_VL_PORT_OFFSET);
			dev_cap->max_vl[i]	   = field >> 4;
			MLX4_GET(field, outbox, QUERY_DEV_CAP_MTU_WIDTH_OFFSET);
			dev_cap->ib_mtu[i]	   = field >> 4;
			dev_cap->max_port_width[i] = field & 0xf;
			MLX4_GET(field, outbox, QUERY_DEV_CAP_MAX_GID_OFFSET);
			dev_cap->max_gids[i]	   = 1 << (field & 0xf);
			MLX4_GET(field, outbox, QUERY_DEV_CAP_MAX_PKEY_OFFSET);
			dev_cap->max_pkeys[i]	   = 1 << (field & 0xf);
		}
	} else {
#define QUERY_PORT_SUPPORTED_TYPE_OFFSET	0x00
#define QUERY_PORT_MTU_OFFSET			0x01
#define QUERY_PORT_ETH_MTU_OFFSET		0x02
#define QUERY_PORT_WIDTH_OFFSET			0x06
#define QUERY_PORT_MAX_GID_PKEY_OFFSET		0x07
#define QUERY_PORT_MAX_MACVLAN_OFFSET		0x0a
#define QUERY_PORT_MAX_VL_OFFSET		0x0b
#define QUERY_PORT_MAC_OFFSET			0x10
#define QUERY_PORT_TRANS_VENDOR_OFFSET		0x18
#define QUERY_PORT_WAVELENGTH_OFFSET		0x1c
#define QUERY_PORT_TRANS_CODE_OFFSET		0x20

		for (i = 1; i <= dev_cap->num_ports; ++i) {
			err = mlx4_cmd_box(dev, 0, mailbox->dma, i, 0, MLX4_CMD_QUERY_PORT,
					   MLX4_CMD_TIME_CLASS_B,
					   !mlx4_is_slave(dev));
			if (err)
				goto out;

			MLX4_GET(field, outbox, QUERY_PORT_SUPPORTED_TYPE_OFFSET);
			dev_cap->supported_port_types[i] = field & 3;
			dev_cap->suggested_type[i] = (field >> 3) & 1;
			dev_cap->default_sense[i] = (field >> 4) & 1;
			MLX4_GET(field, outbox, QUERY_PORT_MTU_OFFSET);
			dev_cap->ib_mtu[i]	   = field & 0xf;
			MLX4_GET(field, outbox, QUERY_PORT_WIDTH_OFFSET);
			dev_cap->max_port_width[i] = field & 0xf;
			MLX4_GET(field, outbox, QUERY_PORT_MAX_GID_PKEY_OFFSET);
			dev_cap->max_gids[i]	   = 1 << (field >> 4);
			dev_cap->max_pkeys[i]	   = 1 << (field & 0xf);
			MLX4_GET(field, outbox, QUERY_PORT_MAX_VL_OFFSET);
			dev_cap->max_vl[i]	   = field & 0xf;
			MLX4_GET(field, outbox, QUERY_PORT_MAX_MACVLAN_OFFSET);
			dev_cap->log_max_macs[i]  = field & 0xf;
			dev_cap->log_max_vlans[i] = field >> 4;
			MLX4_GET(dev_cap->eth_mtu[i], outbox, QUERY_PORT_ETH_MTU_OFFSET);
			MLX4_GET(dev_cap->def_mac[i], outbox, QUERY_PORT_MAC_OFFSET);
			MLX4_GET(field32, outbox, QUERY_PORT_TRANS_VENDOR_OFFSET);
			dev_cap->trans_type[i] = field32 >> 24;
			dev_cap->vendor_oui[i] = field32 & 0xffffff;
			MLX4_GET(dev_cap->wavelength[i], outbox, QUERY_PORT_WAVELENGTH_OFFSET);
			MLX4_GET(dev_cap->trans_code[i], outbox, QUERY_PORT_TRANS_CODE_OFFSET);
		}
	}

	mlx4_dbg(dev, "Base MM extensions: flags %08x, rsvd L_Key %08x\n",
		 dev_cap->bmme_flags, dev_cap->reserved_lkey);

	/*
	 * Each UAR has 4 EQ doorbells; so if a UAR is reserved, then
	 * we can't use any EQs whose doorbell falls on that page,
	 * even if the EQ itself isn't reserved.
	 */
	dev_cap->reserved_eqs = max(dev_cap->reserved_uars * 4,
				    dev_cap->reserved_eqs);

	mlx4_dbg(dev, "Max ICM size %lld MB\n",
		 (unsigned long long) dev_cap->max_icm_sz >> 20);
	mlx4_dbg(dev, "Max QPs: %d, reserved QPs: %d, entry size: %d\n",
		 dev_cap->max_qps, dev_cap->reserved_qps, dev_cap->qpc_entry_sz);
	mlx4_dbg(dev, "Max SRQs: %d, reserved SRQs: %d, entry size: %d\n",
		 dev_cap->max_srqs, dev_cap->reserved_srqs, dev_cap->srq_entry_sz);
	mlx4_dbg(dev, "Max CQs: %d, reserved CQs: %d, entry size: %d\n",
		 dev_cap->max_cqs, dev_cap->reserved_cqs, dev_cap->cqc_entry_sz);
	mlx4_dbg(dev, "Max EQs: %d, reserved EQs: %d, entry size: %d\n",
		 dev_cap->max_eqs, dev_cap->reserved_eqs, dev_cap->eqc_entry_sz);
	mlx4_dbg(dev, "reserved MPTs: %d, reserved MTTs: %d\n",
		 dev_cap->reserved_mrws, dev_cap->reserved_mtts);
	mlx4_dbg(dev, "Max PDs: %d, reserved PDs: %d, reserved UARs: %d\n",
		 dev_cap->max_pds, dev_cap->reserved_pds, dev_cap->reserved_uars);
	mlx4_dbg(dev, "Max QP/MCG: %d, reserved MGMs: %d\n",
		 dev_cap->max_pds, dev_cap->reserved_mgms);
	mlx4_dbg(dev, "Max CQEs: %d, max WQEs: %d, max SRQ WQEs: %d\n",
		 dev_cap->max_cq_sz, dev_cap->max_qp_sz, dev_cap->max_srq_sz);
	mlx4_dbg(dev, "Local CA ACK delay: %d, max MTU: %d, port width cap: %d\n",
		 dev_cap->local_ca_ack_delay, 128 << dev_cap->ib_mtu[1],
		 dev_cap->max_port_width[1]);
	mlx4_dbg(dev, "Max SQ desc size: %d, max SQ S/G: %d\n",
		 dev_cap->max_sq_desc_sz, dev_cap->max_sq_sg);
	mlx4_dbg(dev, "Max RQ desc size: %d, max RQ S/G: %d\n",
		 dev_cap->max_rq_desc_sz, dev_cap->max_rq_sg);
	mlx4_dbg(dev, "Max GSO size: %d\n", dev_cap->max_gso_sz);
	mlx4_dbg(dev, "Max counters: %d\n", dev_cap->max_counters);

	dump_dev_cap_flags(dev, dev_cap->flags);

out:
	mlx4_free_cmd_mailbox(dev, mailbox);
	return err;
}

int mlx4_QUERY_PORT_wrapper(struct mlx4_dev *dev, int slave,
			    struct mlx4_vhcr *vhcr,
			    struct mlx4_cmd_mailbox *inbox,
			    struct mlx4_cmd_mailbox *outbox,
			    struct mlx4_cmd_info *cmd)
{
	u64 def_mac;
	u8 port_type;
	int err;

#define MLX4_PORT_SUPPORT_IB		(1 << 0)
#define MLX4_PORT_SUGGEST_TYPE		(1 << 3)
#define MLX4_PORT_DEFAULT_SENSE		(1 << 4)
#define MLX4_VF_PORT_ETH_ONLY_MASK	(0xff & ~MLX4_PORT_SUPPORT_IB & \
					 ~MLX4_PORT_SUGGEST_TYPE & \
					 ~MLX4_PORT_DEFAULT_SENSE)

	err = mlx4_cmd_box(dev, 0, outbox->dma, vhcr->in_modifier, 0,
			   MLX4_CMD_QUERY_PORT, MLX4_CMD_TIME_CLASS_B,
			   MLX4_CMD_NATIVE);

	if (!err && dev->caps.function != slave) {
		/* set slave default_mac address */
		MLX4_GET(def_mac, outbox->buf, QUERY_PORT_MAC_OFFSET);
		def_mac += slave << 8;
		MLX4_PUT(outbox->buf, def_mac, QUERY_PORT_MAC_OFFSET);

		/* get port type - currently only eth is enabled */
		MLX4_GET(port_type, outbox->buf,
			 QUERY_PORT_SUPPORTED_TYPE_OFFSET);

		/* Allow only Eth port, no link sensing allowed */
		port_type &= MLX4_VF_PORT_ETH_ONLY_MASK;

		/* check eth is enabled for this port */
		if (!(port_type & 2))
			mlx4_dbg(dev, "QUERY PORT: eth not supported by host");

		MLX4_PUT(outbox->buf, port_type,
			 QUERY_PORT_SUPPORTED_TYPE_OFFSET);
	}

	return err;
}

<<<<<<< HEAD
int mlx4_QUERY_PORT(struct mlx4_dev *dev, void *ptr, u8 port)
{
	struct mlx4_cmd_mailbox *outbox = ptr;

	return mlx4_cmd_box(dev, 0, outbox->dma, port, 0,
			    MLX4_CMD_QUERY_PORT, MLX4_CMD_TIME_CLASS_B,
			    MLX4_CMD_WRAPPED);
}
EXPORT_SYMBOL_GPL(mlx4_QUERY_PORT);

=======
>>>>>>> e9676695
int mlx4_map_cmd(struct mlx4_dev *dev, u16 op, struct mlx4_icm *icm, u64 virt)
{
	struct mlx4_cmd_mailbox *mailbox;
	struct mlx4_icm_iter iter;
	__be64 *pages;
	int lg;
	int nent = 0;
	int i;
	int err = 0;
	int ts = 0, tc = 0;

	mailbox = mlx4_alloc_cmd_mailbox(dev);
	if (IS_ERR(mailbox))
		return PTR_ERR(mailbox);
	memset(mailbox->buf, 0, MLX4_MAILBOX_SIZE);
	pages = mailbox->buf;

	for (mlx4_icm_first(icm, &iter);
	     !mlx4_icm_last(&iter);
	     mlx4_icm_next(&iter)) {
		/*
		 * We have to pass pages that are aligned to their
		 * size, so find the least significant 1 in the
		 * address or size and use that as our log2 size.
		 */
		lg = ffs(mlx4_icm_addr(&iter) | mlx4_icm_size(&iter)) - 1;
		if (lg < MLX4_ICM_PAGE_SHIFT) {
			mlx4_warn(dev, "Got FW area not aligned to %d (%llx/%lx).\n",
				   MLX4_ICM_PAGE_SIZE,
				   (unsigned long long) mlx4_icm_addr(&iter),
				   mlx4_icm_size(&iter));
			err = -EINVAL;
			goto out;
		}

		for (i = 0; i < mlx4_icm_size(&iter) >> lg; ++i) {
			if (virt != -1) {
				pages[nent * 2] = cpu_to_be64(virt);
				virt += 1 << lg;
			}

			pages[nent * 2 + 1] =
				cpu_to_be64((mlx4_icm_addr(&iter) + (i << lg)) |
					    (lg - MLX4_ICM_PAGE_SHIFT));
			ts += 1 << (lg - 10);
			++tc;

			if (++nent == MLX4_MAILBOX_SIZE / 16) {
				err = mlx4_cmd(dev, mailbox->dma, nent, 0, op,
						MLX4_CMD_TIME_CLASS_B,
						MLX4_CMD_NATIVE);
				if (err)
					goto out;
				nent = 0;
			}
		}
	}

	if (nent)
		err = mlx4_cmd(dev, mailbox->dma, nent, 0, op,
			       MLX4_CMD_TIME_CLASS_B, MLX4_CMD_NATIVE);
	if (err)
		goto out;

	switch (op) {
	case MLX4_CMD_MAP_FA:
		mlx4_dbg(dev, "Mapped %d chunks/%d KB for FW.\n", tc, ts);
		break;
	case MLX4_CMD_MAP_ICM_AUX:
		mlx4_dbg(dev, "Mapped %d chunks/%d KB for ICM aux.\n", tc, ts);
		break;
	case MLX4_CMD_MAP_ICM:
		mlx4_dbg(dev, "Mapped %d chunks/%d KB at %llx for ICM.\n",
			  tc, ts, (unsigned long long) virt - (ts << 10));
		break;
	}

out:
	mlx4_free_cmd_mailbox(dev, mailbox);
	return err;
}

int mlx4_MAP_FA(struct mlx4_dev *dev, struct mlx4_icm *icm)
{
	return mlx4_map_cmd(dev, MLX4_CMD_MAP_FA, icm, -1);
}

int mlx4_UNMAP_FA(struct mlx4_dev *dev)
{
	return mlx4_cmd(dev, 0, 0, 0, MLX4_CMD_UNMAP_FA,
			MLX4_CMD_TIME_CLASS_B, MLX4_CMD_NATIVE);
}


int mlx4_RUN_FW(struct mlx4_dev *dev)
{
	return mlx4_cmd(dev, 0, 0, 0, MLX4_CMD_RUN_FW,
			MLX4_CMD_TIME_CLASS_A, MLX4_CMD_NATIVE);
}

int mlx4_QUERY_FW(struct mlx4_dev *dev)
{
	struct mlx4_fw  *fw  = &mlx4_priv(dev)->fw;
	struct mlx4_cmd *cmd = &mlx4_priv(dev)->cmd;
	struct mlx4_cmd_mailbox *mailbox;
	u32 *outbox;
	int err = 0;
	u64 fw_ver;
	u16 cmd_if_rev;
	u8 lg;

#define QUERY_FW_OUT_SIZE             0x100
#define QUERY_FW_VER_OFFSET            0x00
#define QUERY_FW_PPF_ID		       0x09
#define QUERY_FW_CMD_IF_REV_OFFSET     0x0a
#define QUERY_FW_MAX_CMD_OFFSET        0x0f
#define QUERY_FW_ERR_START_OFFSET      0x30
#define QUERY_FW_ERR_SIZE_OFFSET       0x38
#define QUERY_FW_ERR_BAR_OFFSET        0x3c

#define QUERY_FW_SIZE_OFFSET           0x00
#define QUERY_FW_CLR_INT_BASE_OFFSET   0x20
#define QUERY_FW_CLR_INT_BAR_OFFSET    0x28

#define QUERY_FW_COMM_BASE_OFFSET      0x40
#define QUERY_FW_COMM_BAR_OFFSET       0x48

	mailbox = mlx4_alloc_cmd_mailbox(dev);
	if (IS_ERR(mailbox))
		return PTR_ERR(mailbox);
	outbox = mailbox->buf;

	err = mlx4_cmd_box(dev, 0, mailbox->dma, 0, 0, MLX4_CMD_QUERY_FW,
			    MLX4_CMD_TIME_CLASS_A, MLX4_CMD_NATIVE);
	if (err)
		goto out;

	MLX4_GET(fw_ver, outbox, QUERY_FW_VER_OFFSET);
	/*
	 * FW subminor version is at more significant bits than minor
	 * version, so swap here.
	 */
	dev->caps.fw_ver = (fw_ver & 0xffff00000000ull) |
		((fw_ver & 0xffff0000ull) >> 16) |
		((fw_ver & 0x0000ffffull) << 16);

	MLX4_GET(lg, outbox, QUERY_FW_PPF_ID);
	dev->caps.function = lg;

	MLX4_GET(cmd_if_rev, outbox, QUERY_FW_CMD_IF_REV_OFFSET);
	if (cmd_if_rev < MLX4_COMMAND_INTERFACE_MIN_REV ||
	    cmd_if_rev > MLX4_COMMAND_INTERFACE_MAX_REV) {
		mlx4_err(dev, "Installed FW has unsupported "
			 "command interface revision %d.\n",
			 cmd_if_rev);
		mlx4_err(dev, "(Installed FW version is %d.%d.%03d)\n",
			 (int) (dev->caps.fw_ver >> 32),
			 (int) (dev->caps.fw_ver >> 16) & 0xffff,
			 (int) dev->caps.fw_ver & 0xffff);
		mlx4_err(dev, "This driver version supports only revisions %d to %d.\n",
			 MLX4_COMMAND_INTERFACE_MIN_REV, MLX4_COMMAND_INTERFACE_MAX_REV);
		err = -ENODEV;
		goto out;
	}

	if (cmd_if_rev < MLX4_COMMAND_INTERFACE_NEW_PORT_CMDS)
		dev->flags |= MLX4_FLAG_OLD_PORT_CMDS;

	MLX4_GET(lg, outbox, QUERY_FW_MAX_CMD_OFFSET);
	cmd->max_cmds = 1 << lg;

	mlx4_dbg(dev, "FW version %d.%d.%03d (cmd intf rev %d), max commands %d\n",
		 (int) (dev->caps.fw_ver >> 32),
		 (int) (dev->caps.fw_ver >> 16) & 0xffff,
		 (int) dev->caps.fw_ver & 0xffff,
		 cmd_if_rev, cmd->max_cmds);

	MLX4_GET(fw->catas_offset, outbox, QUERY_FW_ERR_START_OFFSET);
	MLX4_GET(fw->catas_size,   outbox, QUERY_FW_ERR_SIZE_OFFSET);
	MLX4_GET(fw->catas_bar,    outbox, QUERY_FW_ERR_BAR_OFFSET);
	fw->catas_bar = (fw->catas_bar >> 6) * 2;

	mlx4_dbg(dev, "Catastrophic error buffer at 0x%llx, size 0x%x, BAR %d\n",
		 (unsigned long long) fw->catas_offset, fw->catas_size, fw->catas_bar);

	MLX4_GET(fw->fw_pages,     outbox, QUERY_FW_SIZE_OFFSET);
	MLX4_GET(fw->clr_int_base, outbox, QUERY_FW_CLR_INT_BASE_OFFSET);
	MLX4_GET(fw->clr_int_bar,  outbox, QUERY_FW_CLR_INT_BAR_OFFSET);
	fw->clr_int_bar = (fw->clr_int_bar >> 6) * 2;

	MLX4_GET(fw->comm_base, outbox, QUERY_FW_COMM_BASE_OFFSET);
	MLX4_GET(fw->comm_bar,  outbox, QUERY_FW_COMM_BAR_OFFSET);
	fw->comm_bar = (fw->comm_bar >> 6) * 2;
	mlx4_dbg(dev, "Communication vector bar:%d offset:0x%llx\n",
		 fw->comm_bar, fw->comm_base);
	mlx4_dbg(dev, "FW size %d KB\n", fw->fw_pages >> 2);

	/*
	 * Round up number of system pages needed in case
	 * MLX4_ICM_PAGE_SIZE < PAGE_SIZE.
	 */
	fw->fw_pages =
		ALIGN(fw->fw_pages, PAGE_SIZE / MLX4_ICM_PAGE_SIZE) >>
		(PAGE_SHIFT - MLX4_ICM_PAGE_SHIFT);

	mlx4_dbg(dev, "Clear int @ %llx, BAR %d\n",
		 (unsigned long long) fw->clr_int_base, fw->clr_int_bar);

out:
	mlx4_free_cmd_mailbox(dev, mailbox);
	return err;
}

static void get_board_id(void *vsd, char *board_id)
{
	int i;

#define VSD_OFFSET_SIG1		0x00
#define VSD_OFFSET_SIG2		0xde
#define VSD_OFFSET_MLX_BOARD_ID	0xd0
#define VSD_OFFSET_TS_BOARD_ID	0x20

#define VSD_SIGNATURE_TOPSPIN	0x5ad

	memset(board_id, 0, MLX4_BOARD_ID_LEN);

	if (be16_to_cpup(vsd + VSD_OFFSET_SIG1) == VSD_SIGNATURE_TOPSPIN &&
	    be16_to_cpup(vsd + VSD_OFFSET_SIG2) == VSD_SIGNATURE_TOPSPIN) {
		strlcpy(board_id, vsd + VSD_OFFSET_TS_BOARD_ID, MLX4_BOARD_ID_LEN);
	} else {
		/*
		 * The board ID is a string but the firmware byte
		 * swaps each 4-byte word before passing it back to
		 * us.  Therefore we need to swab it before printing.
		 */
		for (i = 0; i < 4; ++i)
			((u32 *) board_id)[i] =
				swab32(*(u32 *) (vsd + VSD_OFFSET_MLX_BOARD_ID + i * 4));
	}
}

int mlx4_QUERY_ADAPTER(struct mlx4_dev *dev, struct mlx4_adapter *adapter)
{
	struct mlx4_cmd_mailbox *mailbox;
	u32 *outbox;
	int err;

#define QUERY_ADAPTER_OUT_SIZE             0x100
#define QUERY_ADAPTER_INTA_PIN_OFFSET      0x10
#define QUERY_ADAPTER_VSD_OFFSET           0x20

	mailbox = mlx4_alloc_cmd_mailbox(dev);
	if (IS_ERR(mailbox))
		return PTR_ERR(mailbox);
	outbox = mailbox->buf;

	err = mlx4_cmd_box(dev, 0, mailbox->dma, 0, 0, MLX4_CMD_QUERY_ADAPTER,
			   MLX4_CMD_TIME_CLASS_A, MLX4_CMD_NATIVE);
	if (err)
		goto out;

	MLX4_GET(adapter->inta_pin, outbox,    QUERY_ADAPTER_INTA_PIN_OFFSET);

	get_board_id(outbox + QUERY_ADAPTER_VSD_OFFSET / 4,
		     adapter->board_id);

out:
	mlx4_free_cmd_mailbox(dev, mailbox);
	return err;
}

int mlx4_INIT_HCA(struct mlx4_dev *dev, struct mlx4_init_hca_param *param)
{
	struct mlx4_cmd_mailbox *mailbox;
	__be32 *inbox;
	int err;

#define INIT_HCA_IN_SIZE		 0x200
#define INIT_HCA_VERSION_OFFSET		 0x000
#define	 INIT_HCA_VERSION		 2
#define INIT_HCA_CACHELINE_SZ_OFFSET	 0x0e
#define INIT_HCA_FLAGS_OFFSET		 0x014
#define INIT_HCA_QPC_OFFSET		 0x020
#define	 INIT_HCA_QPC_BASE_OFFSET	 (INIT_HCA_QPC_OFFSET + 0x10)
#define	 INIT_HCA_LOG_QP_OFFSET		 (INIT_HCA_QPC_OFFSET + 0x17)
#define	 INIT_HCA_SRQC_BASE_OFFSET	 (INIT_HCA_QPC_OFFSET + 0x28)
#define	 INIT_HCA_LOG_SRQ_OFFSET	 (INIT_HCA_QPC_OFFSET + 0x2f)
#define	 INIT_HCA_CQC_BASE_OFFSET	 (INIT_HCA_QPC_OFFSET + 0x30)
#define	 INIT_HCA_LOG_CQ_OFFSET		 (INIT_HCA_QPC_OFFSET + 0x37)
#define	 INIT_HCA_EQE_CQE_OFFSETS	 (INIT_HCA_QPC_OFFSET + 0x38)
#define	 INIT_HCA_ALTC_BASE_OFFSET	 (INIT_HCA_QPC_OFFSET + 0x40)
#define	 INIT_HCA_AUXC_BASE_OFFSET	 (INIT_HCA_QPC_OFFSET + 0x50)
#define	 INIT_HCA_EQC_BASE_OFFSET	 (INIT_HCA_QPC_OFFSET + 0x60)
#define	 INIT_HCA_LOG_EQ_OFFSET		 (INIT_HCA_QPC_OFFSET + 0x67)
#define	 INIT_HCA_RDMARC_BASE_OFFSET	 (INIT_HCA_QPC_OFFSET + 0x70)
#define	 INIT_HCA_LOG_RD_OFFSET		 (INIT_HCA_QPC_OFFSET + 0x77)
#define INIT_HCA_MCAST_OFFSET		 0x0c0
#define	 INIT_HCA_MC_BASE_OFFSET	 (INIT_HCA_MCAST_OFFSET + 0x00)
#define	 INIT_HCA_LOG_MC_ENTRY_SZ_OFFSET (INIT_HCA_MCAST_OFFSET + 0x12)
#define	 INIT_HCA_LOG_MC_HASH_SZ_OFFSET	 (INIT_HCA_MCAST_OFFSET + 0x16)
#define  INIT_HCA_UC_STEERING_OFFSET	 (INIT_HCA_MCAST_OFFSET + 0x18)
#define	 INIT_HCA_LOG_MC_TABLE_SZ_OFFSET (INIT_HCA_MCAST_OFFSET + 0x1b)
#define INIT_HCA_TPT_OFFSET		 0x0f0
#define	 INIT_HCA_DMPT_BASE_OFFSET	 (INIT_HCA_TPT_OFFSET + 0x00)
#define	 INIT_HCA_LOG_MPT_SZ_OFFSET	 (INIT_HCA_TPT_OFFSET + 0x0b)
#define	 INIT_HCA_MTT_BASE_OFFSET	 (INIT_HCA_TPT_OFFSET + 0x10)
#define	 INIT_HCA_CMPT_BASE_OFFSET	 (INIT_HCA_TPT_OFFSET + 0x18)
#define INIT_HCA_UAR_OFFSET		 0x120
#define	 INIT_HCA_LOG_UAR_SZ_OFFSET	 (INIT_HCA_UAR_OFFSET + 0x0a)
#define  INIT_HCA_UAR_PAGE_SZ_OFFSET     (INIT_HCA_UAR_OFFSET + 0x0b)

	mailbox = mlx4_alloc_cmd_mailbox(dev);
	if (IS_ERR(mailbox))
		return PTR_ERR(mailbox);
	inbox = mailbox->buf;

	memset(inbox, 0, INIT_HCA_IN_SIZE);

	*((u8 *) mailbox->buf + INIT_HCA_VERSION_OFFSET) = INIT_HCA_VERSION;

	*((u8 *) mailbox->buf + INIT_HCA_CACHELINE_SZ_OFFSET) =
		(ilog2(cache_line_size()) - 4) << 5;

#if defined(__LITTLE_ENDIAN)
	*(inbox + INIT_HCA_FLAGS_OFFSET / 4) &= ~cpu_to_be32(1 << 1);
#elif defined(__BIG_ENDIAN)
	*(inbox + INIT_HCA_FLAGS_OFFSET / 4) |= cpu_to_be32(1 << 1);
#else
#error Host endianness not defined
#endif
	/* Check port for UD address vector: */
	*(inbox + INIT_HCA_FLAGS_OFFSET / 4) |= cpu_to_be32(1);

	/* Enable IPoIB checksumming if we can: */
	if (dev->caps.flags & MLX4_DEV_CAP_FLAG_IPOIB_CSUM)
		*(inbox + INIT_HCA_FLAGS_OFFSET / 4) |= cpu_to_be32(1 << 3);

	/* Enable QoS support if module parameter set */
	if (enable_qos)
		*(inbox + INIT_HCA_FLAGS_OFFSET / 4) |= cpu_to_be32(1 << 2);

	/* enable counters */
	if (dev->caps.flags & MLX4_DEV_CAP_FLAG_COUNTERS)
		*(inbox + INIT_HCA_FLAGS_OFFSET / 4) |= cpu_to_be32(1 << 4);

	/* QPC/EEC/CQC/EQC/RDMARC attributes */

	MLX4_PUT(inbox, param->qpc_base,      INIT_HCA_QPC_BASE_OFFSET);
	MLX4_PUT(inbox, param->log_num_qps,   INIT_HCA_LOG_QP_OFFSET);
	MLX4_PUT(inbox, param->srqc_base,     INIT_HCA_SRQC_BASE_OFFSET);
	MLX4_PUT(inbox, param->log_num_srqs,  INIT_HCA_LOG_SRQ_OFFSET);
	MLX4_PUT(inbox, param->cqc_base,      INIT_HCA_CQC_BASE_OFFSET);
	MLX4_PUT(inbox, param->log_num_cqs,   INIT_HCA_LOG_CQ_OFFSET);
	MLX4_PUT(inbox, param->altc_base,     INIT_HCA_ALTC_BASE_OFFSET);
	MLX4_PUT(inbox, param->auxc_base,     INIT_HCA_AUXC_BASE_OFFSET);
	MLX4_PUT(inbox, param->eqc_base,      INIT_HCA_EQC_BASE_OFFSET);
	MLX4_PUT(inbox, param->log_num_eqs,   INIT_HCA_LOG_EQ_OFFSET);
	MLX4_PUT(inbox, param->rdmarc_base,   INIT_HCA_RDMARC_BASE_OFFSET);
	MLX4_PUT(inbox, param->log_rd_per_qp, INIT_HCA_LOG_RD_OFFSET);

	/* multicast attributes */

	MLX4_PUT(inbox, param->mc_base,		INIT_HCA_MC_BASE_OFFSET);
	MLX4_PUT(inbox, param->log_mc_entry_sz, INIT_HCA_LOG_MC_ENTRY_SZ_OFFSET);
	MLX4_PUT(inbox, param->log_mc_hash_sz,  INIT_HCA_LOG_MC_HASH_SZ_OFFSET);
	if (dev->caps.flags & MLX4_DEV_CAP_FLAG_VEP_MC_STEER)
		MLX4_PUT(inbox, (u8) (1 << 3),	INIT_HCA_UC_STEERING_OFFSET);
	MLX4_PUT(inbox, param->log_mc_table_sz, INIT_HCA_LOG_MC_TABLE_SZ_OFFSET);

	/* TPT attributes */

	MLX4_PUT(inbox, param->dmpt_base,  INIT_HCA_DMPT_BASE_OFFSET);
	MLX4_PUT(inbox, param->log_mpt_sz, INIT_HCA_LOG_MPT_SZ_OFFSET);
	MLX4_PUT(inbox, param->mtt_base,   INIT_HCA_MTT_BASE_OFFSET);
	MLX4_PUT(inbox, param->cmpt_base,  INIT_HCA_CMPT_BASE_OFFSET);

	/* UAR attributes */

	MLX4_PUT(inbox, param->uar_page_sz,	INIT_HCA_UAR_PAGE_SZ_OFFSET);
	MLX4_PUT(inbox, param->log_uar_sz,      INIT_HCA_LOG_UAR_SZ_OFFSET);

	err = mlx4_cmd(dev, mailbox->dma, 0, 0, MLX4_CMD_INIT_HCA, 10000,
		       MLX4_CMD_NATIVE);

	if (err)
		mlx4_err(dev, "INIT_HCA returns %d\n", err);

	mlx4_free_cmd_mailbox(dev, mailbox);
	return err;
}

int mlx4_QUERY_HCA(struct mlx4_dev *dev,
		   struct mlx4_init_hca_param *param)
{
	struct mlx4_cmd_mailbox *mailbox;
	__be32 *outbox;
	int err;

#define QUERY_HCA_GLOBAL_CAPS_OFFSET	0x04

	mailbox = mlx4_alloc_cmd_mailbox(dev);
	if (IS_ERR(mailbox))
		return PTR_ERR(mailbox);
	outbox = mailbox->buf;

	err = mlx4_cmd_box(dev, 0, mailbox->dma, 0, 0,
			   MLX4_CMD_QUERY_HCA,
			   MLX4_CMD_TIME_CLASS_B,
			   !mlx4_is_slave(dev));
	if (err)
		goto out;

	MLX4_GET(param->global_caps, outbox, QUERY_HCA_GLOBAL_CAPS_OFFSET);

	/* QPC/EEC/CQC/EQC/RDMARC attributes */

	MLX4_GET(param->qpc_base,      outbox, INIT_HCA_QPC_BASE_OFFSET);
	MLX4_GET(param->log_num_qps,   outbox, INIT_HCA_LOG_QP_OFFSET);
	MLX4_GET(param->srqc_base,     outbox, INIT_HCA_SRQC_BASE_OFFSET);
	MLX4_GET(param->log_num_srqs,  outbox, INIT_HCA_LOG_SRQ_OFFSET);
	MLX4_GET(param->cqc_base,      outbox, INIT_HCA_CQC_BASE_OFFSET);
	MLX4_GET(param->log_num_cqs,   outbox, INIT_HCA_LOG_CQ_OFFSET);
	MLX4_GET(param->altc_base,     outbox, INIT_HCA_ALTC_BASE_OFFSET);
	MLX4_GET(param->auxc_base,     outbox, INIT_HCA_AUXC_BASE_OFFSET);
	MLX4_GET(param->eqc_base,      outbox, INIT_HCA_EQC_BASE_OFFSET);
	MLX4_GET(param->log_num_eqs,   outbox, INIT_HCA_LOG_EQ_OFFSET);
	MLX4_GET(param->rdmarc_base,   outbox, INIT_HCA_RDMARC_BASE_OFFSET);
	MLX4_GET(param->log_rd_per_qp, outbox, INIT_HCA_LOG_RD_OFFSET);

	/* multicast attributes */

	MLX4_GET(param->mc_base,         outbox, INIT_HCA_MC_BASE_OFFSET);
	MLX4_GET(param->log_mc_entry_sz, outbox,
		 INIT_HCA_LOG_MC_ENTRY_SZ_OFFSET);
	MLX4_GET(param->log_mc_hash_sz,  outbox,
		 INIT_HCA_LOG_MC_HASH_SZ_OFFSET);
	MLX4_GET(param->log_mc_table_sz, outbox,
		 INIT_HCA_LOG_MC_TABLE_SZ_OFFSET);

	/* TPT attributes */

	MLX4_GET(param->dmpt_base,  outbox, INIT_HCA_DMPT_BASE_OFFSET);
	MLX4_GET(param->log_mpt_sz, outbox, INIT_HCA_LOG_MPT_SZ_OFFSET);
	MLX4_GET(param->mtt_base,   outbox, INIT_HCA_MTT_BASE_OFFSET);
	MLX4_GET(param->cmpt_base,  outbox, INIT_HCA_CMPT_BASE_OFFSET);

	/* UAR attributes */

	MLX4_GET(param->uar_page_sz, outbox, INIT_HCA_UAR_PAGE_SZ_OFFSET);
	MLX4_GET(param->log_uar_sz, outbox, INIT_HCA_LOG_UAR_SZ_OFFSET);

out:
	mlx4_free_cmd_mailbox(dev, mailbox);

	return err;
}

int mlx4_INIT_PORT_wrapper(struct mlx4_dev *dev, int slave,
			   struct mlx4_vhcr *vhcr,
			   struct mlx4_cmd_mailbox *inbox,
			   struct mlx4_cmd_mailbox *outbox,
			   struct mlx4_cmd_info *cmd)
{
	struct mlx4_priv *priv = mlx4_priv(dev);
	int port = vhcr->in_modifier;
	int err;

	if (priv->mfunc.master.slave_state[slave].init_port_mask & (1 << port))
		return 0;

	if (dev->caps.port_mask[port] == MLX4_PORT_TYPE_IB)
		return -ENODEV;

	/* Enable port only if it was previously disabled */
	if (!priv->mfunc.master.init_port_ref[port]) {
		err = mlx4_cmd(dev, 0, port, 0, MLX4_CMD_INIT_PORT,
			       MLX4_CMD_TIME_CLASS_A, MLX4_CMD_NATIVE);
		if (err)
			return err;
		priv->mfunc.master.slave_state[slave].init_port_mask |=
			(1 << port);
	}
	++priv->mfunc.master.init_port_ref[port];
	return 0;
}

int mlx4_INIT_PORT(struct mlx4_dev *dev, int port)
{
	struct mlx4_cmd_mailbox *mailbox;
	u32 *inbox;
	int err;
	u32 flags;
	u16 field;

	if (dev->flags & MLX4_FLAG_OLD_PORT_CMDS) {
#define INIT_PORT_IN_SIZE          256
#define INIT_PORT_FLAGS_OFFSET     0x00
#define INIT_PORT_FLAG_SIG         (1 << 18)
#define INIT_PORT_FLAG_NG          (1 << 17)
#define INIT_PORT_FLAG_G0          (1 << 16)
#define INIT_PORT_VL_SHIFT         4
#define INIT_PORT_PORT_WIDTH_SHIFT 8
#define INIT_PORT_MTU_OFFSET       0x04
#define INIT_PORT_MAX_GID_OFFSET   0x06
#define INIT_PORT_MAX_PKEY_OFFSET  0x0a
#define INIT_PORT_GUID0_OFFSET     0x10
#define INIT_PORT_NODE_GUID_OFFSET 0x18
#define INIT_PORT_SI_GUID_OFFSET   0x20

		mailbox = mlx4_alloc_cmd_mailbox(dev);
		if (IS_ERR(mailbox))
			return PTR_ERR(mailbox);
		inbox = mailbox->buf;

		memset(inbox, 0, INIT_PORT_IN_SIZE);

		flags = 0;
		flags |= (dev->caps.vl_cap[port] & 0xf) << INIT_PORT_VL_SHIFT;
		flags |= (dev->caps.port_width_cap[port] & 0xf) << INIT_PORT_PORT_WIDTH_SHIFT;
		MLX4_PUT(inbox, flags,		  INIT_PORT_FLAGS_OFFSET);

		field = 128 << dev->caps.ib_mtu_cap[port];
		MLX4_PUT(inbox, field, INIT_PORT_MTU_OFFSET);
		field = dev->caps.gid_table_len[port];
		MLX4_PUT(inbox, field, INIT_PORT_MAX_GID_OFFSET);
		field = dev->caps.pkey_table_len[port];
		MLX4_PUT(inbox, field, INIT_PORT_MAX_PKEY_OFFSET);

		err = mlx4_cmd(dev, mailbox->dma, port, 0, MLX4_CMD_INIT_PORT,
			       MLX4_CMD_TIME_CLASS_A, MLX4_CMD_NATIVE);

		mlx4_free_cmd_mailbox(dev, mailbox);
	} else
		err = mlx4_cmd(dev, 0, port, 0, MLX4_CMD_INIT_PORT,
			       MLX4_CMD_TIME_CLASS_A, MLX4_CMD_WRAPPED);

	return err;
}
EXPORT_SYMBOL_GPL(mlx4_INIT_PORT);

int mlx4_CLOSE_PORT_wrapper(struct mlx4_dev *dev, int slave,
			    struct mlx4_vhcr *vhcr,
			    struct mlx4_cmd_mailbox *inbox,
			    struct mlx4_cmd_mailbox *outbox,
			    struct mlx4_cmd_info *cmd)
{
	struct mlx4_priv *priv = mlx4_priv(dev);
	int port = vhcr->in_modifier;
	int err;

	if (!(priv->mfunc.master.slave_state[slave].init_port_mask &
	    (1 << port)))
		return 0;

	if (dev->caps.port_mask[port] == MLX4_PORT_TYPE_IB)
		return -ENODEV;
	if (priv->mfunc.master.init_port_ref[port] == 1) {
		err = mlx4_cmd(dev, 0, port, 0, MLX4_CMD_CLOSE_PORT, 1000,
			       MLX4_CMD_NATIVE);
		if (err)
			return err;
	}
	priv->mfunc.master.slave_state[slave].init_port_mask &= ~(1 << port);
	--priv->mfunc.master.init_port_ref[port];
	return 0;
}

int mlx4_CLOSE_PORT(struct mlx4_dev *dev, int port)
{
	return mlx4_cmd(dev, 0, port, 0, MLX4_CMD_CLOSE_PORT, 1000,
			MLX4_CMD_WRAPPED);
}
EXPORT_SYMBOL_GPL(mlx4_CLOSE_PORT);

int mlx4_CLOSE_HCA(struct mlx4_dev *dev, int panic)
{
	return mlx4_cmd(dev, 0, 0, panic, MLX4_CMD_CLOSE_HCA, 1000,
			MLX4_CMD_NATIVE);
}

int mlx4_SET_ICM_SIZE(struct mlx4_dev *dev, u64 icm_size, u64 *aux_pages)
{
	int ret = mlx4_cmd_imm(dev, icm_size, aux_pages, 0, 0,
			       MLX4_CMD_SET_ICM_SIZE,
			       MLX4_CMD_TIME_CLASS_A, MLX4_CMD_NATIVE);
	if (ret)
		return ret;

	/*
	 * Round up number of system pages needed in case
	 * MLX4_ICM_PAGE_SIZE < PAGE_SIZE.
	 */
	*aux_pages = ALIGN(*aux_pages, PAGE_SIZE / MLX4_ICM_PAGE_SIZE) >>
		(PAGE_SHIFT - MLX4_ICM_PAGE_SHIFT);

	return 0;
}

int mlx4_NOP(struct mlx4_dev *dev)
{
	/* Input modifier of 0x1f means "finish as soon as possible." */
	return mlx4_cmd(dev, 0, 0x1f, 0, MLX4_CMD_NOP, 100, MLX4_CMD_NATIVE);
}

#define MLX4_WOL_SETUP_MODE (5 << 28)
int mlx4_wol_read(struct mlx4_dev *dev, u64 *config, int port)
{
	u32 in_mod = MLX4_WOL_SETUP_MODE | port << 8;

	return mlx4_cmd_imm(dev, 0, config, in_mod, 0x3,
			    MLX4_CMD_MOD_STAT_CFG, MLX4_CMD_TIME_CLASS_A,
			    MLX4_CMD_NATIVE);
}
EXPORT_SYMBOL_GPL(mlx4_wol_read);

int mlx4_wol_write(struct mlx4_dev *dev, u64 config, int port)
{
	u32 in_mod = MLX4_WOL_SETUP_MODE | port << 8;

	return mlx4_cmd(dev, config, in_mod, 0x1, MLX4_CMD_MOD_STAT_CFG,
			MLX4_CMD_TIME_CLASS_A, MLX4_CMD_NATIVE);
}
EXPORT_SYMBOL_GPL(mlx4_wol_write);<|MERGE_RESOLUTION|>--- conflicted
+++ resolved
@@ -685,19 +685,6 @@
 	return err;
 }
 
-<<<<<<< HEAD
-int mlx4_QUERY_PORT(struct mlx4_dev *dev, void *ptr, u8 port)
-{
-	struct mlx4_cmd_mailbox *outbox = ptr;
-
-	return mlx4_cmd_box(dev, 0, outbox->dma, port, 0,
-			    MLX4_CMD_QUERY_PORT, MLX4_CMD_TIME_CLASS_B,
-			    MLX4_CMD_WRAPPED);
-}
-EXPORT_SYMBOL_GPL(mlx4_QUERY_PORT);
-
-=======
->>>>>>> e9676695
 int mlx4_map_cmd(struct mlx4_dev *dev, u16 op, struct mlx4_icm *icm, u64 virt)
 {
 	struct mlx4_cmd_mailbox *mailbox;
