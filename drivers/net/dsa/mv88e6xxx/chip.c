// SPDX-License-Identifier: GPL-2.0-or-later
/*
 * Marvell 88e6xxx Ethernet switch single-chip support
 *
 * Copyright (c) 2008 Marvell Semiconductor
 *
 * Copyright (c) 2016 Andrew Lunn <andrew@lunn.ch>
 *
 * Copyright (c) 2016-2017 Savoir-faire Linux Inc.
 *	Vivien Didelot <vivien.didelot@savoirfairelinux.com>
 */

#include <linux/delay.h>
#include <linux/etherdevice.h>
#include <linux/ethtool.h>
#include <linux/if_bridge.h>
#include <linux/interrupt.h>
#include <linux/irq.h>
#include <linux/irqdomain.h>
#include <linux/jiffies.h>
#include <linux/list.h>
#include <linux/mdio.h>
#include <linux/module.h>
#include <linux/of_device.h>
#include <linux/of_irq.h>
#include <linux/of_mdio.h>
#include <linux/platform_data/mv88e6xxx.h>
#include <linux/netdevice.h>
#include <linux/gpio/consumer.h>
#include <linux/phy.h>
#include <linux/phylink.h>
#include <net/dsa.h>

#include "chip.h"
#include "global1.h"
#include "global2.h"
#include "hwtstamp.h"
#include "phy.h"
#include "port.h"
#include "ptp.h"
#include "serdes.h"
#include "smi.h"

static void assert_reg_lock(struct mv88e6xxx_chip *chip)
{
	if (unlikely(!mutex_is_locked(&chip->reg_lock))) {
		dev_err(chip->dev, "Switch registers lock not held!\n");
		dump_stack();
	}
}

int mv88e6xxx_read(struct mv88e6xxx_chip *chip, int addr, int reg, u16 *val)
{
	int err;

	assert_reg_lock(chip);

	err = mv88e6xxx_smi_read(chip, addr, reg, val);
	if (err)
		return err;

	dev_dbg(chip->dev, "<- addr: 0x%.2x reg: 0x%.2x val: 0x%.4x\n",
		addr, reg, *val);

	return 0;
}

int mv88e6xxx_write(struct mv88e6xxx_chip *chip, int addr, int reg, u16 val)
{
	int err;

	assert_reg_lock(chip);

	err = mv88e6xxx_smi_write(chip, addr, reg, val);
	if (err)
		return err;

	dev_dbg(chip->dev, "-> addr: 0x%.2x reg: 0x%.2x val: 0x%.4x\n",
		addr, reg, val);

	return 0;
}

struct mii_bus *mv88e6xxx_default_mdio_bus(struct mv88e6xxx_chip *chip)
{
	struct mv88e6xxx_mdio_bus *mdio_bus;

	mdio_bus = list_first_entry(&chip->mdios, struct mv88e6xxx_mdio_bus,
				    list);
	if (!mdio_bus)
		return NULL;

	return mdio_bus->bus;
}

static void mv88e6xxx_g1_irq_mask(struct irq_data *d)
{
	struct mv88e6xxx_chip *chip = irq_data_get_irq_chip_data(d);
	unsigned int n = d->hwirq;

	chip->g1_irq.masked |= (1 << n);
}

static void mv88e6xxx_g1_irq_unmask(struct irq_data *d)
{
	struct mv88e6xxx_chip *chip = irq_data_get_irq_chip_data(d);
	unsigned int n = d->hwirq;

	chip->g1_irq.masked &= ~(1 << n);
}

static irqreturn_t mv88e6xxx_g1_irq_thread_work(struct mv88e6xxx_chip *chip)
{
	unsigned int nhandled = 0;
	unsigned int sub_irq;
	unsigned int n;
	u16 reg;
	u16 ctl1;
	int err;

	mutex_lock(&chip->reg_lock);
	err = mv88e6xxx_g1_read(chip, MV88E6XXX_G1_STS, &reg);
	mutex_unlock(&chip->reg_lock);

	if (err)
		goto out;

	do {
		for (n = 0; n < chip->g1_irq.nirqs; ++n) {
			if (reg & (1 << n)) {
				sub_irq = irq_find_mapping(chip->g1_irq.domain,
							   n);
				handle_nested_irq(sub_irq);
				++nhandled;
			}
		}

		mutex_lock(&chip->reg_lock);
		err = mv88e6xxx_g1_read(chip, MV88E6XXX_G1_CTL1, &ctl1);
		if (err)
			goto unlock;
		err = mv88e6xxx_g1_read(chip, MV88E6XXX_G1_STS, &reg);
unlock:
		mutex_unlock(&chip->reg_lock);
		if (err)
			goto out;
		ctl1 &= GENMASK(chip->g1_irq.nirqs, 0);
	} while (reg & ctl1);

out:
	return (nhandled > 0 ? IRQ_HANDLED : IRQ_NONE);
}

static irqreturn_t mv88e6xxx_g1_irq_thread_fn(int irq, void *dev_id)
{
	struct mv88e6xxx_chip *chip = dev_id;

	return mv88e6xxx_g1_irq_thread_work(chip);
}

static void mv88e6xxx_g1_irq_bus_lock(struct irq_data *d)
{
	struct mv88e6xxx_chip *chip = irq_data_get_irq_chip_data(d);

	mutex_lock(&chip->reg_lock);
}

static void mv88e6xxx_g1_irq_bus_sync_unlock(struct irq_data *d)
{
	struct mv88e6xxx_chip *chip = irq_data_get_irq_chip_data(d);
	u16 mask = GENMASK(chip->g1_irq.nirqs, 0);
	u16 reg;
	int err;

	err = mv88e6xxx_g1_read(chip, MV88E6XXX_G1_CTL1, &reg);
	if (err)
		goto out;

	reg &= ~mask;
	reg |= (~chip->g1_irq.masked & mask);

	err = mv88e6xxx_g1_write(chip, MV88E6XXX_G1_CTL1, reg);
	if (err)
		goto out;

out:
	mutex_unlock(&chip->reg_lock);
}

static const struct irq_chip mv88e6xxx_g1_irq_chip = {
	.name			= "mv88e6xxx-g1",
	.irq_mask		= mv88e6xxx_g1_irq_mask,
	.irq_unmask		= mv88e6xxx_g1_irq_unmask,
	.irq_bus_lock		= mv88e6xxx_g1_irq_bus_lock,
	.irq_bus_sync_unlock	= mv88e6xxx_g1_irq_bus_sync_unlock,
};

static int mv88e6xxx_g1_irq_domain_map(struct irq_domain *d,
				       unsigned int irq,
				       irq_hw_number_t hwirq)
{
	struct mv88e6xxx_chip *chip = d->host_data;

	irq_set_chip_data(irq, d->host_data);
	irq_set_chip_and_handler(irq, &chip->g1_irq.chip, handle_level_irq);
	irq_set_noprobe(irq);

	return 0;
}

static const struct irq_domain_ops mv88e6xxx_g1_irq_domain_ops = {
	.map	= mv88e6xxx_g1_irq_domain_map,
	.xlate	= irq_domain_xlate_twocell,
};

/* To be called with reg_lock held */
static void mv88e6xxx_g1_irq_free_common(struct mv88e6xxx_chip *chip)
{
	int irq, virq;
	u16 mask;

	mv88e6xxx_g1_read(chip, MV88E6XXX_G1_CTL1, &mask);
	mask &= ~GENMASK(chip->g1_irq.nirqs, 0);
	mv88e6xxx_g1_write(chip, MV88E6XXX_G1_CTL1, mask);

	for (irq = 0; irq < chip->g1_irq.nirqs; irq++) {
		virq = irq_find_mapping(chip->g1_irq.domain, irq);
		irq_dispose_mapping(virq);
	}

	irq_domain_remove(chip->g1_irq.domain);
}

static void mv88e6xxx_g1_irq_free(struct mv88e6xxx_chip *chip)
{
	/*
	 * free_irq must be called without reg_lock taken because the irq
	 * handler takes this lock, too.
	 */
	free_irq(chip->irq, chip);

	mutex_lock(&chip->reg_lock);
	mv88e6xxx_g1_irq_free_common(chip);
	mutex_unlock(&chip->reg_lock);
}

static int mv88e6xxx_g1_irq_setup_common(struct mv88e6xxx_chip *chip)
{
	int err, irq, virq;
	u16 reg, mask;

	chip->g1_irq.nirqs = chip->info->g1_irqs;
	chip->g1_irq.domain = irq_domain_add_simple(
		NULL, chip->g1_irq.nirqs, 0,
		&mv88e6xxx_g1_irq_domain_ops, chip);
	if (!chip->g1_irq.domain)
		return -ENOMEM;

	for (irq = 0; irq < chip->g1_irq.nirqs; irq++)
		irq_create_mapping(chip->g1_irq.domain, irq);

	chip->g1_irq.chip = mv88e6xxx_g1_irq_chip;
	chip->g1_irq.masked = ~0;

	err = mv88e6xxx_g1_read(chip, MV88E6XXX_G1_CTL1, &mask);
	if (err)
		goto out_mapping;

	mask &= ~GENMASK(chip->g1_irq.nirqs, 0);

	err = mv88e6xxx_g1_write(chip, MV88E6XXX_G1_CTL1, mask);
	if (err)
		goto out_disable;

	/* Reading the interrupt status clears (most of) them */
	err = mv88e6xxx_g1_read(chip, MV88E6XXX_G1_STS, &reg);
	if (err)
		goto out_disable;

	return 0;

out_disable:
	mask &= ~GENMASK(chip->g1_irq.nirqs, 0);
	mv88e6xxx_g1_write(chip, MV88E6XXX_G1_CTL1, mask);

out_mapping:
	for (irq = 0; irq < 16; irq++) {
		virq = irq_find_mapping(chip->g1_irq.domain, irq);
		irq_dispose_mapping(virq);
	}

	irq_domain_remove(chip->g1_irq.domain);

	return err;
}

static int mv88e6xxx_g1_irq_setup(struct mv88e6xxx_chip *chip)
{
	static struct lock_class_key lock_key;
	static struct lock_class_key request_key;
	int err;

	err = mv88e6xxx_g1_irq_setup_common(chip);
	if (err)
		return err;

	/* These lock classes tells lockdep that global 1 irqs are in
	 * a different category than their parent GPIO, so it won't
	 * report false recursion.
	 */
	irq_set_lockdep_class(chip->irq, &lock_key, &request_key);

	mutex_unlock(&chip->reg_lock);
	err = request_threaded_irq(chip->irq, NULL,
				   mv88e6xxx_g1_irq_thread_fn,
				   IRQF_ONESHOT | IRQF_SHARED,
				   dev_name(chip->dev), chip);
	mutex_lock(&chip->reg_lock);
	if (err)
		mv88e6xxx_g1_irq_free_common(chip);

	return err;
}

static void mv88e6xxx_irq_poll(struct kthread_work *work)
{
	struct mv88e6xxx_chip *chip = container_of(work,
						   struct mv88e6xxx_chip,
						   irq_poll_work.work);
	mv88e6xxx_g1_irq_thread_work(chip);

	kthread_queue_delayed_work(chip->kworker, &chip->irq_poll_work,
				   msecs_to_jiffies(100));
}

static int mv88e6xxx_irq_poll_setup(struct mv88e6xxx_chip *chip)
{
	int err;

	err = mv88e6xxx_g1_irq_setup_common(chip);
	if (err)
		return err;

	kthread_init_delayed_work(&chip->irq_poll_work,
				  mv88e6xxx_irq_poll);

	chip->kworker = kthread_create_worker(0, "%s", dev_name(chip->dev));
	if (IS_ERR(chip->kworker))
		return PTR_ERR(chip->kworker);

	kthread_queue_delayed_work(chip->kworker, &chip->irq_poll_work,
				   msecs_to_jiffies(100));

	return 0;
}

static void mv88e6xxx_irq_poll_free(struct mv88e6xxx_chip *chip)
{
	kthread_cancel_delayed_work_sync(&chip->irq_poll_work);
	kthread_destroy_worker(chip->kworker);

	mutex_lock(&chip->reg_lock);
	mv88e6xxx_g1_irq_free_common(chip);
	mutex_unlock(&chip->reg_lock);
}

int mv88e6xxx_wait(struct mv88e6xxx_chip *chip, int addr, int reg, u16 mask)
{
	int i;

	for (i = 0; i < 16; i++) {
		u16 val;
		int err;

		err = mv88e6xxx_read(chip, addr, reg, &val);
		if (err)
			return err;

		if (!(val & mask))
			return 0;

		usleep_range(1000, 2000);
	}

	dev_err(chip->dev, "Timeout while waiting for switch\n");
	return -ETIMEDOUT;
}

/* Indirect write to single pointer-data register with an Update bit */
int mv88e6xxx_update(struct mv88e6xxx_chip *chip, int addr, int reg, u16 update)
{
	u16 val;
	int err;

	/* Wait until the previous operation is completed */
	err = mv88e6xxx_wait(chip, addr, reg, BIT(15));
	if (err)
		return err;

	/* Set the Update bit to trigger a write operation */
	val = BIT(15) | update;

	return mv88e6xxx_write(chip, addr, reg, val);
}

int mv88e6xxx_port_setup_mac(struct mv88e6xxx_chip *chip, int port, int link,
			     int speed, int duplex, int pause,
			     phy_interface_t mode)
{
	struct phylink_link_state state;
	int err;

	if (!chip->info->ops->port_set_link)
		return 0;

	if (!chip->info->ops->port_link_state)
		return 0;

	err = chip->info->ops->port_link_state(chip, port, &state);
	if (err)
		return err;

	/* Has anything actually changed? We don't expect the
	 * interface mode to change without one of the other
	 * parameters also changing
	 */
	if (state.link == link &&
	    state.speed == speed &&
	    state.duplex == duplex)
		return 0;

	/* Port's MAC control must not be changed unless the link is down */
	err = chip->info->ops->port_set_link(chip, port, 0);
	if (err)
		return err;

	if (chip->info->ops->port_set_speed) {
		err = chip->info->ops->port_set_speed(chip, port, speed);
		if (err && err != -EOPNOTSUPP)
			goto restore_link;
	}

	if (speed == SPEED_MAX && chip->info->ops->port_max_speed_mode)
		mode = chip->info->ops->port_max_speed_mode(port);

	if (chip->info->ops->port_set_pause) {
		err = chip->info->ops->port_set_pause(chip, port, pause);
		if (err)
			goto restore_link;
	}

	if (chip->info->ops->port_set_duplex) {
		err = chip->info->ops->port_set_duplex(chip, port, duplex);
		if (err && err != -EOPNOTSUPP)
			goto restore_link;
	}

	if (chip->info->ops->port_set_rgmii_delay) {
		err = chip->info->ops->port_set_rgmii_delay(chip, port, mode);
		if (err && err != -EOPNOTSUPP)
			goto restore_link;
	}

	if (chip->info->ops->port_set_cmode) {
		err = chip->info->ops->port_set_cmode(chip, port, mode);
		if (err && err != -EOPNOTSUPP)
			goto restore_link;
	}

	err = 0;
restore_link:
	if (chip->info->ops->port_set_link(chip, port, link))
		dev_err(chip->dev, "p%d: failed to restore MAC's link\n", port);

	return err;
}

static int mv88e6xxx_phy_is_internal(struct dsa_switch *ds, int port)
{
	struct mv88e6xxx_chip *chip = ds->priv;

	return port < chip->info->num_internal_phys;
}

/* We expect the switch to perform auto negotiation if there is a real
 * phy. However, in the case of a fixed link phy, we force the port
 * settings from the fixed link settings.
 */
static void mv88e6xxx_adjust_link(struct dsa_switch *ds, int port,
				  struct phy_device *phydev)
{
	struct mv88e6xxx_chip *chip = ds->priv;
	int err;

	if (!phy_is_pseudo_fixed_link(phydev) &&
	    mv88e6xxx_phy_is_internal(ds, port))
		return;

	mutex_lock(&chip->reg_lock);
	err = mv88e6xxx_port_setup_mac(chip, port, phydev->link, phydev->speed,
				       phydev->duplex, phydev->pause,
				       phydev->interface);
	mutex_unlock(&chip->reg_lock);

	if (err && err != -EOPNOTSUPP)
		dev_err(ds->dev, "p%d: failed to configure MAC\n", port);
}

static void mv88e6065_phylink_validate(struct mv88e6xxx_chip *chip, int port,
				       unsigned long *mask,
				       struct phylink_link_state *state)
{
	if (!phy_interface_mode_is_8023z(state->interface)) {
		/* 10M and 100M are only supported in non-802.3z mode */
		phylink_set(mask, 10baseT_Half);
		phylink_set(mask, 10baseT_Full);
		phylink_set(mask, 100baseT_Half);
		phylink_set(mask, 100baseT_Full);
	}
}

static void mv88e6185_phylink_validate(struct mv88e6xxx_chip *chip, int port,
				       unsigned long *mask,
				       struct phylink_link_state *state)
{
	/* FIXME: if the port is in 1000Base-X mode, then it only supports
	 * 1000M FD speeds.  In this case, CMODE will indicate 5.
	 */
	phylink_set(mask, 1000baseT_Full);
	phylink_set(mask, 1000baseX_Full);

	mv88e6065_phylink_validate(chip, port, mask, state);
}

static void mv88e6341_phylink_validate(struct mv88e6xxx_chip *chip, int port,
				       unsigned long *mask,
				       struct phylink_link_state *state)
{
	if (port >= 5)
		phylink_set(mask, 2500baseX_Full);

	/* No ethtool bits for 200Mbps */
	phylink_set(mask, 1000baseT_Full);
	phylink_set(mask, 1000baseX_Full);

	mv88e6065_phylink_validate(chip, port, mask, state);
}

static void mv88e6352_phylink_validate(struct mv88e6xxx_chip *chip, int port,
				       unsigned long *mask,
				       struct phylink_link_state *state)
{
	/* No ethtool bits for 200Mbps */
	phylink_set(mask, 1000baseT_Full);
	phylink_set(mask, 1000baseX_Full);

	mv88e6065_phylink_validate(chip, port, mask, state);
}

static void mv88e6390_phylink_validate(struct mv88e6xxx_chip *chip, int port,
				       unsigned long *mask,
				       struct phylink_link_state *state)
{
	if (port >= 9) {
		phylink_set(mask, 2500baseX_Full);
		phylink_set(mask, 2500baseT_Full);
	}

	/* No ethtool bits for 200Mbps */
	phylink_set(mask, 1000baseT_Full);
	phylink_set(mask, 1000baseX_Full);

	mv88e6065_phylink_validate(chip, port, mask, state);
}

static void mv88e6390x_phylink_validate(struct mv88e6xxx_chip *chip, int port,
					unsigned long *mask,
					struct phylink_link_state *state)
{
	if (port >= 9) {
		phylink_set(mask, 10000baseT_Full);
		phylink_set(mask, 10000baseKR_Full);
	}

	mv88e6390_phylink_validate(chip, port, mask, state);
}

static void mv88e6xxx_validate(struct dsa_switch *ds, int port,
			       unsigned long *supported,
			       struct phylink_link_state *state)
{
	__ETHTOOL_DECLARE_LINK_MODE_MASK(mask) = { 0, };
	struct mv88e6xxx_chip *chip = ds->priv;

	/* Allow all the expected bits */
	phylink_set(mask, Autoneg);
	phylink_set(mask, Pause);
	phylink_set_port_modes(mask);

	if (chip->info->ops->phylink_validate)
		chip->info->ops->phylink_validate(chip, port, mask, state);

	bitmap_and(supported, supported, mask, __ETHTOOL_LINK_MODE_MASK_NBITS);
	bitmap_and(state->advertising, state->advertising, mask,
		   __ETHTOOL_LINK_MODE_MASK_NBITS);

	/* We can only operate at 2500BaseX or 1000BaseX.  If requested
	 * to advertise both, only report advertising at 2500BaseX.
	 */
	phylink_helper_basex_speed(state);
}

static int mv88e6xxx_link_state(struct dsa_switch *ds, int port,
				struct phylink_link_state *state)
{
	struct mv88e6xxx_chip *chip = ds->priv;
	int err;

	mutex_lock(&chip->reg_lock);
	if (chip->info->ops->port_link_state)
		err = chip->info->ops->port_link_state(chip, port, state);
	else
		err = -EOPNOTSUPP;
	mutex_unlock(&chip->reg_lock);

	return err;
}

static void mv88e6xxx_mac_config(struct dsa_switch *ds, int port,
				 unsigned int mode,
				 const struct phylink_link_state *state)
{
	struct mv88e6xxx_chip *chip = ds->priv;
	int speed, duplex, link, pause, err;

	if ((mode == MLO_AN_PHY) && mv88e6xxx_phy_is_internal(ds, port))
		return;

	if (mode == MLO_AN_FIXED) {
		link = LINK_FORCED_UP;
		speed = state->speed;
		duplex = state->duplex;
	} else if (!mv88e6xxx_phy_is_internal(ds, port)) {
		link = state->link;
		speed = state->speed;
		duplex = state->duplex;
	} else {
		speed = SPEED_UNFORCED;
		duplex = DUPLEX_UNFORCED;
		link = LINK_UNFORCED;
	}
	pause = !!phylink_test(state->advertising, Pause);

	mutex_lock(&chip->reg_lock);
	err = mv88e6xxx_port_setup_mac(chip, port, link, speed, duplex, pause,
				       state->interface);
	mutex_unlock(&chip->reg_lock);

	if (err && err != -EOPNOTSUPP)
		dev_err(ds->dev, "p%d: failed to configure MAC\n", port);
}

static void mv88e6xxx_mac_link_force(struct dsa_switch *ds, int port, int link)
{
	struct mv88e6xxx_chip *chip = ds->priv;
	int err;

	mutex_lock(&chip->reg_lock);
	err = chip->info->ops->port_set_link(chip, port, link);
	mutex_unlock(&chip->reg_lock);

	if (err)
		dev_err(chip->dev, "p%d: failed to force MAC link\n", port);
}

static void mv88e6xxx_mac_link_down(struct dsa_switch *ds, int port,
				    unsigned int mode,
				    phy_interface_t interface)
{
	if (mode == MLO_AN_FIXED)
		mv88e6xxx_mac_link_force(ds, port, LINK_FORCED_DOWN);
}

static void mv88e6xxx_mac_link_up(struct dsa_switch *ds, int port,
				  unsigned int mode, phy_interface_t interface,
				  struct phy_device *phydev)
{
	if (mode == MLO_AN_FIXED)
		mv88e6xxx_mac_link_force(ds, port, LINK_FORCED_UP);
}

static int mv88e6xxx_stats_snapshot(struct mv88e6xxx_chip *chip, int port)
{
	if (!chip->info->ops->stats_snapshot)
		return -EOPNOTSUPP;

	return chip->info->ops->stats_snapshot(chip, port);
}

static struct mv88e6xxx_hw_stat mv88e6xxx_hw_stats[] = {
	{ "in_good_octets",		8, 0x00, STATS_TYPE_BANK0, },
	{ "in_bad_octets",		4, 0x02, STATS_TYPE_BANK0, },
	{ "in_unicast",			4, 0x04, STATS_TYPE_BANK0, },
	{ "in_broadcasts",		4, 0x06, STATS_TYPE_BANK0, },
	{ "in_multicasts",		4, 0x07, STATS_TYPE_BANK0, },
	{ "in_pause",			4, 0x16, STATS_TYPE_BANK0, },
	{ "in_undersize",		4, 0x18, STATS_TYPE_BANK0, },
	{ "in_fragments",		4, 0x19, STATS_TYPE_BANK0, },
	{ "in_oversize",		4, 0x1a, STATS_TYPE_BANK0, },
	{ "in_jabber",			4, 0x1b, STATS_TYPE_BANK0, },
	{ "in_rx_error",		4, 0x1c, STATS_TYPE_BANK0, },
	{ "in_fcs_error",		4, 0x1d, STATS_TYPE_BANK0, },
	{ "out_octets",			8, 0x0e, STATS_TYPE_BANK0, },
	{ "out_unicast",		4, 0x10, STATS_TYPE_BANK0, },
	{ "out_broadcasts",		4, 0x13, STATS_TYPE_BANK0, },
	{ "out_multicasts",		4, 0x12, STATS_TYPE_BANK0, },
	{ "out_pause",			4, 0x15, STATS_TYPE_BANK0, },
	{ "excessive",			4, 0x11, STATS_TYPE_BANK0, },
	{ "collisions",			4, 0x1e, STATS_TYPE_BANK0, },
	{ "deferred",			4, 0x05, STATS_TYPE_BANK0, },
	{ "single",			4, 0x14, STATS_TYPE_BANK0, },
	{ "multiple",			4, 0x17, STATS_TYPE_BANK0, },
	{ "out_fcs_error",		4, 0x03, STATS_TYPE_BANK0, },
	{ "late",			4, 0x1f, STATS_TYPE_BANK0, },
	{ "hist_64bytes",		4, 0x08, STATS_TYPE_BANK0, },
	{ "hist_65_127bytes",		4, 0x09, STATS_TYPE_BANK0, },
	{ "hist_128_255bytes",		4, 0x0a, STATS_TYPE_BANK0, },
	{ "hist_256_511bytes",		4, 0x0b, STATS_TYPE_BANK0, },
	{ "hist_512_1023bytes",		4, 0x0c, STATS_TYPE_BANK0, },
	{ "hist_1024_max_bytes",	4, 0x0d, STATS_TYPE_BANK0, },
	{ "sw_in_discards",		4, 0x10, STATS_TYPE_PORT, },
	{ "sw_in_filtered",		2, 0x12, STATS_TYPE_PORT, },
	{ "sw_out_filtered",		2, 0x13, STATS_TYPE_PORT, },
	{ "in_discards",		4, 0x00, STATS_TYPE_BANK1, },
	{ "in_filtered",		4, 0x01, STATS_TYPE_BANK1, },
	{ "in_accepted",		4, 0x02, STATS_TYPE_BANK1, },
	{ "in_bad_accepted",		4, 0x03, STATS_TYPE_BANK1, },
	{ "in_good_avb_class_a",	4, 0x04, STATS_TYPE_BANK1, },
	{ "in_good_avb_class_b",	4, 0x05, STATS_TYPE_BANK1, },
	{ "in_bad_avb_class_a",		4, 0x06, STATS_TYPE_BANK1, },
	{ "in_bad_avb_class_b",		4, 0x07, STATS_TYPE_BANK1, },
	{ "tcam_counter_0",		4, 0x08, STATS_TYPE_BANK1, },
	{ "tcam_counter_1",		4, 0x09, STATS_TYPE_BANK1, },
	{ "tcam_counter_2",		4, 0x0a, STATS_TYPE_BANK1, },
	{ "tcam_counter_3",		4, 0x0b, STATS_TYPE_BANK1, },
	{ "in_da_unknown",		4, 0x0e, STATS_TYPE_BANK1, },
	{ "in_management",		4, 0x0f, STATS_TYPE_BANK1, },
	{ "out_queue_0",		4, 0x10, STATS_TYPE_BANK1, },
	{ "out_queue_1",		4, 0x11, STATS_TYPE_BANK1, },
	{ "out_queue_2",		4, 0x12, STATS_TYPE_BANK1, },
	{ "out_queue_3",		4, 0x13, STATS_TYPE_BANK1, },
	{ "out_queue_4",		4, 0x14, STATS_TYPE_BANK1, },
	{ "out_queue_5",		4, 0x15, STATS_TYPE_BANK1, },
	{ "out_queue_6",		4, 0x16, STATS_TYPE_BANK1, },
	{ "out_queue_7",		4, 0x17, STATS_TYPE_BANK1, },
	{ "out_cut_through",		4, 0x18, STATS_TYPE_BANK1, },
	{ "out_octets_a",		4, 0x1a, STATS_TYPE_BANK1, },
	{ "out_octets_b",		4, 0x1b, STATS_TYPE_BANK1, },
	{ "out_management",		4, 0x1f, STATS_TYPE_BANK1, },
};

static uint64_t _mv88e6xxx_get_ethtool_stat(struct mv88e6xxx_chip *chip,
					    struct mv88e6xxx_hw_stat *s,
					    int port, u16 bank1_select,
					    u16 histogram)
{
	u32 low;
	u32 high = 0;
	u16 reg = 0;
	int err;
	u64 value;

	switch (s->type) {
	case STATS_TYPE_PORT:
		err = mv88e6xxx_port_read(chip, port, s->reg, &reg);
		if (err)
			return U64_MAX;

		low = reg;
		if (s->size == 4) {
			err = mv88e6xxx_port_read(chip, port, s->reg + 1, &reg);
			if (err)
				return U64_MAX;
			low |= ((u32)reg) << 16;
		}
		break;
	case STATS_TYPE_BANK1:
		reg = bank1_select;
		/* fall through */
	case STATS_TYPE_BANK0:
		reg |= s->reg | histogram;
		mv88e6xxx_g1_stats_read(chip, reg, &low);
		if (s->size == 8)
			mv88e6xxx_g1_stats_read(chip, reg + 1, &high);
		break;
	default:
		return U64_MAX;
	}
	value = (((u64)high) << 32) | low;
	return value;
}

static int mv88e6xxx_stats_get_strings(struct mv88e6xxx_chip *chip,
				       uint8_t *data, int types)
{
	struct mv88e6xxx_hw_stat *stat;
	int i, j;

	for (i = 0, j = 0; i < ARRAY_SIZE(mv88e6xxx_hw_stats); i++) {
		stat = &mv88e6xxx_hw_stats[i];
		if (stat->type & types) {
			memcpy(data + j * ETH_GSTRING_LEN, stat->string,
			       ETH_GSTRING_LEN);
			j++;
		}
	}

	return j;
}

static int mv88e6095_stats_get_strings(struct mv88e6xxx_chip *chip,
				       uint8_t *data)
{
	return mv88e6xxx_stats_get_strings(chip, data,
					   STATS_TYPE_BANK0 | STATS_TYPE_PORT);
}

static int mv88e6320_stats_get_strings(struct mv88e6xxx_chip *chip,
				       uint8_t *data)
{
	return mv88e6xxx_stats_get_strings(chip, data,
					   STATS_TYPE_BANK0 | STATS_TYPE_BANK1);
}

static const uint8_t *mv88e6xxx_atu_vtu_stats_strings[] = {
	"atu_member_violation",
	"atu_miss_violation",
	"atu_full_violation",
	"vtu_member_violation",
	"vtu_miss_violation",
};

static void mv88e6xxx_atu_vtu_get_strings(uint8_t *data)
{
	unsigned int i;

	for (i = 0; i < ARRAY_SIZE(mv88e6xxx_atu_vtu_stats_strings); i++)
		strlcpy(data + i * ETH_GSTRING_LEN,
			mv88e6xxx_atu_vtu_stats_strings[i],
			ETH_GSTRING_LEN);
}

static void mv88e6xxx_get_strings(struct dsa_switch *ds, int port,
				  u32 stringset, uint8_t *data)
{
	struct mv88e6xxx_chip *chip = ds->priv;
	int count = 0;

	if (stringset != ETH_SS_STATS)
		return;

	mutex_lock(&chip->reg_lock);

	if (chip->info->ops->stats_get_strings)
		count = chip->info->ops->stats_get_strings(chip, data);

	if (chip->info->ops->serdes_get_strings) {
		data += count * ETH_GSTRING_LEN;
		count = chip->info->ops->serdes_get_strings(chip, port, data);
	}

	data += count * ETH_GSTRING_LEN;
	mv88e6xxx_atu_vtu_get_strings(data);

	mutex_unlock(&chip->reg_lock);
}

static int mv88e6xxx_stats_get_sset_count(struct mv88e6xxx_chip *chip,
					  int types)
{
	struct mv88e6xxx_hw_stat *stat;
	int i, j;

	for (i = 0, j = 0; i < ARRAY_SIZE(mv88e6xxx_hw_stats); i++) {
		stat = &mv88e6xxx_hw_stats[i];
		if (stat->type & types)
			j++;
	}
	return j;
}

static int mv88e6095_stats_get_sset_count(struct mv88e6xxx_chip *chip)
{
	return mv88e6xxx_stats_get_sset_count(chip, STATS_TYPE_BANK0 |
					      STATS_TYPE_PORT);
}

static int mv88e6320_stats_get_sset_count(struct mv88e6xxx_chip *chip)
{
	return mv88e6xxx_stats_get_sset_count(chip, STATS_TYPE_BANK0 |
					      STATS_TYPE_BANK1);
}

static int mv88e6xxx_get_sset_count(struct dsa_switch *ds, int port, int sset)
{
	struct mv88e6xxx_chip *chip = ds->priv;
	int serdes_count = 0;
	int count = 0;

	if (sset != ETH_SS_STATS)
		return 0;

	mutex_lock(&chip->reg_lock);
	if (chip->info->ops->stats_get_sset_count)
		count = chip->info->ops->stats_get_sset_count(chip);
	if (count < 0)
		goto out;

	if (chip->info->ops->serdes_get_sset_count)
		serdes_count = chip->info->ops->serdes_get_sset_count(chip,
								      port);
	if (serdes_count < 0) {
		count = serdes_count;
		goto out;
	}
	count += serdes_count;
	count += ARRAY_SIZE(mv88e6xxx_atu_vtu_stats_strings);

out:
	mutex_unlock(&chip->reg_lock);

	return count;
}

static int mv88e6xxx_stats_get_stats(struct mv88e6xxx_chip *chip, int port,
				     uint64_t *data, int types,
				     u16 bank1_select, u16 histogram)
{
	struct mv88e6xxx_hw_stat *stat;
	int i, j;

	for (i = 0, j = 0; i < ARRAY_SIZE(mv88e6xxx_hw_stats); i++) {
		stat = &mv88e6xxx_hw_stats[i];
		if (stat->type & types) {
			mutex_lock(&chip->reg_lock);
			data[j] = _mv88e6xxx_get_ethtool_stat(chip, stat, port,
							      bank1_select,
							      histogram);
			mutex_unlock(&chip->reg_lock);

			j++;
		}
	}
	return j;
}

static int mv88e6095_stats_get_stats(struct mv88e6xxx_chip *chip, int port,
				     uint64_t *data)
{
	return mv88e6xxx_stats_get_stats(chip, port, data,
					 STATS_TYPE_BANK0 | STATS_TYPE_PORT,
					 0, MV88E6XXX_G1_STATS_OP_HIST_RX_TX);
}

static int mv88e6320_stats_get_stats(struct mv88e6xxx_chip *chip, int port,
				     uint64_t *data)
{
	return mv88e6xxx_stats_get_stats(chip, port, data,
					 STATS_TYPE_BANK0 | STATS_TYPE_BANK1,
					 MV88E6XXX_G1_STATS_OP_BANK_1_BIT_9,
					 MV88E6XXX_G1_STATS_OP_HIST_RX_TX);
}

static int mv88e6390_stats_get_stats(struct mv88e6xxx_chip *chip, int port,
				     uint64_t *data)
{
	return mv88e6xxx_stats_get_stats(chip, port, data,
					 STATS_TYPE_BANK0 | STATS_TYPE_BANK1,
					 MV88E6XXX_G1_STATS_OP_BANK_1_BIT_10,
					 0);
}

static void mv88e6xxx_atu_vtu_get_stats(struct mv88e6xxx_chip *chip, int port,
					uint64_t *data)
{
	*data++ = chip->ports[port].atu_member_violation;
	*data++ = chip->ports[port].atu_miss_violation;
	*data++ = chip->ports[port].atu_full_violation;
	*data++ = chip->ports[port].vtu_member_violation;
	*data++ = chip->ports[port].vtu_miss_violation;
}

static void mv88e6xxx_get_stats(struct mv88e6xxx_chip *chip, int port,
				uint64_t *data)
{
	int count = 0;

	if (chip->info->ops->stats_get_stats)
		count = chip->info->ops->stats_get_stats(chip, port, data);

	mutex_lock(&chip->reg_lock);
	if (chip->info->ops->serdes_get_stats) {
		data += count;
		count = chip->info->ops->serdes_get_stats(chip, port, data);
	}
	data += count;
	mv88e6xxx_atu_vtu_get_stats(chip, port, data);
	mutex_unlock(&chip->reg_lock);
}

static void mv88e6xxx_get_ethtool_stats(struct dsa_switch *ds, int port,
					uint64_t *data)
{
	struct mv88e6xxx_chip *chip = ds->priv;
	int ret;

	mutex_lock(&chip->reg_lock);

	ret = mv88e6xxx_stats_snapshot(chip, port);
	mutex_unlock(&chip->reg_lock);

	if (ret < 0)
		return;

	mv88e6xxx_get_stats(chip, port, data);

}

static int mv88e6xxx_get_regs_len(struct dsa_switch *ds, int port)
{
	return 32 * sizeof(u16);
}

static void mv88e6xxx_get_regs(struct dsa_switch *ds, int port,
			       struct ethtool_regs *regs, void *_p)
{
	struct mv88e6xxx_chip *chip = ds->priv;
	int err;
	u16 reg;
	u16 *p = _p;
	int i;

	regs->version = chip->info->prod_num;

	memset(p, 0xff, 32 * sizeof(u16));

	mutex_lock(&chip->reg_lock);

	for (i = 0; i < 32; i++) {

		err = mv88e6xxx_port_read(chip, port, i, &reg);
		if (!err)
			p[i] = reg;
	}

	mutex_unlock(&chip->reg_lock);
}

static int mv88e6xxx_get_mac_eee(struct dsa_switch *ds, int port,
				 struct ethtool_eee *e)
{
	/* Nothing to do on the port's MAC */
	return 0;
}

static int mv88e6xxx_set_mac_eee(struct dsa_switch *ds, int port,
				 struct ethtool_eee *e)
{
	/* Nothing to do on the port's MAC */
	return 0;
}

static u16 mv88e6xxx_port_vlan(struct mv88e6xxx_chip *chip, int dev, int port)
{
	struct dsa_switch *ds = NULL;
	struct net_device *br;
	u16 pvlan;
	int i;

	if (dev < DSA_MAX_SWITCHES)
		ds = chip->ds->dst->ds[dev];

	/* Prevent frames from unknown switch or port */
	if (!ds || port >= ds->num_ports)
		return 0;

	/* Frames from DSA links and CPU ports can egress any local port */
	if (dsa_is_cpu_port(ds, port) || dsa_is_dsa_port(ds, port))
		return mv88e6xxx_port_mask(chip);

	br = ds->ports[port].bridge_dev;
	pvlan = 0;

	/* Frames from user ports can egress any local DSA links and CPU ports,
	 * as well as any local member of their bridge group.
	 */
	for (i = 0; i < mv88e6xxx_num_ports(chip); ++i)
		if (dsa_is_cpu_port(chip->ds, i) ||
		    dsa_is_dsa_port(chip->ds, i) ||
		    (br && dsa_to_port(chip->ds, i)->bridge_dev == br))
			pvlan |= BIT(i);

	return pvlan;
}

static int mv88e6xxx_port_vlan_map(struct mv88e6xxx_chip *chip, int port)
{
	u16 output_ports = mv88e6xxx_port_vlan(chip, chip->ds->index, port);

	/* prevent frames from going back out of the port they came in on */
	output_ports &= ~BIT(port);

	return mv88e6xxx_port_set_vlan_map(chip, port, output_ports);
}

static void mv88e6xxx_port_stp_state_set(struct dsa_switch *ds, int port,
					 u8 state)
{
	struct mv88e6xxx_chip *chip = ds->priv;
	int err;

	mutex_lock(&chip->reg_lock);
	err = mv88e6xxx_port_set_state(chip, port, state);
	mutex_unlock(&chip->reg_lock);

	if (err)
		dev_err(ds->dev, "p%d: failed to update state\n", port);
}

static int mv88e6xxx_pri_setup(struct mv88e6xxx_chip *chip)
{
	int err;

	if (chip->info->ops->ieee_pri_map) {
		err = chip->info->ops->ieee_pri_map(chip);
		if (err)
			return err;
	}

	if (chip->info->ops->ip_pri_map) {
		err = chip->info->ops->ip_pri_map(chip);
		if (err)
			return err;
	}

	return 0;
}

static int mv88e6xxx_devmap_setup(struct mv88e6xxx_chip *chip)
{
	int target, port;
	int err;

	if (!chip->info->global2_addr)
		return 0;

	/* Initialize the routing port to the 32 possible target devices */
	for (target = 0; target < 32; target++) {
		port = 0x1f;
		if (target < DSA_MAX_SWITCHES)
			if (chip->ds->rtable[target] != DSA_RTABLE_NONE)
				port = chip->ds->rtable[target];

		err = mv88e6xxx_g2_device_mapping_write(chip, target, port);
		if (err)
			return err;
	}

	if (chip->info->ops->set_cascade_port) {
		port = MV88E6XXX_CASCADE_PORT_MULTIPLE;
		err = chip->info->ops->set_cascade_port(chip, port);
		if (err)
			return err;
	}

	err = mv88e6xxx_g1_set_device_number(chip, chip->ds->index);
	if (err)
		return err;

	return 0;
}

static int mv88e6xxx_trunk_setup(struct mv88e6xxx_chip *chip)
{
	/* Clear all trunk masks and mapping */
	if (chip->info->global2_addr)
		return mv88e6xxx_g2_trunk_clear(chip);

	return 0;
}

static int mv88e6xxx_rmu_setup(struct mv88e6xxx_chip *chip)
{
	if (chip->info->ops->rmu_disable)
		return chip->info->ops->rmu_disable(chip);

	return 0;
}

static int mv88e6xxx_pot_setup(struct mv88e6xxx_chip *chip)
{
	if (chip->info->ops->pot_clear)
		return chip->info->ops->pot_clear(chip);

	return 0;
}

static int mv88e6xxx_rsvd2cpu_setup(struct mv88e6xxx_chip *chip)
{
	if (chip->info->ops->mgmt_rsvd2cpu)
		return chip->info->ops->mgmt_rsvd2cpu(chip);

	return 0;
}

static int mv88e6xxx_atu_setup(struct mv88e6xxx_chip *chip)
{
	int err;

	err = mv88e6xxx_g1_atu_flush(chip, 0, true);
	if (err)
		return err;

	err = mv88e6xxx_g1_atu_set_learn2all(chip, true);
	if (err)
		return err;

	return mv88e6xxx_g1_atu_set_age_time(chip, 300000);
}

static int mv88e6xxx_irl_setup(struct mv88e6xxx_chip *chip)
{
	int port;
	int err;

	if (!chip->info->ops->irl_init_all)
		return 0;

	for (port = 0; port < mv88e6xxx_num_ports(chip); port++) {
		/* Disable ingress rate limiting by resetting all per port
		 * ingress rate limit resources to their initial state.
		 */
		err = chip->info->ops->irl_init_all(chip, port);
		if (err)
			return err;
	}

	return 0;
}

static int mv88e6xxx_mac_setup(struct mv88e6xxx_chip *chip)
{
	if (chip->info->ops->set_switch_mac) {
		u8 addr[ETH_ALEN];

		eth_random_addr(addr);

		return chip->info->ops->set_switch_mac(chip, addr);
	}

	return 0;
}

static int mv88e6xxx_pvt_map(struct mv88e6xxx_chip *chip, int dev, int port)
{
	u16 pvlan = 0;

	if (!mv88e6xxx_has_pvt(chip))
		return -EOPNOTSUPP;

	/* Skip the local source device, which uses in-chip port VLAN */
	if (dev != chip->ds->index)
		pvlan = mv88e6xxx_port_vlan(chip, dev, port);

	return mv88e6xxx_g2_pvt_write(chip, dev, port, pvlan);
}

static int mv88e6xxx_pvt_setup(struct mv88e6xxx_chip *chip)
{
	int dev, port;
	int err;

	if (!mv88e6xxx_has_pvt(chip))
		return 0;

	/* Clear 5 Bit Port for usage with Marvell Link Street devices:
	 * use 4 bits for the Src_Port/Src_Trunk and 5 bits for the Src_Dev.
	 */
	err = mv88e6xxx_g2_misc_4_bit_port(chip);
	if (err)
		return err;

	for (dev = 0; dev < MV88E6XXX_MAX_PVT_SWITCHES; ++dev) {
		for (port = 0; port < MV88E6XXX_MAX_PVT_PORTS; ++port) {
			err = mv88e6xxx_pvt_map(chip, dev, port);
			if (err)
				return err;
		}
	}

	return 0;
}

static void mv88e6xxx_port_fast_age(struct dsa_switch *ds, int port)
{
	struct mv88e6xxx_chip *chip = ds->priv;
	int err;

	mutex_lock(&chip->reg_lock);
	err = mv88e6xxx_g1_atu_remove(chip, 0, port, false);
	mutex_unlock(&chip->reg_lock);

	if (err)
		dev_err(ds->dev, "p%d: failed to flush ATU\n", port);
}

static int mv88e6xxx_vtu_setup(struct mv88e6xxx_chip *chip)
{
	if (!chip->info->max_vid)
		return 0;

	return mv88e6xxx_g1_vtu_flush(chip);
}

static int mv88e6xxx_vtu_getnext(struct mv88e6xxx_chip *chip,
				 struct mv88e6xxx_vtu_entry *entry)
{
	if (!chip->info->ops->vtu_getnext)
		return -EOPNOTSUPP;

	return chip->info->ops->vtu_getnext(chip, entry);
}

static int mv88e6xxx_vtu_loadpurge(struct mv88e6xxx_chip *chip,
				   struct mv88e6xxx_vtu_entry *entry)
{
	if (!chip->info->ops->vtu_loadpurge)
		return -EOPNOTSUPP;

	return chip->info->ops->vtu_loadpurge(chip, entry);
}

static int mv88e6xxx_atu_new(struct mv88e6xxx_chip *chip, u16 *fid)
{
	DECLARE_BITMAP(fid_bitmap, MV88E6XXX_N_FID);
	struct mv88e6xxx_vtu_entry vlan = {
		.vid = chip->info->max_vid,
	};
	int i, err;

	bitmap_zero(fid_bitmap, MV88E6XXX_N_FID);

	/* Set every FID bit used by the (un)bridged ports */
	for (i = 0; i < mv88e6xxx_num_ports(chip); ++i) {
		err = mv88e6xxx_port_get_fid(chip, i, fid);
		if (err)
			return err;

		set_bit(*fid, fid_bitmap);
	}

	/* Set every FID bit used by the VLAN entries */
	do {
		err = mv88e6xxx_vtu_getnext(chip, &vlan);
		if (err)
			return err;

		if (!vlan.valid)
			break;

		set_bit(vlan.fid, fid_bitmap);
	} while (vlan.vid < chip->info->max_vid);

	/* The reset value 0x000 is used to indicate that multiple address
	 * databases are not needed. Return the next positive available.
	 */
	*fid = find_next_zero_bit(fid_bitmap, MV88E6XXX_N_FID, 1);
	if (unlikely(*fid >= mv88e6xxx_num_databases(chip)))
		return -ENOSPC;

	/* Clear the database */
	return mv88e6xxx_g1_atu_flush(chip, *fid, true);
}

static int mv88e6xxx_vtu_get(struct mv88e6xxx_chip *chip, u16 vid,
			     struct mv88e6xxx_vtu_entry *entry, bool new)
{
	int err;

	if (!vid)
		return -EOPNOTSUPP;

	entry->vid = vid - 1;
	entry->valid = false;

	err = mv88e6xxx_vtu_getnext(chip, entry);
	if (err)
		return err;

	if (entry->vid == vid && entry->valid)
		return 0;

	if (new) {
		int i;

		/* Initialize a fresh VLAN entry */
		memset(entry, 0, sizeof(*entry));
		entry->valid = true;
		entry->vid = vid;

		/* Exclude all ports */
		for (i = 0; i < mv88e6xxx_num_ports(chip); ++i)
			entry->member[i] =
				MV88E6XXX_G1_VTU_DATA_MEMBER_TAG_NON_MEMBER;

		return mv88e6xxx_atu_new(chip, &entry->fid);
	}

	/* switchdev expects -EOPNOTSUPP to honor software VLANs */
	return -EOPNOTSUPP;
}

static int mv88e6xxx_port_check_hw_vlan(struct dsa_switch *ds, int port,
					u16 vid_begin, u16 vid_end)
{
	struct mv88e6xxx_chip *chip = ds->priv;
	struct mv88e6xxx_vtu_entry vlan = {
		.vid = vid_begin - 1,
	};
	int i, err;

	/* DSA and CPU ports have to be members of multiple vlans */
	if (dsa_is_dsa_port(ds, port) || dsa_is_cpu_port(ds, port))
		return 0;

	if (!vid_begin)
		return -EOPNOTSUPP;

	mutex_lock(&chip->reg_lock);

	do {
		err = mv88e6xxx_vtu_getnext(chip, &vlan);
		if (err)
			goto unlock;

		if (!vlan.valid)
			break;

		if (vlan.vid > vid_end)
			break;

		for (i = 0; i < mv88e6xxx_num_ports(chip); ++i) {
			if (dsa_is_dsa_port(ds, i) || dsa_is_cpu_port(ds, i))
				continue;

			if (!ds->ports[i].slave)
				continue;

			if (vlan.member[i] ==
			    MV88E6XXX_G1_VTU_DATA_MEMBER_TAG_NON_MEMBER)
				continue;

			if (dsa_to_port(ds, i)->bridge_dev ==
			    ds->ports[port].bridge_dev)
				break; /* same bridge, check next VLAN */

			if (!dsa_to_port(ds, i)->bridge_dev)
				continue;

			dev_err(ds->dev, "p%d: hw VLAN %d already used by port %d in %s\n",
				port, vlan.vid, i,
				netdev_name(dsa_to_port(ds, i)->bridge_dev));
			err = -EOPNOTSUPP;
			goto unlock;
		}
	} while (vlan.vid < vid_end);

unlock:
	mutex_unlock(&chip->reg_lock);

	return err;
}

static int mv88e6xxx_port_vlan_filtering(struct dsa_switch *ds, int port,
					 bool vlan_filtering)
{
	struct mv88e6xxx_chip *chip = ds->priv;
	u16 mode = vlan_filtering ? MV88E6XXX_PORT_CTL2_8021Q_MODE_SECURE :
		MV88E6XXX_PORT_CTL2_8021Q_MODE_DISABLED;
	int err;

	if (!chip->info->max_vid)
		return -EOPNOTSUPP;

	mutex_lock(&chip->reg_lock);
	err = mv88e6xxx_port_set_8021q_mode(chip, port, mode);
	mutex_unlock(&chip->reg_lock);

	return err;
}

static int
mv88e6xxx_port_vlan_prepare(struct dsa_switch *ds, int port,
			    const struct switchdev_obj_port_vlan *vlan)
{
	struct mv88e6xxx_chip *chip = ds->priv;
	int err;

	if (!chip->info->max_vid)
		return -EOPNOTSUPP;

	/* If the requested port doesn't belong to the same bridge as the VLAN
	 * members, do not support it (yet) and fallback to software VLAN.
	 */
	err = mv88e6xxx_port_check_hw_vlan(ds, port, vlan->vid_begin,
					   vlan->vid_end);
	if (err)
		return err;

	/* We don't need any dynamic resource from the kernel (yet),
	 * so skip the prepare phase.
	 */
	return 0;
}

static int mv88e6xxx_port_db_load_purge(struct mv88e6xxx_chip *chip, int port,
					const unsigned char *addr, u16 vid,
					u8 state)
{
	struct mv88e6xxx_vtu_entry vlan;
	struct mv88e6xxx_atu_entry entry;
	int err;

	/* Null VLAN ID corresponds to the port private database */
	if (vid == 0)
		err = mv88e6xxx_port_get_fid(chip, port, &vlan.fid);
	else
		err = mv88e6xxx_vtu_get(chip, vid, &vlan, false);
	if (err)
		return err;

	entry.state = MV88E6XXX_G1_ATU_DATA_STATE_UNUSED;
	ether_addr_copy(entry.mac, addr);
	eth_addr_dec(entry.mac);

	err = mv88e6xxx_g1_atu_getnext(chip, vlan.fid, &entry);
	if (err)
		return err;

	/* Initialize a fresh ATU entry if it isn't found */
	if (entry.state == MV88E6XXX_G1_ATU_DATA_STATE_UNUSED ||
	    !ether_addr_equal(entry.mac, addr)) {
		memset(&entry, 0, sizeof(entry));
		ether_addr_copy(entry.mac, addr);
	}

	/* Purge the ATU entry only if no port is using it anymore */
	if (state == MV88E6XXX_G1_ATU_DATA_STATE_UNUSED) {
		entry.portvec &= ~BIT(port);
		if (!entry.portvec)
			entry.state = MV88E6XXX_G1_ATU_DATA_STATE_UNUSED;
	} else {
		entry.portvec |= BIT(port);
		entry.state = state;
	}

	return mv88e6xxx_g1_atu_loadpurge(chip, vlan.fid, &entry);
}

static int mv88e6xxx_port_add_broadcast(struct mv88e6xxx_chip *chip, int port,
					u16 vid)
{
	const char broadcast[6] = { 0xff, 0xff, 0xff, 0xff, 0xff, 0xff };
	u8 state = MV88E6XXX_G1_ATU_DATA_STATE_MC_STATIC;

	return mv88e6xxx_port_db_load_purge(chip, port, broadcast, vid, state);
}

static int mv88e6xxx_broadcast_setup(struct mv88e6xxx_chip *chip, u16 vid)
{
	int port;
	int err;

	for (port = 0; port < mv88e6xxx_num_ports(chip); port++) {
		err = mv88e6xxx_port_add_broadcast(chip, port, vid);
		if (err)
			return err;
	}

	return 0;
}

static int _mv88e6xxx_port_vlan_add(struct mv88e6xxx_chip *chip, int port,
				    u16 vid, u8 member)
{
	struct mv88e6xxx_vtu_entry vlan;
	int err;

	err = mv88e6xxx_vtu_get(chip, vid, &vlan, true);
	if (err)
		return err;

	vlan.member[port] = member;

	err = mv88e6xxx_vtu_loadpurge(chip, &vlan);
	if (err)
		return err;

	return mv88e6xxx_broadcast_setup(chip, vid);
}

static void mv88e6xxx_port_vlan_add(struct dsa_switch *ds, int port,
				    const struct switchdev_obj_port_vlan *vlan)
{
	struct mv88e6xxx_chip *chip = ds->priv;
	bool untagged = vlan->flags & BRIDGE_VLAN_INFO_UNTAGGED;
	bool pvid = vlan->flags & BRIDGE_VLAN_INFO_PVID;
	u8 member;
	u16 vid;

	if (!chip->info->max_vid)
		return;

	if (dsa_is_dsa_port(ds, port) || dsa_is_cpu_port(ds, port))
		member = MV88E6XXX_G1_VTU_DATA_MEMBER_TAG_UNMODIFIED;
	else if (untagged)
		member = MV88E6XXX_G1_VTU_DATA_MEMBER_TAG_UNTAGGED;
	else
		member = MV88E6XXX_G1_VTU_DATA_MEMBER_TAG_TAGGED;

	mutex_lock(&chip->reg_lock);

	for (vid = vlan->vid_begin; vid <= vlan->vid_end; ++vid)
		if (_mv88e6xxx_port_vlan_add(chip, port, vid, member))
			dev_err(ds->dev, "p%d: failed to add VLAN %d%c\n", port,
				vid, untagged ? 'u' : 't');

	if (pvid && mv88e6xxx_port_set_pvid(chip, port, vlan->vid_end))
		dev_err(ds->dev, "p%d: failed to set PVID %d\n", port,
			vlan->vid_end);

	mutex_unlock(&chip->reg_lock);
}

static int _mv88e6xxx_port_vlan_del(struct mv88e6xxx_chip *chip,
				    int port, u16 vid)
{
	struct mv88e6xxx_vtu_entry vlan;
	int i, err;

	err = mv88e6xxx_vtu_get(chip, vid, &vlan, false);
	if (err)
		return err;

	/* Tell switchdev if this VLAN is handled in software */
	if (vlan.member[port] == MV88E6XXX_G1_VTU_DATA_MEMBER_TAG_NON_MEMBER)
		return -EOPNOTSUPP;

	vlan.member[port] = MV88E6XXX_G1_VTU_DATA_MEMBER_TAG_NON_MEMBER;

	/* keep the VLAN unless all ports are excluded */
	vlan.valid = false;
	for (i = 0; i < mv88e6xxx_num_ports(chip); ++i) {
		if (vlan.member[i] !=
		    MV88E6XXX_G1_VTU_DATA_MEMBER_TAG_NON_MEMBER) {
			vlan.valid = true;
			break;
		}
	}

	err = mv88e6xxx_vtu_loadpurge(chip, &vlan);
	if (err)
		return err;

	return mv88e6xxx_g1_atu_remove(chip, vlan.fid, port, false);
}

static int mv88e6xxx_port_vlan_del(struct dsa_switch *ds, int port,
				   const struct switchdev_obj_port_vlan *vlan)
{
	struct mv88e6xxx_chip *chip = ds->priv;
	u16 pvid, vid;
	int err = 0;

	if (!chip->info->max_vid)
		return -EOPNOTSUPP;

	mutex_lock(&chip->reg_lock);

	err = mv88e6xxx_port_get_pvid(chip, port, &pvid);
	if (err)
		goto unlock;

	for (vid = vlan->vid_begin; vid <= vlan->vid_end; ++vid) {
		err = _mv88e6xxx_port_vlan_del(chip, port, vid);
		if (err)
			goto unlock;

		if (vid == pvid) {
			err = mv88e6xxx_port_set_pvid(chip, port, 0);
			if (err)
				goto unlock;
		}
	}

unlock:
	mutex_unlock(&chip->reg_lock);

	return err;
}

static int mv88e6xxx_port_fdb_add(struct dsa_switch *ds, int port,
				  const unsigned char *addr, u16 vid)
{
	struct mv88e6xxx_chip *chip = ds->priv;
	int err;

	mutex_lock(&chip->reg_lock);
	err = mv88e6xxx_port_db_load_purge(chip, port, addr, vid,
					   MV88E6XXX_G1_ATU_DATA_STATE_UC_STATIC);
	mutex_unlock(&chip->reg_lock);

	return err;
}

static int mv88e6xxx_port_fdb_del(struct dsa_switch *ds, int port,
				  const unsigned char *addr, u16 vid)
{
	struct mv88e6xxx_chip *chip = ds->priv;
	int err;

	mutex_lock(&chip->reg_lock);
	err = mv88e6xxx_port_db_load_purge(chip, port, addr, vid,
					   MV88E6XXX_G1_ATU_DATA_STATE_UNUSED);
	mutex_unlock(&chip->reg_lock);

	return err;
}

static int mv88e6xxx_port_db_dump_fid(struct mv88e6xxx_chip *chip,
				      u16 fid, u16 vid, int port,
				      dsa_fdb_dump_cb_t *cb, void *data)
{
	struct mv88e6xxx_atu_entry addr;
	bool is_static;
	int err;

	addr.state = MV88E6XXX_G1_ATU_DATA_STATE_UNUSED;
	eth_broadcast_addr(addr.mac);

	do {
		mutex_lock(&chip->reg_lock);
		err = mv88e6xxx_g1_atu_getnext(chip, fid, &addr);
		mutex_unlock(&chip->reg_lock);
		if (err)
			return err;

		if (addr.state == MV88E6XXX_G1_ATU_DATA_STATE_UNUSED)
			break;

		if (addr.trunk || (addr.portvec & BIT(port)) == 0)
			continue;

		if (!is_unicast_ether_addr(addr.mac))
			continue;

		is_static = (addr.state ==
			     MV88E6XXX_G1_ATU_DATA_STATE_UC_STATIC);
		err = cb(addr.mac, vid, is_static, data);
		if (err)
			return err;
	} while (!is_broadcast_ether_addr(addr.mac));

	return err;
}

static int mv88e6xxx_port_db_dump(struct mv88e6xxx_chip *chip, int port,
				  dsa_fdb_dump_cb_t *cb, void *data)
{
	struct mv88e6xxx_vtu_entry vlan = {
		.vid = chip->info->max_vid,
	};
	u16 fid;
	int err;

	/* Dump port's default Filtering Information Database (VLAN ID 0) */
	mutex_lock(&chip->reg_lock);
	err = mv88e6xxx_port_get_fid(chip, port, &fid);
	mutex_unlock(&chip->reg_lock);

	if (err)
		return err;

	err = mv88e6xxx_port_db_dump_fid(chip, fid, 0, port, cb, data);
	if (err)
		return err;

	/* Dump VLANs' Filtering Information Databases */
	do {
		mutex_lock(&chip->reg_lock);
		err = mv88e6xxx_vtu_getnext(chip, &vlan);
		mutex_unlock(&chip->reg_lock);
		if (err)
			return err;

		if (!vlan.valid)
			break;

		err = mv88e6xxx_port_db_dump_fid(chip, vlan.fid, vlan.vid, port,
						 cb, data);
		if (err)
			return err;
	} while (vlan.vid < chip->info->max_vid);

	return err;
}

static int mv88e6xxx_port_fdb_dump(struct dsa_switch *ds, int port,
				   dsa_fdb_dump_cb_t *cb, void *data)
{
	struct mv88e6xxx_chip *chip = ds->priv;

	return mv88e6xxx_port_db_dump(chip, port, cb, data);
}

static int mv88e6xxx_bridge_map(struct mv88e6xxx_chip *chip,
				struct net_device *br)
{
	struct dsa_switch *ds;
	int port;
	int dev;
	int err;

	/* Remap the Port VLAN of each local bridge group member */
	for (port = 0; port < mv88e6xxx_num_ports(chip); ++port) {
		if (chip->ds->ports[port].bridge_dev == br) {
			err = mv88e6xxx_port_vlan_map(chip, port);
			if (err)
				return err;
		}
	}

	if (!mv88e6xxx_has_pvt(chip))
		return 0;

	/* Remap the Port VLAN of each cross-chip bridge group member */
	for (dev = 0; dev < DSA_MAX_SWITCHES; ++dev) {
		ds = chip->ds->dst->ds[dev];
		if (!ds)
			break;

		for (port = 0; port < ds->num_ports; ++port) {
			if (ds->ports[port].bridge_dev == br) {
				err = mv88e6xxx_pvt_map(chip, dev, port);
				if (err)
					return err;
			}
		}
	}

	return 0;
}

static int mv88e6xxx_port_bridge_join(struct dsa_switch *ds, int port,
				      struct net_device *br)
{
	struct mv88e6xxx_chip *chip = ds->priv;
	int err;

	mutex_lock(&chip->reg_lock);
	err = mv88e6xxx_bridge_map(chip, br);
	mutex_unlock(&chip->reg_lock);

	return err;
}

static void mv88e6xxx_port_bridge_leave(struct dsa_switch *ds, int port,
					struct net_device *br)
{
	struct mv88e6xxx_chip *chip = ds->priv;

	mutex_lock(&chip->reg_lock);
	if (mv88e6xxx_bridge_map(chip, br) ||
	    mv88e6xxx_port_vlan_map(chip, port))
		dev_err(ds->dev, "failed to remap in-chip Port VLAN\n");
	mutex_unlock(&chip->reg_lock);
}

static int mv88e6xxx_crosschip_bridge_join(struct dsa_switch *ds, int dev,
					   int port, struct net_device *br)
{
	struct mv88e6xxx_chip *chip = ds->priv;
	int err;

	if (!mv88e6xxx_has_pvt(chip))
		return 0;

	mutex_lock(&chip->reg_lock);
	err = mv88e6xxx_pvt_map(chip, dev, port);
	mutex_unlock(&chip->reg_lock);

	return err;
}

static void mv88e6xxx_crosschip_bridge_leave(struct dsa_switch *ds, int dev,
					     int port, struct net_device *br)
{
	struct mv88e6xxx_chip *chip = ds->priv;

	if (!mv88e6xxx_has_pvt(chip))
		return;

	mutex_lock(&chip->reg_lock);
	if (mv88e6xxx_pvt_map(chip, dev, port))
		dev_err(ds->dev, "failed to remap cross-chip Port VLAN\n");
	mutex_unlock(&chip->reg_lock);
}

static int mv88e6xxx_software_reset(struct mv88e6xxx_chip *chip)
{
	if (chip->info->ops->reset)
		return chip->info->ops->reset(chip);

	return 0;
}

static void mv88e6xxx_hardware_reset(struct mv88e6xxx_chip *chip)
{
	struct gpio_desc *gpiod = chip->reset;

	/* If there is a GPIO connected to the reset pin, toggle it */
	if (gpiod) {
		gpiod_set_value_cansleep(gpiod, 1);
		usleep_range(10000, 20000);
		gpiod_set_value_cansleep(gpiod, 0);
		usleep_range(10000, 20000);
	}
}

static int mv88e6xxx_disable_ports(struct mv88e6xxx_chip *chip)
{
	int i, err;

	/* Set all ports to the Disabled state */
	for (i = 0; i < mv88e6xxx_num_ports(chip); i++) {
		err = mv88e6xxx_port_set_state(chip, i, BR_STATE_DISABLED);
		if (err)
			return err;
	}

	/* Wait for transmit queues to drain,
	 * i.e. 2ms for a maximum frame to be transmitted at 10 Mbps.
	 */
	usleep_range(2000, 4000);

	return 0;
}

static int mv88e6xxx_switch_reset(struct mv88e6xxx_chip *chip)
{
	int err;

	err = mv88e6xxx_disable_ports(chip);
	if (err)
		return err;

	mv88e6xxx_hardware_reset(chip);

	return mv88e6xxx_software_reset(chip);
}

static int mv88e6xxx_set_port_mode(struct mv88e6xxx_chip *chip, int port,
				   enum mv88e6xxx_frame_mode frame,
				   enum mv88e6xxx_egress_mode egress, u16 etype)
{
	int err;

	if (!chip->info->ops->port_set_frame_mode)
		return -EOPNOTSUPP;

	err = mv88e6xxx_port_set_egress_mode(chip, port, egress);
	if (err)
		return err;

	err = chip->info->ops->port_set_frame_mode(chip, port, frame);
	if (err)
		return err;

	if (chip->info->ops->port_set_ether_type)
		return chip->info->ops->port_set_ether_type(chip, port, etype);

	return 0;
}

static int mv88e6xxx_set_port_mode_normal(struct mv88e6xxx_chip *chip, int port)
{
	return mv88e6xxx_set_port_mode(chip, port, MV88E6XXX_FRAME_MODE_NORMAL,
				       MV88E6XXX_EGRESS_MODE_UNMODIFIED,
				       MV88E6XXX_PORT_ETH_TYPE_DEFAULT);
}

static int mv88e6xxx_set_port_mode_dsa(struct mv88e6xxx_chip *chip, int port)
{
	return mv88e6xxx_set_port_mode(chip, port, MV88E6XXX_FRAME_MODE_DSA,
				       MV88E6XXX_EGRESS_MODE_UNMODIFIED,
				       MV88E6XXX_PORT_ETH_TYPE_DEFAULT);
}

static int mv88e6xxx_set_port_mode_edsa(struct mv88e6xxx_chip *chip, int port)
{
	return mv88e6xxx_set_port_mode(chip, port,
				       MV88E6XXX_FRAME_MODE_ETHERTYPE,
				       MV88E6XXX_EGRESS_MODE_ETHERTYPE,
				       ETH_P_EDSA);
}

static int mv88e6xxx_setup_port_mode(struct mv88e6xxx_chip *chip, int port)
{
	if (dsa_is_dsa_port(chip->ds, port))
		return mv88e6xxx_set_port_mode_dsa(chip, port);

	if (dsa_is_user_port(chip->ds, port))
		return mv88e6xxx_set_port_mode_normal(chip, port);

	/* Setup CPU port mode depending on its supported tag format */
	if (chip->info->tag_protocol == DSA_TAG_PROTO_DSA)
		return mv88e6xxx_set_port_mode_dsa(chip, port);

	if (chip->info->tag_protocol == DSA_TAG_PROTO_EDSA)
		return mv88e6xxx_set_port_mode_edsa(chip, port);

	return -EINVAL;
}

static int mv88e6xxx_setup_message_port(struct mv88e6xxx_chip *chip, int port)
{
	bool message = dsa_is_dsa_port(chip->ds, port);

	return mv88e6xxx_port_set_message_port(chip, port, message);
}

static int mv88e6xxx_setup_egress_floods(struct mv88e6xxx_chip *chip, int port)
{
	struct dsa_switch *ds = chip->ds;
	bool flood;

	/* Upstream ports flood frames with unknown unicast or multicast DA */
	flood = dsa_is_cpu_port(ds, port) || dsa_is_dsa_port(ds, port);
	if (chip->info->ops->port_set_egress_floods)
		return chip->info->ops->port_set_egress_floods(chip, port,
							       flood, flood);

	return 0;
}

static int mv88e6xxx_serdes_power(struct mv88e6xxx_chip *chip, int port,
				  bool on)
{
	if (chip->info->ops->serdes_power)
		return chip->info->ops->serdes_power(chip, port, on);

	return 0;
}

static int mv88e6xxx_setup_upstream_port(struct mv88e6xxx_chip *chip, int port)
{
	struct dsa_switch *ds = chip->ds;
	int upstream_port;
	int err;

	upstream_port = dsa_upstream_port(ds, port);
	if (chip->info->ops->port_set_upstream_port) {
		err = chip->info->ops->port_set_upstream_port(chip, port,
							      upstream_port);
		if (err)
			return err;
	}

	if (port == upstream_port) {
		if (chip->info->ops->set_cpu_port) {
			err = chip->info->ops->set_cpu_port(chip,
							    upstream_port);
			if (err)
				return err;
		}

		if (chip->info->ops->set_egress_port) {
			err = chip->info->ops->set_egress_port(chip,
							       upstream_port);
			if (err)
				return err;
		}
	}

	return 0;
}

static int mv88e6xxx_setup_port(struct mv88e6xxx_chip *chip, int port)
{
	struct dsa_switch *ds = chip->ds;
	int err;
	u16 reg;

	chip->ports[port].chip = chip;
	chip->ports[port].port = port;

	/* MAC Forcing register: don't force link, speed, duplex or flow control
	 * state to any particular values on physical ports, but force the CPU
	 * port and all DSA ports to their maximum bandwidth and full duplex.
	 */
	if (dsa_is_cpu_port(ds, port) || dsa_is_dsa_port(ds, port))
		err = mv88e6xxx_port_setup_mac(chip, port, LINK_FORCED_UP,
					       SPEED_MAX, DUPLEX_FULL,
					       PAUSE_OFF,
					       PHY_INTERFACE_MODE_NA);
	else
		err = mv88e6xxx_port_setup_mac(chip, port, LINK_UNFORCED,
					       SPEED_UNFORCED, DUPLEX_UNFORCED,
					       PAUSE_ON,
					       PHY_INTERFACE_MODE_NA);
	if (err)
		return err;

	/* Port Control: disable Drop-on-Unlock, disable Drop-on-Lock,
	 * disable Header mode, enable IGMP/MLD snooping, disable VLAN
	 * tunneling, determine priority by looking at 802.1p and IP
	 * priority fields (IP prio has precedence), and set STP state
	 * to Forwarding.
	 *
	 * If this is the CPU link, use DSA or EDSA tagging depending
	 * on which tagging mode was configured.
	 *
	 * If this is a link to another switch, use DSA tagging mode.
	 *
	 * If this is the upstream port for this switch, enable
	 * forwarding of unknown unicasts and multicasts.
	 */
	reg = MV88E6XXX_PORT_CTL0_IGMP_MLD_SNOOP |
		MV88E6185_PORT_CTL0_USE_TAG | MV88E6185_PORT_CTL0_USE_IP |
		MV88E6XXX_PORT_CTL0_STATE_FORWARDING;
	err = mv88e6xxx_port_write(chip, port, MV88E6XXX_PORT_CTL0, reg);
	if (err)
		return err;

	err = mv88e6xxx_setup_port_mode(chip, port);
	if (err)
		return err;

	err = mv88e6xxx_setup_egress_floods(chip, port);
	if (err)
		return err;

	/* Enable the SERDES interface for DSA and CPU ports. Normal
	 * ports SERDES are enabled when the port is enabled, thus
	 * saving a bit of power.
	 */
	if ((dsa_is_cpu_port(ds, port) || dsa_is_dsa_port(ds, port))) {
		err = mv88e6xxx_serdes_power(chip, port, true);
		if (err)
			return err;
	}

	/* Port Control 2: don't force a good FCS, set the maximum frame size to
	 * 10240 bytes, disable 802.1q tags checking, don't discard tagged or
	 * untagged frames on this port, do a destination address lookup on all
	 * received packets as usual, disable ARP mirroring and don't send a
	 * copy of all transmitted/received frames on this port to the CPU.
	 */
	err = mv88e6xxx_port_set_map_da(chip, port);
	if (err)
		return err;

	err = mv88e6xxx_setup_upstream_port(chip, port);
	if (err)
		return err;

	err = mv88e6xxx_port_set_8021q_mode(chip, port,
				MV88E6XXX_PORT_CTL2_8021Q_MODE_DISABLED);
	if (err)
		return err;

	if (chip->info->ops->port_set_jumbo_size) {
		err = chip->info->ops->port_set_jumbo_size(chip, port, 10240);
		if (err)
			return err;
	}

	/* Port Association Vector: when learning source addresses
	 * of packets, add the address to the address database using
	 * a port bitmap that has only the bit for this port set and
	 * the other bits clear.
	 */
	reg = 1 << port;
	/* Disable learning for CPU port */
	if (dsa_is_cpu_port(ds, port))
		reg = 0;

	err = mv88e6xxx_port_write(chip, port, MV88E6XXX_PORT_ASSOC_VECTOR,
				   reg);
	if (err)
		return err;

	/* Egress rate control 2: disable egress rate control. */
	err = mv88e6xxx_port_write(chip, port, MV88E6XXX_PORT_EGRESS_RATE_CTL2,
				   0x0000);
	if (err)
		return err;

	if (chip->info->ops->port_pause_limit) {
		err = chip->info->ops->port_pause_limit(chip, port, 0, 0);
		if (err)
			return err;
	}

	if (chip->info->ops->port_disable_learn_limit) {
		err = chip->info->ops->port_disable_learn_limit(chip, port);
		if (err)
			return err;
	}

	if (chip->info->ops->port_disable_pri_override) {
		err = chip->info->ops->port_disable_pri_override(chip, port);
		if (err)
			return err;
	}

	if (chip->info->ops->port_tag_remap) {
		err = chip->info->ops->port_tag_remap(chip, port);
		if (err)
			return err;
	}

	if (chip->info->ops->port_egress_rate_limiting) {
		err = chip->info->ops->port_egress_rate_limiting(chip, port);
		if (err)
			return err;
	}

	err = mv88e6xxx_setup_message_port(chip, port);
	if (err)
		return err;

	/* Port based VLAN map: give each port the same default address
	 * database, and allow bidirectional communication between the
	 * CPU and DSA port(s), and the other ports.
	 */
	err = mv88e6xxx_port_set_fid(chip, port, 0);
	if (err)
		return err;

	err = mv88e6xxx_port_vlan_map(chip, port);
	if (err)
		return err;

	/* Default VLAN ID and priority: don't set a default VLAN
	 * ID, and set the default packet priority to zero.
	 */
	return mv88e6xxx_port_write(chip, port, MV88E6XXX_PORT_DEFAULT_VLAN, 0);
}

static int mv88e6xxx_port_enable(struct dsa_switch *ds, int port,
				 struct phy_device *phydev)
{
	struct mv88e6xxx_chip *chip = ds->priv;
	int err;

	mutex_lock(&chip->reg_lock);

	err = mv88e6xxx_serdes_power(chip, port, true);

	if (!err && chip->info->ops->serdes_irq_setup)
		err = chip->info->ops->serdes_irq_setup(chip, port);

	mutex_unlock(&chip->reg_lock);

	return err;
}

static void mv88e6xxx_port_disable(struct dsa_switch *ds, int port)
{
	struct mv88e6xxx_chip *chip = ds->priv;

	mutex_lock(&chip->reg_lock);

	if (mv88e6xxx_port_set_state(chip, port, BR_STATE_DISABLED))
		dev_err(chip->dev, "failed to disable port\n");

	if (chip->info->ops->serdes_irq_free)
		chip->info->ops->serdes_irq_free(chip, port);

	if (mv88e6xxx_serdes_power(chip, port, false))
		dev_err(chip->dev, "failed to power off SERDES\n");

	mutex_unlock(&chip->reg_lock);
}

static int mv88e6xxx_set_ageing_time(struct dsa_switch *ds,
				     unsigned int ageing_time)
{
	struct mv88e6xxx_chip *chip = ds->priv;
	int err;

	mutex_lock(&chip->reg_lock);
	err = mv88e6xxx_g1_atu_set_age_time(chip, ageing_time);
	mutex_unlock(&chip->reg_lock);

	return err;
}

static int mv88e6xxx_stats_setup(struct mv88e6xxx_chip *chip)
{
	int err;

	/* Initialize the statistics unit */
	if (chip->info->ops->stats_set_histogram) {
		err = chip->info->ops->stats_set_histogram(chip);
		if (err)
			return err;
	}

	return mv88e6xxx_g1_stats_clear(chip);
}

/* The mv88e6390 has some hidden registers used for debug and
 * development. The errata also makes use of them.
 */
static int mv88e6390_hidden_write(struct mv88e6xxx_chip *chip, int port,
				  int reg, u16 val)
{
	u16 ctrl;
	int err;

	err = mv88e6xxx_port_write(chip, PORT_RESERVED_1A_DATA_PORT,
				   PORT_RESERVED_1A, val);
	if (err)
		return err;

	ctrl = PORT_RESERVED_1A_BUSY | PORT_RESERVED_1A_WRITE |
	       PORT_RESERVED_1A_BLOCK | port << PORT_RESERVED_1A_PORT_SHIFT |
	       reg;

	return mv88e6xxx_port_write(chip, PORT_RESERVED_1A_CTRL_PORT,
				    PORT_RESERVED_1A, ctrl);
}

static int mv88e6390_hidden_wait(struct mv88e6xxx_chip *chip)
{
	return mv88e6xxx_wait(chip, PORT_RESERVED_1A_CTRL_PORT,
			      PORT_RESERVED_1A, PORT_RESERVED_1A_BUSY);
}


static int mv88e6390_hidden_read(struct mv88e6xxx_chip *chip, int port,
				  int reg, u16 *val)
{
	u16 ctrl;
	int err;

	ctrl = PORT_RESERVED_1A_BUSY | PORT_RESERVED_1A_READ |
	       PORT_RESERVED_1A_BLOCK | port << PORT_RESERVED_1A_PORT_SHIFT |
	       reg;

	err = mv88e6xxx_port_write(chip, PORT_RESERVED_1A_CTRL_PORT,
				   PORT_RESERVED_1A, ctrl);
	if (err)
		return err;

	err = mv88e6390_hidden_wait(chip);
	if (err)
		return err;

	return 	mv88e6xxx_port_read(chip, PORT_RESERVED_1A_DATA_PORT,
				    PORT_RESERVED_1A, val);
}

/* Check if the errata has already been applied. */
static bool mv88e6390_setup_errata_applied(struct mv88e6xxx_chip *chip)
{
	int port;
	int err;
	u16 val;

	for (port = 0; port < mv88e6xxx_num_ports(chip); port++) {
		err = mv88e6390_hidden_read(chip, port, 0, &val);
		if (err) {
			dev_err(chip->dev,
				"Error reading hidden register: %d\n", err);
			return false;
		}
		if (val != 0x01c0)
			return false;
	}

	return true;
}

/* The 6390 copper ports have an errata which require poking magic
 * values into undocumented hidden registers and then performing a
 * software reset.
 */
static int mv88e6390_setup_errata(struct mv88e6xxx_chip *chip)
{
	int port;
	int err;

	if (mv88e6390_setup_errata_applied(chip))
		return 0;

	/* Set the ports into blocking mode */
	for (port = 0; port < mv88e6xxx_num_ports(chip); port++) {
		err = mv88e6xxx_port_set_state(chip, port, BR_STATE_DISABLED);
		if (err)
			return err;
	}

	for (port = 0; port < mv88e6xxx_num_ports(chip); port++) {
		err = mv88e6390_hidden_write(chip, port, 0, 0x01c0);
		if (err)
			return err;
	}

	return mv88e6xxx_software_reset(chip);
}

static int mv88e6xxx_setup(struct dsa_switch *ds)
{
	struct mv88e6xxx_chip *chip = ds->priv;
	u8 cmode;
	int err;
	int i;

	chip->ds = ds;
	ds->slave_mii_bus = mv88e6xxx_default_mdio_bus(chip);

	mutex_lock(&chip->reg_lock);

	if (chip->info->ops->setup_errata) {
		err = chip->info->ops->setup_errata(chip);
		if (err)
			goto unlock;
	}

	/* Cache the cmode of each port. */
	for (i = 0; i < mv88e6xxx_num_ports(chip); i++) {
		if (chip->info->ops->port_get_cmode) {
			err = chip->info->ops->port_get_cmode(chip, i, &cmode);
			if (err)
				goto unlock;

			chip->ports[i].cmode = cmode;
		}
	}

	/* Setup Switch Port Registers */
	for (i = 0; i < mv88e6xxx_num_ports(chip); i++) {
		if (dsa_is_unused_port(ds, i)) {
			err = mv88e6xxx_port_set_state(chip, i,
						       BR_STATE_DISABLED);
			if (err)
				goto unlock;

			err = mv88e6xxx_serdes_power(chip, i, false);
			if (err)
				goto unlock;

			continue;
		}

		err = mv88e6xxx_setup_port(chip, i);
		if (err)
			goto unlock;
	}

	err = mv88e6xxx_irl_setup(chip);
	if (err)
		goto unlock;

	err = mv88e6xxx_mac_setup(chip);
	if (err)
		goto unlock;

	err = mv88e6xxx_phy_setup(chip);
	if (err)
		goto unlock;

	err = mv88e6xxx_vtu_setup(chip);
	if (err)
		goto unlock;

	err = mv88e6xxx_pvt_setup(chip);
	if (err)
		goto unlock;

	err = mv88e6xxx_atu_setup(chip);
	if (err)
		goto unlock;

	err = mv88e6xxx_broadcast_setup(chip, 0);
	if (err)
		goto unlock;

	err = mv88e6xxx_pot_setup(chip);
	if (err)
		goto unlock;

	err = mv88e6xxx_rmu_setup(chip);
	if (err)
		goto unlock;

	err = mv88e6xxx_rsvd2cpu_setup(chip);
	if (err)
		goto unlock;

	err = mv88e6xxx_trunk_setup(chip);
	if (err)
		goto unlock;

	err = mv88e6xxx_devmap_setup(chip);
	if (err)
		goto unlock;

	err = mv88e6xxx_pri_setup(chip);
	if (err)
		goto unlock;

	/* Setup PTP Hardware Clock and timestamping */
	if (chip->info->ptp_support) {
		err = mv88e6xxx_ptp_setup(chip);
		if (err)
			goto unlock;

		err = mv88e6xxx_hwtstamp_setup(chip);
		if (err)
			goto unlock;
	}

	err = mv88e6xxx_stats_setup(chip);
	if (err)
		goto unlock;

unlock:
	mutex_unlock(&chip->reg_lock);

	return err;
}

static int mv88e6xxx_mdio_read(struct mii_bus *bus, int phy, int reg)
{
	struct mv88e6xxx_mdio_bus *mdio_bus = bus->priv;
	struct mv88e6xxx_chip *chip = mdio_bus->chip;
	u16 val;
	int err;

	if (!chip->info->ops->phy_read)
		return -EOPNOTSUPP;

	mutex_lock(&chip->reg_lock);
	err = chip->info->ops->phy_read(chip, bus, phy, reg, &val);
	mutex_unlock(&chip->reg_lock);

	if (reg == MII_PHYSID2) {
		/* Some internal PHYs don't have a model number. */
		if (chip->info->family != MV88E6XXX_FAMILY_6165)
			/* Then there is the 6165 family. It gets is
			 * PHYs correct. But it can also have two
			 * SERDES interfaces in the PHY address
			 * space. And these don't have a model
			 * number. But they are not PHYs, so we don't
			 * want to give them something a PHY driver
			 * will recognise.
			 *
			 * Use the mv88e6390 family model number
			 * instead, for anything which really could be
			 * a PHY,
			 */
			if (!(val & 0x3f0))
				val |= MV88E6XXX_PORT_SWITCH_ID_PROD_6390 >> 4;
	}

	return err ? err : val;
}

static int mv88e6xxx_mdio_write(struct mii_bus *bus, int phy, int reg, u16 val)
{
	struct mv88e6xxx_mdio_bus *mdio_bus = bus->priv;
	struct mv88e6xxx_chip *chip = mdio_bus->chip;
	int err;

	if (!chip->info->ops->phy_write)
		return -EOPNOTSUPP;

	mutex_lock(&chip->reg_lock);
	err = chip->info->ops->phy_write(chip, bus, phy, reg, val);
	mutex_unlock(&chip->reg_lock);

	return err;
}

static int mv88e6xxx_mdio_register(struct mv88e6xxx_chip *chip,
				   struct device_node *np,
				   bool external)
{
	static int index;
	struct mv88e6xxx_mdio_bus *mdio_bus;
	struct mii_bus *bus;
	int err;

	if (external) {
		mutex_lock(&chip->reg_lock);
		err = mv88e6xxx_g2_scratch_gpio_set_smi(chip, true);
		mutex_unlock(&chip->reg_lock);

		if (err)
			return err;
	}

	bus = devm_mdiobus_alloc_size(chip->dev, sizeof(*mdio_bus));
	if (!bus)
		return -ENOMEM;

	mdio_bus = bus->priv;
	mdio_bus->bus = bus;
	mdio_bus->chip = chip;
	INIT_LIST_HEAD(&mdio_bus->list);
	mdio_bus->external = external;

	if (np) {
		bus->name = np->full_name;
		snprintf(bus->id, MII_BUS_ID_SIZE, "%pOF", np);
	} else {
		bus->name = "mv88e6xxx SMI";
		snprintf(bus->id, MII_BUS_ID_SIZE, "mv88e6xxx-%d", index++);
	}

	bus->read = mv88e6xxx_mdio_read;
	bus->write = mv88e6xxx_mdio_write;
	bus->parent = chip->dev;

	if (!external) {
		err = mv88e6xxx_g2_irq_mdio_setup(chip, bus);
		if (err)
			return err;
	}

	err = of_mdiobus_register(bus, np);
	if (err) {
		dev_err(chip->dev, "Cannot register MDIO bus (%d)\n", err);
		mv88e6xxx_g2_irq_mdio_free(chip, bus);
		return err;
	}

	if (external)
		list_add_tail(&mdio_bus->list, &chip->mdios);
	else
		list_add(&mdio_bus->list, &chip->mdios);

	return 0;
}

static const struct of_device_id mv88e6xxx_mdio_external_match[] = {
	{ .compatible = "marvell,mv88e6xxx-mdio-external",
	  .data = (void *)true },
	{ },
};

static void mv88e6xxx_mdios_unregister(struct mv88e6xxx_chip *chip)

{
	struct mv88e6xxx_mdio_bus *mdio_bus;
	struct mii_bus *bus;

	list_for_each_entry(mdio_bus, &chip->mdios, list) {
		bus = mdio_bus->bus;

		if (!mdio_bus->external)
			mv88e6xxx_g2_irq_mdio_free(chip, bus);

		mdiobus_unregister(bus);
	}
}

static int mv88e6xxx_mdios_register(struct mv88e6xxx_chip *chip,
				    struct device_node *np)
{
	const struct of_device_id *match;
	struct device_node *child;
	int err;

	/* Always register one mdio bus for the internal/default mdio
	 * bus. This maybe represented in the device tree, but is
	 * optional.
	 */
	child = of_get_child_by_name(np, "mdio");
	err = mv88e6xxx_mdio_register(chip, child, false);
	if (err)
		return err;

	/* Walk the device tree, and see if there are any other nodes
	 * which say they are compatible with the external mdio
	 * bus.
	 */
	for_each_available_child_of_node(np, child) {
		match = of_match_node(mv88e6xxx_mdio_external_match, child);
		if (match) {
			err = mv88e6xxx_mdio_register(chip, child, true);
			if (err) {
				mv88e6xxx_mdios_unregister(chip);
				return err;
			}
		}
	}

	return 0;
}

static int mv88e6xxx_get_eeprom_len(struct dsa_switch *ds)
{
	struct mv88e6xxx_chip *chip = ds->priv;

	return chip->eeprom_len;
}

static int mv88e6xxx_get_eeprom(struct dsa_switch *ds,
				struct ethtool_eeprom *eeprom, u8 *data)
{
	struct mv88e6xxx_chip *chip = ds->priv;
	int err;

	if (!chip->info->ops->get_eeprom)
		return -EOPNOTSUPP;

	mutex_lock(&chip->reg_lock);
	err = chip->info->ops->get_eeprom(chip, eeprom, data);
	mutex_unlock(&chip->reg_lock);

	if (err)
		return err;

	eeprom->magic = 0xc3ec4951;

	return 0;
}

static int mv88e6xxx_set_eeprom(struct dsa_switch *ds,
				struct ethtool_eeprom *eeprom, u8 *data)
{
	struct mv88e6xxx_chip *chip = ds->priv;
	int err;

	if (!chip->info->ops->set_eeprom)
		return -EOPNOTSUPP;

	if (eeprom->magic != 0xc3ec4951)
		return -EINVAL;

	mutex_lock(&chip->reg_lock);
	err = chip->info->ops->set_eeprom(chip, eeprom, data);
	mutex_unlock(&chip->reg_lock);

	return err;
}

static const struct mv88e6xxx_ops mv88e6085_ops = {
	/* MV88E6XXX_FAMILY_6097 */
	.ieee_pri_map = mv88e6085_g1_ieee_pri_map,
	.ip_pri_map = mv88e6085_g1_ip_pri_map,
	.irl_init_all = mv88e6352_g2_irl_init_all,
	.set_switch_mac = mv88e6xxx_g1_set_switch_mac,
	.phy_read = mv88e6185_phy_ppu_read,
	.phy_write = mv88e6185_phy_ppu_write,
	.port_set_link = mv88e6xxx_port_set_link,
	.port_set_duplex = mv88e6xxx_port_set_duplex,
	.port_set_speed = mv88e6185_port_set_speed,
	.port_tag_remap = mv88e6095_port_tag_remap,
	.port_set_frame_mode = mv88e6351_port_set_frame_mode,
	.port_set_egress_floods = mv88e6352_port_set_egress_floods,
	.port_set_ether_type = mv88e6351_port_set_ether_type,
	.port_egress_rate_limiting = mv88e6097_port_egress_rate_limiting,
	.port_pause_limit = mv88e6097_port_pause_limit,
	.port_disable_learn_limit = mv88e6xxx_port_disable_learn_limit,
	.port_disable_pri_override = mv88e6xxx_port_disable_pri_override,
	.port_link_state = mv88e6352_port_link_state,
	.port_get_cmode = mv88e6185_port_get_cmode,
	.stats_snapshot = mv88e6xxx_g1_stats_snapshot,
	.stats_set_histogram = mv88e6095_g1_stats_set_histogram,
	.stats_get_sset_count = mv88e6095_stats_get_sset_count,
	.stats_get_strings = mv88e6095_stats_get_strings,
	.stats_get_stats = mv88e6095_stats_get_stats,
	.set_cpu_port = mv88e6095_g1_set_cpu_port,
	.set_egress_port = mv88e6095_g1_set_egress_port,
	.watchdog_ops = &mv88e6097_watchdog_ops,
	.mgmt_rsvd2cpu = mv88e6352_g2_mgmt_rsvd2cpu,
	.pot_clear = mv88e6xxx_g2_pot_clear,
	.ppu_enable = mv88e6185_g1_ppu_enable,
	.ppu_disable = mv88e6185_g1_ppu_disable,
	.reset = mv88e6185_g1_reset,
	.rmu_disable = mv88e6085_g1_rmu_disable,
	.vtu_getnext = mv88e6352_g1_vtu_getnext,
	.vtu_loadpurge = mv88e6352_g1_vtu_loadpurge,
	.phylink_validate = mv88e6185_phylink_validate,
};

static const struct mv88e6xxx_ops mv88e6095_ops = {
	/* MV88E6XXX_FAMILY_6095 */
	.ieee_pri_map = mv88e6085_g1_ieee_pri_map,
	.ip_pri_map = mv88e6085_g1_ip_pri_map,
	.set_switch_mac = mv88e6xxx_g1_set_switch_mac,
	.phy_read = mv88e6185_phy_ppu_read,
	.phy_write = mv88e6185_phy_ppu_write,
	.port_set_link = mv88e6xxx_port_set_link,
	.port_set_duplex = mv88e6xxx_port_set_duplex,
	.port_set_speed = mv88e6185_port_set_speed,
	.port_set_frame_mode = mv88e6085_port_set_frame_mode,
	.port_set_egress_floods = mv88e6185_port_set_egress_floods,
	.port_set_upstream_port = mv88e6095_port_set_upstream_port,
	.port_link_state = mv88e6185_port_link_state,
	.port_get_cmode = mv88e6185_port_get_cmode,
	.stats_snapshot = mv88e6xxx_g1_stats_snapshot,
	.stats_set_histogram = mv88e6095_g1_stats_set_histogram,
	.stats_get_sset_count = mv88e6095_stats_get_sset_count,
	.stats_get_strings = mv88e6095_stats_get_strings,
	.stats_get_stats = mv88e6095_stats_get_stats,
	.mgmt_rsvd2cpu = mv88e6185_g2_mgmt_rsvd2cpu,
	.ppu_enable = mv88e6185_g1_ppu_enable,
	.ppu_disable = mv88e6185_g1_ppu_disable,
	.reset = mv88e6185_g1_reset,
	.vtu_getnext = mv88e6185_g1_vtu_getnext,
	.vtu_loadpurge = mv88e6185_g1_vtu_loadpurge,
	.phylink_validate = mv88e6185_phylink_validate,
};

static const struct mv88e6xxx_ops mv88e6097_ops = {
	/* MV88E6XXX_FAMILY_6097 */
	.ieee_pri_map = mv88e6085_g1_ieee_pri_map,
	.ip_pri_map = mv88e6085_g1_ip_pri_map,
	.irl_init_all = mv88e6352_g2_irl_init_all,
	.set_switch_mac = mv88e6xxx_g2_set_switch_mac,
	.phy_read = mv88e6xxx_g2_smi_phy_read,
	.phy_write = mv88e6xxx_g2_smi_phy_write,
	.port_set_link = mv88e6xxx_port_set_link,
	.port_set_duplex = mv88e6xxx_port_set_duplex,
	.port_set_speed = mv88e6185_port_set_speed,
	.port_tag_remap = mv88e6095_port_tag_remap,
	.port_set_frame_mode = mv88e6351_port_set_frame_mode,
	.port_set_egress_floods = mv88e6352_port_set_egress_floods,
	.port_set_ether_type = mv88e6351_port_set_ether_type,
	.port_set_jumbo_size = mv88e6165_port_set_jumbo_size,
	.port_egress_rate_limiting = mv88e6095_port_egress_rate_limiting,
	.port_pause_limit = mv88e6097_port_pause_limit,
	.port_disable_learn_limit = mv88e6xxx_port_disable_learn_limit,
	.port_disable_pri_override = mv88e6xxx_port_disable_pri_override,
	.port_link_state = mv88e6352_port_link_state,
	.port_get_cmode = mv88e6185_port_get_cmode,
	.stats_snapshot = mv88e6xxx_g1_stats_snapshot,
	.stats_set_histogram = mv88e6095_g1_stats_set_histogram,
	.stats_get_sset_count = mv88e6095_stats_get_sset_count,
	.stats_get_strings = mv88e6095_stats_get_strings,
	.stats_get_stats = mv88e6095_stats_get_stats,
	.set_cpu_port = mv88e6095_g1_set_cpu_port,
	.set_egress_port = mv88e6095_g1_set_egress_port,
	.watchdog_ops = &mv88e6097_watchdog_ops,
	.mgmt_rsvd2cpu = mv88e6352_g2_mgmt_rsvd2cpu,
	.pot_clear = mv88e6xxx_g2_pot_clear,
	.reset = mv88e6352_g1_reset,
	.rmu_disable = mv88e6085_g1_rmu_disable,
	.vtu_getnext = mv88e6352_g1_vtu_getnext,
	.vtu_loadpurge = mv88e6352_g1_vtu_loadpurge,
	.phylink_validate = mv88e6185_phylink_validate,
};

static const struct mv88e6xxx_ops mv88e6123_ops = {
	/* MV88E6XXX_FAMILY_6165 */
	.ieee_pri_map = mv88e6085_g1_ieee_pri_map,
	.ip_pri_map = mv88e6085_g1_ip_pri_map,
	.irl_init_all = mv88e6352_g2_irl_init_all,
	.set_switch_mac = mv88e6xxx_g2_set_switch_mac,
	.phy_read = mv88e6xxx_g2_smi_phy_read,
	.phy_write = mv88e6xxx_g2_smi_phy_write,
	.port_set_link = mv88e6xxx_port_set_link,
	.port_set_duplex = mv88e6xxx_port_set_duplex,
	.port_set_speed = mv88e6185_port_set_speed,
	.port_set_frame_mode = mv88e6085_port_set_frame_mode,
	.port_set_egress_floods = mv88e6352_port_set_egress_floods,
	.port_disable_learn_limit = mv88e6xxx_port_disable_learn_limit,
	.port_disable_pri_override = mv88e6xxx_port_disable_pri_override,
	.port_link_state = mv88e6352_port_link_state,
	.port_get_cmode = mv88e6185_port_get_cmode,
	.stats_snapshot = mv88e6320_g1_stats_snapshot,
	.stats_set_histogram = mv88e6095_g1_stats_set_histogram,
	.stats_get_sset_count = mv88e6095_stats_get_sset_count,
	.stats_get_strings = mv88e6095_stats_get_strings,
	.stats_get_stats = mv88e6095_stats_get_stats,
	.set_cpu_port = mv88e6095_g1_set_cpu_port,
	.set_egress_port = mv88e6095_g1_set_egress_port,
	.watchdog_ops = &mv88e6097_watchdog_ops,
	.mgmt_rsvd2cpu = mv88e6352_g2_mgmt_rsvd2cpu,
	.pot_clear = mv88e6xxx_g2_pot_clear,
	.reset = mv88e6352_g1_reset,
	.vtu_getnext = mv88e6352_g1_vtu_getnext,
	.vtu_loadpurge = mv88e6352_g1_vtu_loadpurge,
	.phylink_validate = mv88e6185_phylink_validate,
};

static const struct mv88e6xxx_ops mv88e6131_ops = {
	/* MV88E6XXX_FAMILY_6185 */
	.ieee_pri_map = mv88e6085_g1_ieee_pri_map,
	.ip_pri_map = mv88e6085_g1_ip_pri_map,
	.set_switch_mac = mv88e6xxx_g1_set_switch_mac,
	.phy_read = mv88e6185_phy_ppu_read,
	.phy_write = mv88e6185_phy_ppu_write,
	.port_set_link = mv88e6xxx_port_set_link,
	.port_set_duplex = mv88e6xxx_port_set_duplex,
	.port_set_speed = mv88e6185_port_set_speed,
	.port_tag_remap = mv88e6095_port_tag_remap,
	.port_set_frame_mode = mv88e6351_port_set_frame_mode,
	.port_set_egress_floods = mv88e6185_port_set_egress_floods,
	.port_set_ether_type = mv88e6351_port_set_ether_type,
	.port_set_upstream_port = mv88e6095_port_set_upstream_port,
	.port_set_jumbo_size = mv88e6165_port_set_jumbo_size,
	.port_egress_rate_limiting = mv88e6097_port_egress_rate_limiting,
	.port_pause_limit = mv88e6097_port_pause_limit,
	.port_set_pause = mv88e6185_port_set_pause,
	.port_link_state = mv88e6352_port_link_state,
	.port_get_cmode = mv88e6185_port_get_cmode,
	.stats_snapshot = mv88e6xxx_g1_stats_snapshot,
	.stats_set_histogram = mv88e6095_g1_stats_set_histogram,
	.stats_get_sset_count = mv88e6095_stats_get_sset_count,
	.stats_get_strings = mv88e6095_stats_get_strings,
	.stats_get_stats = mv88e6095_stats_get_stats,
	.set_cpu_port = mv88e6095_g1_set_cpu_port,
	.set_egress_port = mv88e6095_g1_set_egress_port,
	.watchdog_ops = &mv88e6097_watchdog_ops,
	.mgmt_rsvd2cpu = mv88e6185_g2_mgmt_rsvd2cpu,
	.ppu_enable = mv88e6185_g1_ppu_enable,
	.set_cascade_port = mv88e6185_g1_set_cascade_port,
	.ppu_disable = mv88e6185_g1_ppu_disable,
	.reset = mv88e6185_g1_reset,
	.vtu_getnext = mv88e6185_g1_vtu_getnext,
	.vtu_loadpurge = mv88e6185_g1_vtu_loadpurge,
	.phylink_validate = mv88e6185_phylink_validate,
};

static const struct mv88e6xxx_ops mv88e6141_ops = {
	/* MV88E6XXX_FAMILY_6341 */
	.ieee_pri_map = mv88e6085_g1_ieee_pri_map,
	.ip_pri_map = mv88e6085_g1_ip_pri_map,
	.irl_init_all = mv88e6352_g2_irl_init_all,
	.get_eeprom = mv88e6xxx_g2_get_eeprom8,
	.set_eeprom = mv88e6xxx_g2_set_eeprom8,
	.set_switch_mac = mv88e6xxx_g2_set_switch_mac,
	.phy_read = mv88e6xxx_g2_smi_phy_read,
	.phy_write = mv88e6xxx_g2_smi_phy_write,
	.port_set_link = mv88e6xxx_port_set_link,
	.port_set_duplex = mv88e6xxx_port_set_duplex,
	.port_set_rgmii_delay = mv88e6390_port_set_rgmii_delay,
	.port_set_speed = mv88e6341_port_set_speed,
	.port_max_speed_mode = mv88e6341_port_max_speed_mode,
	.port_tag_remap = mv88e6095_port_tag_remap,
	.port_set_frame_mode = mv88e6351_port_set_frame_mode,
	.port_set_egress_floods = mv88e6352_port_set_egress_floods,
	.port_set_ether_type = mv88e6351_port_set_ether_type,
	.port_set_jumbo_size = mv88e6165_port_set_jumbo_size,
	.port_egress_rate_limiting = mv88e6097_port_egress_rate_limiting,
	.port_pause_limit = mv88e6097_port_pause_limit,
	.port_disable_learn_limit = mv88e6xxx_port_disable_learn_limit,
	.port_disable_pri_override = mv88e6xxx_port_disable_pri_override,
	.port_link_state = mv88e6352_port_link_state,
	.port_get_cmode = mv88e6352_port_get_cmode,
	.stats_snapshot = mv88e6390_g1_stats_snapshot,
	.stats_set_histogram = mv88e6095_g1_stats_set_histogram,
	.stats_get_sset_count = mv88e6320_stats_get_sset_count,
	.stats_get_strings = mv88e6320_stats_get_strings,
	.stats_get_stats = mv88e6390_stats_get_stats,
	.set_cpu_port = mv88e6390_g1_set_cpu_port,
	.set_egress_port = mv88e6390_g1_set_egress_port,
	.watchdog_ops = &mv88e6390_watchdog_ops,
	.mgmt_rsvd2cpu =  mv88e6390_g1_mgmt_rsvd2cpu,
	.pot_clear = mv88e6xxx_g2_pot_clear,
	.reset = mv88e6352_g1_reset,
	.vtu_getnext = mv88e6352_g1_vtu_getnext,
	.vtu_loadpurge = mv88e6352_g1_vtu_loadpurge,
	.serdes_power = mv88e6341_serdes_power,
	.gpio_ops = &mv88e6352_gpio_ops,
	.phylink_validate = mv88e6341_phylink_validate,
};

static const struct mv88e6xxx_ops mv88e6161_ops = {
	/* MV88E6XXX_FAMILY_6165 */
	.ieee_pri_map = mv88e6085_g1_ieee_pri_map,
	.ip_pri_map = mv88e6085_g1_ip_pri_map,
	.irl_init_all = mv88e6352_g2_irl_init_all,
	.set_switch_mac = mv88e6xxx_g2_set_switch_mac,
	.phy_read = mv88e6xxx_g2_smi_phy_read,
	.phy_write = mv88e6xxx_g2_smi_phy_write,
	.port_set_link = mv88e6xxx_port_set_link,
	.port_set_duplex = mv88e6xxx_port_set_duplex,
	.port_set_speed = mv88e6185_port_set_speed,
	.port_tag_remap = mv88e6095_port_tag_remap,
	.port_set_frame_mode = mv88e6351_port_set_frame_mode,
	.port_set_egress_floods = mv88e6352_port_set_egress_floods,
	.port_set_ether_type = mv88e6351_port_set_ether_type,
	.port_set_jumbo_size = mv88e6165_port_set_jumbo_size,
	.port_egress_rate_limiting = mv88e6097_port_egress_rate_limiting,
	.port_pause_limit = mv88e6097_port_pause_limit,
	.port_disable_learn_limit = mv88e6xxx_port_disable_learn_limit,
	.port_disable_pri_override = mv88e6xxx_port_disable_pri_override,
	.port_link_state = mv88e6352_port_link_state,
	.port_get_cmode = mv88e6185_port_get_cmode,
	.stats_snapshot = mv88e6xxx_g1_stats_snapshot,
	.stats_set_histogram = mv88e6095_g1_stats_set_histogram,
	.stats_get_sset_count = mv88e6095_stats_get_sset_count,
	.stats_get_strings = mv88e6095_stats_get_strings,
	.stats_get_stats = mv88e6095_stats_get_stats,
	.set_cpu_port = mv88e6095_g1_set_cpu_port,
	.set_egress_port = mv88e6095_g1_set_egress_port,
	.watchdog_ops = &mv88e6097_watchdog_ops,
	.mgmt_rsvd2cpu = mv88e6352_g2_mgmt_rsvd2cpu,
	.pot_clear = mv88e6xxx_g2_pot_clear,
	.reset = mv88e6352_g1_reset,
	.vtu_getnext = mv88e6352_g1_vtu_getnext,
	.vtu_loadpurge = mv88e6352_g1_vtu_loadpurge,
	.avb_ops = &mv88e6165_avb_ops,
	.ptp_ops = &mv88e6165_ptp_ops,
	.phylink_validate = mv88e6185_phylink_validate,
};

static const struct mv88e6xxx_ops mv88e6165_ops = {
	/* MV88E6XXX_FAMILY_6165 */
	.ieee_pri_map = mv88e6085_g1_ieee_pri_map,
	.ip_pri_map = mv88e6085_g1_ip_pri_map,
	.irl_init_all = mv88e6352_g2_irl_init_all,
	.set_switch_mac = mv88e6xxx_g2_set_switch_mac,
	.phy_read = mv88e6165_phy_read,
	.phy_write = mv88e6165_phy_write,
	.port_set_link = mv88e6xxx_port_set_link,
	.port_set_duplex = mv88e6xxx_port_set_duplex,
	.port_set_speed = mv88e6185_port_set_speed,
	.port_disable_learn_limit = mv88e6xxx_port_disable_learn_limit,
	.port_disable_pri_override = mv88e6xxx_port_disable_pri_override,
	.port_link_state = mv88e6352_port_link_state,
	.port_get_cmode = mv88e6185_port_get_cmode,
	.stats_snapshot = mv88e6xxx_g1_stats_snapshot,
	.stats_set_histogram = mv88e6095_g1_stats_set_histogram,
	.stats_get_sset_count = mv88e6095_stats_get_sset_count,
	.stats_get_strings = mv88e6095_stats_get_strings,
	.stats_get_stats = mv88e6095_stats_get_stats,
	.set_cpu_port = mv88e6095_g1_set_cpu_port,
	.set_egress_port = mv88e6095_g1_set_egress_port,
	.watchdog_ops = &mv88e6097_watchdog_ops,
	.mgmt_rsvd2cpu = mv88e6352_g2_mgmt_rsvd2cpu,
	.pot_clear = mv88e6xxx_g2_pot_clear,
	.reset = mv88e6352_g1_reset,
	.vtu_getnext = mv88e6352_g1_vtu_getnext,
	.vtu_loadpurge = mv88e6352_g1_vtu_loadpurge,
	.avb_ops = &mv88e6165_avb_ops,
	.ptp_ops = &mv88e6165_ptp_ops,
	.phylink_validate = mv88e6185_phylink_validate,
};

static const struct mv88e6xxx_ops mv88e6171_ops = {
	/* MV88E6XXX_FAMILY_6351 */
	.ieee_pri_map = mv88e6085_g1_ieee_pri_map,
	.ip_pri_map = mv88e6085_g1_ip_pri_map,
	.irl_init_all = mv88e6352_g2_irl_init_all,
	.set_switch_mac = mv88e6xxx_g2_set_switch_mac,
	.phy_read = mv88e6xxx_g2_smi_phy_read,
	.phy_write = mv88e6xxx_g2_smi_phy_write,
	.port_set_link = mv88e6xxx_port_set_link,
	.port_set_duplex = mv88e6xxx_port_set_duplex,
	.port_set_rgmii_delay = mv88e6352_port_set_rgmii_delay,
	.port_set_speed = mv88e6185_port_set_speed,
	.port_tag_remap = mv88e6095_port_tag_remap,
	.port_set_frame_mode = mv88e6351_port_set_frame_mode,
	.port_set_egress_floods = mv88e6352_port_set_egress_floods,
	.port_set_ether_type = mv88e6351_port_set_ether_type,
	.port_set_jumbo_size = mv88e6165_port_set_jumbo_size,
	.port_egress_rate_limiting = mv88e6097_port_egress_rate_limiting,
	.port_pause_limit = mv88e6097_port_pause_limit,
	.port_disable_learn_limit = mv88e6xxx_port_disable_learn_limit,
	.port_disable_pri_override = mv88e6xxx_port_disable_pri_override,
	.port_link_state = mv88e6352_port_link_state,
	.port_get_cmode = mv88e6352_port_get_cmode,
	.stats_snapshot = mv88e6320_g1_stats_snapshot,
	.stats_set_histogram = mv88e6095_g1_stats_set_histogram,
	.stats_get_sset_count = mv88e6095_stats_get_sset_count,
	.stats_get_strings = mv88e6095_stats_get_strings,
	.stats_get_stats = mv88e6095_stats_get_stats,
	.set_cpu_port = mv88e6095_g1_set_cpu_port,
	.set_egress_port = mv88e6095_g1_set_egress_port,
	.watchdog_ops = &mv88e6097_watchdog_ops,
	.mgmt_rsvd2cpu = mv88e6352_g2_mgmt_rsvd2cpu,
	.pot_clear = mv88e6xxx_g2_pot_clear,
	.reset = mv88e6352_g1_reset,
	.vtu_getnext = mv88e6352_g1_vtu_getnext,
	.vtu_loadpurge = mv88e6352_g1_vtu_loadpurge,
	.phylink_validate = mv88e6185_phylink_validate,
};

static const struct mv88e6xxx_ops mv88e6172_ops = {
	/* MV88E6XXX_FAMILY_6352 */
	.ieee_pri_map = mv88e6085_g1_ieee_pri_map,
	.ip_pri_map = mv88e6085_g1_ip_pri_map,
	.irl_init_all = mv88e6352_g2_irl_init_all,
	.get_eeprom = mv88e6xxx_g2_get_eeprom16,
	.set_eeprom = mv88e6xxx_g2_set_eeprom16,
	.set_switch_mac = mv88e6xxx_g2_set_switch_mac,
	.phy_read = mv88e6xxx_g2_smi_phy_read,
	.phy_write = mv88e6xxx_g2_smi_phy_write,
	.port_set_link = mv88e6xxx_port_set_link,
	.port_set_duplex = mv88e6xxx_port_set_duplex,
	.port_set_rgmii_delay = mv88e6352_port_set_rgmii_delay,
	.port_set_speed = mv88e6352_port_set_speed,
	.port_tag_remap = mv88e6095_port_tag_remap,
	.port_set_frame_mode = mv88e6351_port_set_frame_mode,
	.port_set_egress_floods = mv88e6352_port_set_egress_floods,
	.port_set_ether_type = mv88e6351_port_set_ether_type,
	.port_set_jumbo_size = mv88e6165_port_set_jumbo_size,
	.port_egress_rate_limiting = mv88e6097_port_egress_rate_limiting,
	.port_pause_limit = mv88e6097_port_pause_limit,
	.port_disable_learn_limit = mv88e6xxx_port_disable_learn_limit,
	.port_disable_pri_override = mv88e6xxx_port_disable_pri_override,
	.port_link_state = mv88e6352_port_link_state,
	.port_get_cmode = mv88e6352_port_get_cmode,
	.stats_snapshot = mv88e6320_g1_stats_snapshot,
	.stats_set_histogram = mv88e6095_g1_stats_set_histogram,
	.stats_get_sset_count = mv88e6095_stats_get_sset_count,
	.stats_get_strings = mv88e6095_stats_get_strings,
	.stats_get_stats = mv88e6095_stats_get_stats,
	.set_cpu_port = mv88e6095_g1_set_cpu_port,
	.set_egress_port = mv88e6095_g1_set_egress_port,
	.watchdog_ops = &mv88e6097_watchdog_ops,
	.mgmt_rsvd2cpu = mv88e6352_g2_mgmt_rsvd2cpu,
	.pot_clear = mv88e6xxx_g2_pot_clear,
	.reset = mv88e6352_g1_reset,
	.rmu_disable = mv88e6352_g1_rmu_disable,
	.vtu_getnext = mv88e6352_g1_vtu_getnext,
	.vtu_loadpurge = mv88e6352_g1_vtu_loadpurge,
	.serdes_power = mv88e6352_serdes_power,
	.gpio_ops = &mv88e6352_gpio_ops,
	.phylink_validate = mv88e6352_phylink_validate,
};

static const struct mv88e6xxx_ops mv88e6175_ops = {
	/* MV88E6XXX_FAMILY_6351 */
	.ieee_pri_map = mv88e6085_g1_ieee_pri_map,
	.ip_pri_map = mv88e6085_g1_ip_pri_map,
	.irl_init_all = mv88e6352_g2_irl_init_all,
	.set_switch_mac = mv88e6xxx_g2_set_switch_mac,
	.phy_read = mv88e6xxx_g2_smi_phy_read,
	.phy_write = mv88e6xxx_g2_smi_phy_write,
	.port_set_link = mv88e6xxx_port_set_link,
	.port_set_duplex = mv88e6xxx_port_set_duplex,
	.port_set_rgmii_delay = mv88e6352_port_set_rgmii_delay,
	.port_set_speed = mv88e6185_port_set_speed,
	.port_tag_remap = mv88e6095_port_tag_remap,
	.port_set_frame_mode = mv88e6351_port_set_frame_mode,
	.port_set_egress_floods = mv88e6352_port_set_egress_floods,
	.port_set_ether_type = mv88e6351_port_set_ether_type,
	.port_set_jumbo_size = mv88e6165_port_set_jumbo_size,
	.port_egress_rate_limiting = mv88e6097_port_egress_rate_limiting,
	.port_pause_limit = mv88e6097_port_pause_limit,
	.port_disable_learn_limit = mv88e6xxx_port_disable_learn_limit,
	.port_disable_pri_override = mv88e6xxx_port_disable_pri_override,
	.port_link_state = mv88e6352_port_link_state,
	.port_get_cmode = mv88e6352_port_get_cmode,
	.stats_snapshot = mv88e6320_g1_stats_snapshot,
	.stats_set_histogram = mv88e6095_g1_stats_set_histogram,
	.stats_get_sset_count = mv88e6095_stats_get_sset_count,
	.stats_get_strings = mv88e6095_stats_get_strings,
	.stats_get_stats = mv88e6095_stats_get_stats,
	.set_cpu_port = mv88e6095_g1_set_cpu_port,
	.set_egress_port = mv88e6095_g1_set_egress_port,
	.watchdog_ops = &mv88e6097_watchdog_ops,
	.mgmt_rsvd2cpu = mv88e6352_g2_mgmt_rsvd2cpu,
	.pot_clear = mv88e6xxx_g2_pot_clear,
	.reset = mv88e6352_g1_reset,
	.vtu_getnext = mv88e6352_g1_vtu_getnext,
	.vtu_loadpurge = mv88e6352_g1_vtu_loadpurge,
	.phylink_validate = mv88e6185_phylink_validate,
};

static const struct mv88e6xxx_ops mv88e6176_ops = {
	/* MV88E6XXX_FAMILY_6352 */
	.ieee_pri_map = mv88e6085_g1_ieee_pri_map,
	.ip_pri_map = mv88e6085_g1_ip_pri_map,
	.irl_init_all = mv88e6352_g2_irl_init_all,
	.get_eeprom = mv88e6xxx_g2_get_eeprom16,
	.set_eeprom = mv88e6xxx_g2_set_eeprom16,
	.set_switch_mac = mv88e6xxx_g2_set_switch_mac,
	.phy_read = mv88e6xxx_g2_smi_phy_read,
	.phy_write = mv88e6xxx_g2_smi_phy_write,
	.port_set_link = mv88e6xxx_port_set_link,
	.port_set_duplex = mv88e6xxx_port_set_duplex,
	.port_set_rgmii_delay = mv88e6352_port_set_rgmii_delay,
	.port_set_speed = mv88e6352_port_set_speed,
	.port_tag_remap = mv88e6095_port_tag_remap,
	.port_set_frame_mode = mv88e6351_port_set_frame_mode,
	.port_set_egress_floods = mv88e6352_port_set_egress_floods,
	.port_set_ether_type = mv88e6351_port_set_ether_type,
	.port_set_jumbo_size = mv88e6165_port_set_jumbo_size,
	.port_egress_rate_limiting = mv88e6097_port_egress_rate_limiting,
	.port_pause_limit = mv88e6097_port_pause_limit,
	.port_disable_learn_limit = mv88e6xxx_port_disable_learn_limit,
	.port_disable_pri_override = mv88e6xxx_port_disable_pri_override,
	.port_link_state = mv88e6352_port_link_state,
	.port_get_cmode = mv88e6352_port_get_cmode,
	.stats_snapshot = mv88e6320_g1_stats_snapshot,
	.stats_set_histogram = mv88e6095_g1_stats_set_histogram,
	.stats_get_sset_count = mv88e6095_stats_get_sset_count,
	.stats_get_strings = mv88e6095_stats_get_strings,
	.stats_get_stats = mv88e6095_stats_get_stats,
	.set_cpu_port = mv88e6095_g1_set_cpu_port,
	.set_egress_port = mv88e6095_g1_set_egress_port,
	.watchdog_ops = &mv88e6097_watchdog_ops,
	.mgmt_rsvd2cpu = mv88e6352_g2_mgmt_rsvd2cpu,
	.pot_clear = mv88e6xxx_g2_pot_clear,
	.reset = mv88e6352_g1_reset,
	.rmu_disable = mv88e6352_g1_rmu_disable,
	.vtu_getnext = mv88e6352_g1_vtu_getnext,
	.vtu_loadpurge = mv88e6352_g1_vtu_loadpurge,
	.serdes_power = mv88e6352_serdes_power,
	.serdes_irq_setup = mv88e6352_serdes_irq_setup,
	.serdes_irq_free = mv88e6352_serdes_irq_free,
	.gpio_ops = &mv88e6352_gpio_ops,
	.phylink_validate = mv88e6352_phylink_validate,
};

static const struct mv88e6xxx_ops mv88e6185_ops = {
	/* MV88E6XXX_FAMILY_6185 */
	.ieee_pri_map = mv88e6085_g1_ieee_pri_map,
	.ip_pri_map = mv88e6085_g1_ip_pri_map,
	.set_switch_mac = mv88e6xxx_g1_set_switch_mac,
	.phy_read = mv88e6185_phy_ppu_read,
	.phy_write = mv88e6185_phy_ppu_write,
	.port_set_link = mv88e6xxx_port_set_link,
	.port_set_duplex = mv88e6xxx_port_set_duplex,
	.port_set_speed = mv88e6185_port_set_speed,
	.port_set_frame_mode = mv88e6085_port_set_frame_mode,
	.port_set_egress_floods = mv88e6185_port_set_egress_floods,
	.port_egress_rate_limiting = mv88e6095_port_egress_rate_limiting,
	.port_set_upstream_port = mv88e6095_port_set_upstream_port,
	.port_set_pause = mv88e6185_port_set_pause,
	.port_link_state = mv88e6185_port_link_state,
	.port_get_cmode = mv88e6185_port_get_cmode,
	.stats_snapshot = mv88e6xxx_g1_stats_snapshot,
	.stats_set_histogram = mv88e6095_g1_stats_set_histogram,
	.stats_get_sset_count = mv88e6095_stats_get_sset_count,
	.stats_get_strings = mv88e6095_stats_get_strings,
	.stats_get_stats = mv88e6095_stats_get_stats,
	.set_cpu_port = mv88e6095_g1_set_cpu_port,
	.set_egress_port = mv88e6095_g1_set_egress_port,
	.watchdog_ops = &mv88e6097_watchdog_ops,
	.mgmt_rsvd2cpu = mv88e6185_g2_mgmt_rsvd2cpu,
	.set_cascade_port = mv88e6185_g1_set_cascade_port,
	.ppu_enable = mv88e6185_g1_ppu_enable,
	.ppu_disable = mv88e6185_g1_ppu_disable,
	.reset = mv88e6185_g1_reset,
	.vtu_getnext = mv88e6185_g1_vtu_getnext,
	.vtu_loadpurge = mv88e6185_g1_vtu_loadpurge,
	.phylink_validate = mv88e6185_phylink_validate,
};

static const struct mv88e6xxx_ops mv88e6190_ops = {
	/* MV88E6XXX_FAMILY_6390 */
	.setup_errata = mv88e6390_setup_errata,
	.irl_init_all = mv88e6390_g2_irl_init_all,
	.get_eeprom = mv88e6xxx_g2_get_eeprom8,
	.set_eeprom = mv88e6xxx_g2_set_eeprom8,
	.set_switch_mac = mv88e6xxx_g2_set_switch_mac,
	.phy_read = mv88e6xxx_g2_smi_phy_read,
	.phy_write = mv88e6xxx_g2_smi_phy_write,
	.port_set_link = mv88e6xxx_port_set_link,
	.port_set_duplex = mv88e6xxx_port_set_duplex,
	.port_set_rgmii_delay = mv88e6390_port_set_rgmii_delay,
	.port_set_speed = mv88e6390_port_set_speed,
	.port_max_speed_mode = mv88e6390_port_max_speed_mode,
	.port_tag_remap = mv88e6390_port_tag_remap,
	.port_set_frame_mode = mv88e6351_port_set_frame_mode,
	.port_set_egress_floods = mv88e6352_port_set_egress_floods,
	.port_set_ether_type = mv88e6351_port_set_ether_type,
	.port_pause_limit = mv88e6390_port_pause_limit,
	.port_disable_learn_limit = mv88e6xxx_port_disable_learn_limit,
	.port_disable_pri_override = mv88e6xxx_port_disable_pri_override,
	.port_link_state = mv88e6352_port_link_state,
	.port_get_cmode = mv88e6352_port_get_cmode,
	.port_set_cmode = mv88e6390_port_set_cmode,
	.stats_snapshot = mv88e6390_g1_stats_snapshot,
	.stats_set_histogram = mv88e6390_g1_stats_set_histogram,
	.stats_get_sset_count = mv88e6320_stats_get_sset_count,
	.stats_get_strings = mv88e6320_stats_get_strings,
	.stats_get_stats = mv88e6390_stats_get_stats,
	.set_cpu_port = mv88e6390_g1_set_cpu_port,
	.set_egress_port = mv88e6390_g1_set_egress_port,
	.watchdog_ops = &mv88e6390_watchdog_ops,
	.mgmt_rsvd2cpu = mv88e6390_g1_mgmt_rsvd2cpu,
	.pot_clear = mv88e6xxx_g2_pot_clear,
	.reset = mv88e6352_g1_reset,
	.rmu_disable = mv88e6390_g1_rmu_disable,
	.vtu_getnext = mv88e6390_g1_vtu_getnext,
	.vtu_loadpurge = mv88e6390_g1_vtu_loadpurge,
	.serdes_power = mv88e6390_serdes_power,
	.serdes_irq_setup = mv88e6390_serdes_irq_setup,
	.serdes_irq_free = mv88e6390_serdes_irq_free,
	.gpio_ops = &mv88e6352_gpio_ops,
	.phylink_validate = mv88e6390_phylink_validate,
};

static const struct mv88e6xxx_ops mv88e6190x_ops = {
	/* MV88E6XXX_FAMILY_6390 */
	.setup_errata = mv88e6390_setup_errata,
	.irl_init_all = mv88e6390_g2_irl_init_all,
	.get_eeprom = mv88e6xxx_g2_get_eeprom8,
	.set_eeprom = mv88e6xxx_g2_set_eeprom8,
	.set_switch_mac = mv88e6xxx_g2_set_switch_mac,
	.phy_read = mv88e6xxx_g2_smi_phy_read,
	.phy_write = mv88e6xxx_g2_smi_phy_write,
	.port_set_link = mv88e6xxx_port_set_link,
	.port_set_duplex = mv88e6xxx_port_set_duplex,
	.port_set_rgmii_delay = mv88e6390_port_set_rgmii_delay,
	.port_set_speed = mv88e6390x_port_set_speed,
	.port_max_speed_mode = mv88e6390x_port_max_speed_mode,
	.port_tag_remap = mv88e6390_port_tag_remap,
	.port_set_frame_mode = mv88e6351_port_set_frame_mode,
	.port_set_egress_floods = mv88e6352_port_set_egress_floods,
	.port_set_ether_type = mv88e6351_port_set_ether_type,
	.port_pause_limit = mv88e6390_port_pause_limit,
	.port_disable_learn_limit = mv88e6xxx_port_disable_learn_limit,
	.port_disable_pri_override = mv88e6xxx_port_disable_pri_override,
	.port_link_state = mv88e6352_port_link_state,
	.port_get_cmode = mv88e6352_port_get_cmode,
	.port_set_cmode = mv88e6390x_port_set_cmode,
	.stats_snapshot = mv88e6390_g1_stats_snapshot,
	.stats_set_histogram = mv88e6390_g1_stats_set_histogram,
	.stats_get_sset_count = mv88e6320_stats_get_sset_count,
	.stats_get_strings = mv88e6320_stats_get_strings,
	.stats_get_stats = mv88e6390_stats_get_stats,
	.set_cpu_port = mv88e6390_g1_set_cpu_port,
	.set_egress_port = mv88e6390_g1_set_egress_port,
	.watchdog_ops = &mv88e6390_watchdog_ops,
	.mgmt_rsvd2cpu = mv88e6390_g1_mgmt_rsvd2cpu,
	.pot_clear = mv88e6xxx_g2_pot_clear,
	.reset = mv88e6352_g1_reset,
	.rmu_disable = mv88e6390_g1_rmu_disable,
	.vtu_getnext = mv88e6390_g1_vtu_getnext,
	.vtu_loadpurge = mv88e6390_g1_vtu_loadpurge,
	.serdes_power = mv88e6390x_serdes_power,
	.serdes_irq_setup = mv88e6390x_serdes_irq_setup,
	.serdes_irq_free = mv88e6390x_serdes_irq_free,
	.gpio_ops = &mv88e6352_gpio_ops,
	.phylink_validate = mv88e6390x_phylink_validate,
};

static const struct mv88e6xxx_ops mv88e6191_ops = {
	/* MV88E6XXX_FAMILY_6390 */
	.setup_errata = mv88e6390_setup_errata,
	.irl_init_all = mv88e6390_g2_irl_init_all,
	.get_eeprom = mv88e6xxx_g2_get_eeprom8,
	.set_eeprom = mv88e6xxx_g2_set_eeprom8,
	.set_switch_mac = mv88e6xxx_g2_set_switch_mac,
	.phy_read = mv88e6xxx_g2_smi_phy_read,
	.phy_write = mv88e6xxx_g2_smi_phy_write,
	.port_set_link = mv88e6xxx_port_set_link,
	.port_set_duplex = mv88e6xxx_port_set_duplex,
	.port_set_rgmii_delay = mv88e6390_port_set_rgmii_delay,
	.port_set_speed = mv88e6390_port_set_speed,
	.port_max_speed_mode = mv88e6390_port_max_speed_mode,
	.port_tag_remap = mv88e6390_port_tag_remap,
	.port_set_frame_mode = mv88e6351_port_set_frame_mode,
	.port_set_egress_floods = mv88e6352_port_set_egress_floods,
	.port_set_ether_type = mv88e6351_port_set_ether_type,
	.port_pause_limit = mv88e6390_port_pause_limit,
	.port_disable_learn_limit = mv88e6xxx_port_disable_learn_limit,
	.port_disable_pri_override = mv88e6xxx_port_disable_pri_override,
	.port_link_state = mv88e6352_port_link_state,
	.port_get_cmode = mv88e6352_port_get_cmode,
	.port_set_cmode = mv88e6390_port_set_cmode,
	.stats_snapshot = mv88e6390_g1_stats_snapshot,
	.stats_set_histogram = mv88e6390_g1_stats_set_histogram,
	.stats_get_sset_count = mv88e6320_stats_get_sset_count,
	.stats_get_strings = mv88e6320_stats_get_strings,
	.stats_get_stats = mv88e6390_stats_get_stats,
	.set_cpu_port = mv88e6390_g1_set_cpu_port,
	.set_egress_port = mv88e6390_g1_set_egress_port,
	.watchdog_ops = &mv88e6390_watchdog_ops,
	.mgmt_rsvd2cpu = mv88e6390_g1_mgmt_rsvd2cpu,
	.pot_clear = mv88e6xxx_g2_pot_clear,
	.reset = mv88e6352_g1_reset,
	.rmu_disable = mv88e6390_g1_rmu_disable,
	.vtu_getnext = mv88e6390_g1_vtu_getnext,
	.vtu_loadpurge = mv88e6390_g1_vtu_loadpurge,
	.serdes_power = mv88e6390_serdes_power,
	.serdes_irq_setup = mv88e6390_serdes_irq_setup,
	.serdes_irq_free = mv88e6390_serdes_irq_free,
	.avb_ops = &mv88e6390_avb_ops,
	.ptp_ops = &mv88e6352_ptp_ops,
	.phylink_validate = mv88e6390_phylink_validate,
};

static const struct mv88e6xxx_ops mv88e6240_ops = {
	/* MV88E6XXX_FAMILY_6352 */
	.ieee_pri_map = mv88e6085_g1_ieee_pri_map,
	.ip_pri_map = mv88e6085_g1_ip_pri_map,
	.irl_init_all = mv88e6352_g2_irl_init_all,
	.get_eeprom = mv88e6xxx_g2_get_eeprom16,
	.set_eeprom = mv88e6xxx_g2_set_eeprom16,
	.set_switch_mac = mv88e6xxx_g2_set_switch_mac,
	.phy_read = mv88e6xxx_g2_smi_phy_read,
	.phy_write = mv88e6xxx_g2_smi_phy_write,
	.port_set_link = mv88e6xxx_port_set_link,
	.port_set_duplex = mv88e6xxx_port_set_duplex,
	.port_set_rgmii_delay = mv88e6352_port_set_rgmii_delay,
	.port_set_speed = mv88e6352_port_set_speed,
	.port_tag_remap = mv88e6095_port_tag_remap,
	.port_set_frame_mode = mv88e6351_port_set_frame_mode,
	.port_set_egress_floods = mv88e6352_port_set_egress_floods,
	.port_set_ether_type = mv88e6351_port_set_ether_type,
	.port_set_jumbo_size = mv88e6165_port_set_jumbo_size,
	.port_egress_rate_limiting = mv88e6097_port_egress_rate_limiting,
	.port_pause_limit = mv88e6097_port_pause_limit,
	.port_disable_learn_limit = mv88e6xxx_port_disable_learn_limit,
	.port_disable_pri_override = mv88e6xxx_port_disable_pri_override,
	.port_link_state = mv88e6352_port_link_state,
	.port_get_cmode = mv88e6352_port_get_cmode,
	.stats_snapshot = mv88e6320_g1_stats_snapshot,
	.stats_set_histogram = mv88e6095_g1_stats_set_histogram,
	.stats_get_sset_count = mv88e6095_stats_get_sset_count,
	.stats_get_strings = mv88e6095_stats_get_strings,
	.stats_get_stats = mv88e6095_stats_get_stats,
	.set_cpu_port = mv88e6095_g1_set_cpu_port,
	.set_egress_port = mv88e6095_g1_set_egress_port,
	.watchdog_ops = &mv88e6097_watchdog_ops,
	.mgmt_rsvd2cpu = mv88e6352_g2_mgmt_rsvd2cpu,
	.pot_clear = mv88e6xxx_g2_pot_clear,
	.reset = mv88e6352_g1_reset,
	.rmu_disable = mv88e6352_g1_rmu_disable,
	.vtu_getnext = mv88e6352_g1_vtu_getnext,
	.vtu_loadpurge = mv88e6352_g1_vtu_loadpurge,
	.serdes_power = mv88e6352_serdes_power,
	.serdes_irq_setup = mv88e6352_serdes_irq_setup,
	.serdes_irq_free = mv88e6352_serdes_irq_free,
	.gpio_ops = &mv88e6352_gpio_ops,
	.avb_ops = &mv88e6352_avb_ops,
	.ptp_ops = &mv88e6352_ptp_ops,
	.phylink_validate = mv88e6352_phylink_validate,
};

static const struct mv88e6xxx_ops mv88e6290_ops = {
	/* MV88E6XXX_FAMILY_6390 */
	.setup_errata = mv88e6390_setup_errata,
	.irl_init_all = mv88e6390_g2_irl_init_all,
	.get_eeprom = mv88e6xxx_g2_get_eeprom8,
	.set_eeprom = mv88e6xxx_g2_set_eeprom8,
	.set_switch_mac = mv88e6xxx_g2_set_switch_mac,
	.phy_read = mv88e6xxx_g2_smi_phy_read,
	.phy_write = mv88e6xxx_g2_smi_phy_write,
	.port_set_link = mv88e6xxx_port_set_link,
	.port_set_duplex = mv88e6xxx_port_set_duplex,
	.port_set_rgmii_delay = mv88e6390_port_set_rgmii_delay,
	.port_set_speed = mv88e6390_port_set_speed,
	.port_max_speed_mode = mv88e6390_port_max_speed_mode,
	.port_tag_remap = mv88e6390_port_tag_remap,
	.port_set_frame_mode = mv88e6351_port_set_frame_mode,
	.port_set_egress_floods = mv88e6352_port_set_egress_floods,
	.port_set_ether_type = mv88e6351_port_set_ether_type,
	.port_pause_limit = mv88e6390_port_pause_limit,
	.port_disable_learn_limit = mv88e6xxx_port_disable_learn_limit,
	.port_disable_pri_override = mv88e6xxx_port_disable_pri_override,
	.port_link_state = mv88e6352_port_link_state,
	.port_get_cmode = mv88e6352_port_get_cmode,
	.port_set_cmode = mv88e6390_port_set_cmode,
	.stats_snapshot = mv88e6390_g1_stats_snapshot,
	.stats_set_histogram = mv88e6390_g1_stats_set_histogram,
	.stats_get_sset_count = mv88e6320_stats_get_sset_count,
	.stats_get_strings = mv88e6320_stats_get_strings,
	.stats_get_stats = mv88e6390_stats_get_stats,
	.set_cpu_port = mv88e6390_g1_set_cpu_port,
	.set_egress_port = mv88e6390_g1_set_egress_port,
	.watchdog_ops = &mv88e6390_watchdog_ops,
	.mgmt_rsvd2cpu = mv88e6390_g1_mgmt_rsvd2cpu,
	.pot_clear = mv88e6xxx_g2_pot_clear,
	.reset = mv88e6352_g1_reset,
	.rmu_disable = mv88e6390_g1_rmu_disable,
	.vtu_getnext = mv88e6390_g1_vtu_getnext,
	.vtu_loadpurge = mv88e6390_g1_vtu_loadpurge,
	.serdes_power = mv88e6390_serdes_power,
	.serdes_irq_setup = mv88e6390_serdes_irq_setup,
	.serdes_irq_free = mv88e6390_serdes_irq_free,
	.gpio_ops = &mv88e6352_gpio_ops,
	.avb_ops = &mv88e6390_avb_ops,
	.ptp_ops = &mv88e6352_ptp_ops,
	.phylink_validate = mv88e6390_phylink_validate,
};

static const struct mv88e6xxx_ops mv88e6320_ops = {
	/* MV88E6XXX_FAMILY_6320 */
	.ieee_pri_map = mv88e6085_g1_ieee_pri_map,
	.ip_pri_map = mv88e6085_g1_ip_pri_map,
	.irl_init_all = mv88e6352_g2_irl_init_all,
	.get_eeprom = mv88e6xxx_g2_get_eeprom16,
	.set_eeprom = mv88e6xxx_g2_set_eeprom16,
	.set_switch_mac = mv88e6xxx_g2_set_switch_mac,
	.phy_read = mv88e6xxx_g2_smi_phy_read,
	.phy_write = mv88e6xxx_g2_smi_phy_write,
	.port_set_link = mv88e6xxx_port_set_link,
	.port_set_duplex = mv88e6xxx_port_set_duplex,
	.port_set_speed = mv88e6185_port_set_speed,
	.port_tag_remap = mv88e6095_port_tag_remap,
	.port_set_frame_mode = mv88e6351_port_set_frame_mode,
	.port_set_egress_floods = mv88e6352_port_set_egress_floods,
	.port_set_ether_type = mv88e6351_port_set_ether_type,
	.port_set_jumbo_size = mv88e6165_port_set_jumbo_size,
	.port_egress_rate_limiting = mv88e6097_port_egress_rate_limiting,
	.port_pause_limit = mv88e6097_port_pause_limit,
	.port_disable_learn_limit = mv88e6xxx_port_disable_learn_limit,
	.port_disable_pri_override = mv88e6xxx_port_disable_pri_override,
	.port_link_state = mv88e6352_port_link_state,
	.port_get_cmode = mv88e6352_port_get_cmode,
	.stats_snapshot = mv88e6320_g1_stats_snapshot,
	.stats_set_histogram = mv88e6095_g1_stats_set_histogram,
	.stats_get_sset_count = mv88e6320_stats_get_sset_count,
	.stats_get_strings = mv88e6320_stats_get_strings,
	.stats_get_stats = mv88e6320_stats_get_stats,
	.set_cpu_port = mv88e6095_g1_set_cpu_port,
	.set_egress_port = mv88e6095_g1_set_egress_port,
	.watchdog_ops = &mv88e6390_watchdog_ops,
	.mgmt_rsvd2cpu = mv88e6352_g2_mgmt_rsvd2cpu,
	.pot_clear = mv88e6xxx_g2_pot_clear,
	.reset = mv88e6352_g1_reset,
	.vtu_getnext = mv88e6185_g1_vtu_getnext,
	.vtu_loadpurge = mv88e6185_g1_vtu_loadpurge,
	.gpio_ops = &mv88e6352_gpio_ops,
	.avb_ops = &mv88e6352_avb_ops,
	.ptp_ops = &mv88e6352_ptp_ops,
	.phylink_validate = mv88e6185_phylink_validate,
};

static const struct mv88e6xxx_ops mv88e6321_ops = {
	/* MV88E6XXX_FAMILY_6320 */
	.ieee_pri_map = mv88e6085_g1_ieee_pri_map,
	.ip_pri_map = mv88e6085_g1_ip_pri_map,
	.irl_init_all = mv88e6352_g2_irl_init_all,
	.get_eeprom = mv88e6xxx_g2_get_eeprom16,
	.set_eeprom = mv88e6xxx_g2_set_eeprom16,
	.set_switch_mac = mv88e6xxx_g2_set_switch_mac,
	.phy_read = mv88e6xxx_g2_smi_phy_read,
	.phy_write = mv88e6xxx_g2_smi_phy_write,
	.port_set_link = mv88e6xxx_port_set_link,
	.port_set_duplex = mv88e6xxx_port_set_duplex,
	.port_set_speed = mv88e6185_port_set_speed,
	.port_tag_remap = mv88e6095_port_tag_remap,
	.port_set_frame_mode = mv88e6351_port_set_frame_mode,
	.port_set_egress_floods = mv88e6352_port_set_egress_floods,
	.port_set_ether_type = mv88e6351_port_set_ether_type,
	.port_set_jumbo_size = mv88e6165_port_set_jumbo_size,
	.port_egress_rate_limiting = mv88e6097_port_egress_rate_limiting,
	.port_pause_limit = mv88e6097_port_pause_limit,
	.port_disable_learn_limit = mv88e6xxx_port_disable_learn_limit,
	.port_disable_pri_override = mv88e6xxx_port_disable_pri_override,
	.port_link_state = mv88e6352_port_link_state,
	.port_get_cmode = mv88e6352_port_get_cmode,
	.stats_snapshot = mv88e6320_g1_stats_snapshot,
	.stats_set_histogram = mv88e6095_g1_stats_set_histogram,
	.stats_get_sset_count = mv88e6320_stats_get_sset_count,
	.stats_get_strings = mv88e6320_stats_get_strings,
	.stats_get_stats = mv88e6320_stats_get_stats,
	.set_cpu_port = mv88e6095_g1_set_cpu_port,
	.set_egress_port = mv88e6095_g1_set_egress_port,
	.watchdog_ops = &mv88e6390_watchdog_ops,
	.reset = mv88e6352_g1_reset,
	.vtu_getnext = mv88e6185_g1_vtu_getnext,
	.vtu_loadpurge = mv88e6185_g1_vtu_loadpurge,
	.gpio_ops = &mv88e6352_gpio_ops,
	.avb_ops = &mv88e6352_avb_ops,
	.ptp_ops = &mv88e6352_ptp_ops,
	.phylink_validate = mv88e6185_phylink_validate,
};

static const struct mv88e6xxx_ops mv88e6341_ops = {
	/* MV88E6XXX_FAMILY_6341 */
	.ieee_pri_map = mv88e6085_g1_ieee_pri_map,
	.ip_pri_map = mv88e6085_g1_ip_pri_map,
	.irl_init_all = mv88e6352_g2_irl_init_all,
	.get_eeprom = mv88e6xxx_g2_get_eeprom8,
	.set_eeprom = mv88e6xxx_g2_set_eeprom8,
	.set_switch_mac = mv88e6xxx_g2_set_switch_mac,
	.phy_read = mv88e6xxx_g2_smi_phy_read,
	.phy_write = mv88e6xxx_g2_smi_phy_write,
	.port_set_link = mv88e6xxx_port_set_link,
	.port_set_duplex = mv88e6xxx_port_set_duplex,
	.port_set_rgmii_delay = mv88e6390_port_set_rgmii_delay,
	.port_set_speed = mv88e6341_port_set_speed,
	.port_max_speed_mode = mv88e6341_port_max_speed_mode,
	.port_tag_remap = mv88e6095_port_tag_remap,
	.port_set_frame_mode = mv88e6351_port_set_frame_mode,
	.port_set_egress_floods = mv88e6352_port_set_egress_floods,
	.port_set_ether_type = mv88e6351_port_set_ether_type,
	.port_set_jumbo_size = mv88e6165_port_set_jumbo_size,
	.port_egress_rate_limiting = mv88e6097_port_egress_rate_limiting,
	.port_pause_limit = mv88e6097_port_pause_limit,
	.port_disable_learn_limit = mv88e6xxx_port_disable_learn_limit,
	.port_disable_pri_override = mv88e6xxx_port_disable_pri_override,
	.port_link_state = mv88e6352_port_link_state,
	.port_get_cmode = mv88e6352_port_get_cmode,
	.stats_snapshot = mv88e6390_g1_stats_snapshot,
	.stats_set_histogram = mv88e6095_g1_stats_set_histogram,
	.stats_get_sset_count = mv88e6320_stats_get_sset_count,
	.stats_get_strings = mv88e6320_stats_get_strings,
	.stats_get_stats = mv88e6390_stats_get_stats,
	.set_cpu_port = mv88e6390_g1_set_cpu_port,
	.set_egress_port = mv88e6390_g1_set_egress_port,
	.watchdog_ops = &mv88e6390_watchdog_ops,
	.mgmt_rsvd2cpu =  mv88e6390_g1_mgmt_rsvd2cpu,
	.pot_clear = mv88e6xxx_g2_pot_clear,
	.reset = mv88e6352_g1_reset,
	.vtu_getnext = mv88e6352_g1_vtu_getnext,
	.vtu_loadpurge = mv88e6352_g1_vtu_loadpurge,
	.serdes_power = mv88e6341_serdes_power,
	.gpio_ops = &mv88e6352_gpio_ops,
	.avb_ops = &mv88e6390_avb_ops,
	.ptp_ops = &mv88e6352_ptp_ops,
	.phylink_validate = mv88e6341_phylink_validate,
};

static const struct mv88e6xxx_ops mv88e6350_ops = {
	/* MV88E6XXX_FAMILY_6351 */
	.ieee_pri_map = mv88e6085_g1_ieee_pri_map,
	.ip_pri_map = mv88e6085_g1_ip_pri_map,
	.irl_init_all = mv88e6352_g2_irl_init_all,
	.set_switch_mac = mv88e6xxx_g2_set_switch_mac,
	.phy_read = mv88e6xxx_g2_smi_phy_read,
	.phy_write = mv88e6xxx_g2_smi_phy_write,
	.port_set_link = mv88e6xxx_port_set_link,
	.port_set_duplex = mv88e6xxx_port_set_duplex,
	.port_set_rgmii_delay = mv88e6352_port_set_rgmii_delay,
	.port_set_speed = mv88e6185_port_set_speed,
	.port_tag_remap = mv88e6095_port_tag_remap,
	.port_set_frame_mode = mv88e6351_port_set_frame_mode,
	.port_set_egress_floods = mv88e6352_port_set_egress_floods,
	.port_set_ether_type = mv88e6351_port_set_ether_type,
	.port_set_jumbo_size = mv88e6165_port_set_jumbo_size,
	.port_egress_rate_limiting = mv88e6097_port_egress_rate_limiting,
	.port_pause_limit = mv88e6097_port_pause_limit,
	.port_disable_learn_limit = mv88e6xxx_port_disable_learn_limit,
	.port_disable_pri_override = mv88e6xxx_port_disable_pri_override,
	.port_link_state = mv88e6352_port_link_state,
	.port_get_cmode = mv88e6352_port_get_cmode,
	.stats_snapshot = mv88e6320_g1_stats_snapshot,
	.stats_set_histogram = mv88e6095_g1_stats_set_histogram,
	.stats_get_sset_count = mv88e6095_stats_get_sset_count,
	.stats_get_strings = mv88e6095_stats_get_strings,
	.stats_get_stats = mv88e6095_stats_get_stats,
	.set_cpu_port = mv88e6095_g1_set_cpu_port,
	.set_egress_port = mv88e6095_g1_set_egress_port,
	.watchdog_ops = &mv88e6097_watchdog_ops,
	.mgmt_rsvd2cpu = mv88e6352_g2_mgmt_rsvd2cpu,
	.pot_clear = mv88e6xxx_g2_pot_clear,
	.reset = mv88e6352_g1_reset,
	.vtu_getnext = mv88e6352_g1_vtu_getnext,
	.vtu_loadpurge = mv88e6352_g1_vtu_loadpurge,
	.phylink_validate = mv88e6185_phylink_validate,
};

static const struct mv88e6xxx_ops mv88e6351_ops = {
	/* MV88E6XXX_FAMILY_6351 */
	.ieee_pri_map = mv88e6085_g1_ieee_pri_map,
	.ip_pri_map = mv88e6085_g1_ip_pri_map,
	.irl_init_all = mv88e6352_g2_irl_init_all,
	.set_switch_mac = mv88e6xxx_g2_set_switch_mac,
	.phy_read = mv88e6xxx_g2_smi_phy_read,
	.phy_write = mv88e6xxx_g2_smi_phy_write,
	.port_set_link = mv88e6xxx_port_set_link,
	.port_set_duplex = mv88e6xxx_port_set_duplex,
	.port_set_rgmii_delay = mv88e6352_port_set_rgmii_delay,
	.port_set_speed = mv88e6185_port_set_speed,
	.port_tag_remap = mv88e6095_port_tag_remap,
	.port_set_frame_mode = mv88e6351_port_set_frame_mode,
	.port_set_egress_floods = mv88e6352_port_set_egress_floods,
	.port_set_ether_type = mv88e6351_port_set_ether_type,
	.port_set_jumbo_size = mv88e6165_port_set_jumbo_size,
	.port_egress_rate_limiting = mv88e6097_port_egress_rate_limiting,
	.port_pause_limit = mv88e6097_port_pause_limit,
	.port_disable_learn_limit = mv88e6xxx_port_disable_learn_limit,
	.port_disable_pri_override = mv88e6xxx_port_disable_pri_override,
	.port_link_state = mv88e6352_port_link_state,
	.port_get_cmode = mv88e6352_port_get_cmode,
	.stats_snapshot = mv88e6320_g1_stats_snapshot,
	.stats_set_histogram = mv88e6095_g1_stats_set_histogram,
	.stats_get_sset_count = mv88e6095_stats_get_sset_count,
	.stats_get_strings = mv88e6095_stats_get_strings,
	.stats_get_stats = mv88e6095_stats_get_stats,
	.set_cpu_port = mv88e6095_g1_set_cpu_port,
	.set_egress_port = mv88e6095_g1_set_egress_port,
	.watchdog_ops = &mv88e6097_watchdog_ops,
	.mgmt_rsvd2cpu = mv88e6352_g2_mgmt_rsvd2cpu,
	.pot_clear = mv88e6xxx_g2_pot_clear,
	.reset = mv88e6352_g1_reset,
	.vtu_getnext = mv88e6352_g1_vtu_getnext,
	.vtu_loadpurge = mv88e6352_g1_vtu_loadpurge,
	.avb_ops = &mv88e6352_avb_ops,
	.ptp_ops = &mv88e6352_ptp_ops,
	.phylink_validate = mv88e6185_phylink_validate,
};

static const struct mv88e6xxx_ops mv88e6352_ops = {
	/* MV88E6XXX_FAMILY_6352 */
	.ieee_pri_map = mv88e6085_g1_ieee_pri_map,
	.ip_pri_map = mv88e6085_g1_ip_pri_map,
	.irl_init_all = mv88e6352_g2_irl_init_all,
	.get_eeprom = mv88e6xxx_g2_get_eeprom16,
	.set_eeprom = mv88e6xxx_g2_set_eeprom16,
	.set_switch_mac = mv88e6xxx_g2_set_switch_mac,
	.phy_read = mv88e6xxx_g2_smi_phy_read,
	.phy_write = mv88e6xxx_g2_smi_phy_write,
	.port_set_link = mv88e6xxx_port_set_link,
	.port_set_duplex = mv88e6xxx_port_set_duplex,
	.port_set_rgmii_delay = mv88e6352_port_set_rgmii_delay,
	.port_set_speed = mv88e6352_port_set_speed,
	.port_tag_remap = mv88e6095_port_tag_remap,
	.port_set_frame_mode = mv88e6351_port_set_frame_mode,
	.port_set_egress_floods = mv88e6352_port_set_egress_floods,
	.port_set_ether_type = mv88e6351_port_set_ether_type,
	.port_set_jumbo_size = mv88e6165_port_set_jumbo_size,
	.port_egress_rate_limiting = mv88e6097_port_egress_rate_limiting,
	.port_pause_limit = mv88e6097_port_pause_limit,
	.port_disable_learn_limit = mv88e6xxx_port_disable_learn_limit,
	.port_disable_pri_override = mv88e6xxx_port_disable_pri_override,
	.port_link_state = mv88e6352_port_link_state,
	.port_get_cmode = mv88e6352_port_get_cmode,
	.stats_snapshot = mv88e6320_g1_stats_snapshot,
	.stats_set_histogram = mv88e6095_g1_stats_set_histogram,
	.stats_get_sset_count = mv88e6095_stats_get_sset_count,
	.stats_get_strings = mv88e6095_stats_get_strings,
	.stats_get_stats = mv88e6095_stats_get_stats,
	.set_cpu_port = mv88e6095_g1_set_cpu_port,
	.set_egress_port = mv88e6095_g1_set_egress_port,
	.watchdog_ops = &mv88e6097_watchdog_ops,
	.mgmt_rsvd2cpu = mv88e6352_g2_mgmt_rsvd2cpu,
	.pot_clear = mv88e6xxx_g2_pot_clear,
	.reset = mv88e6352_g1_reset,
	.rmu_disable = mv88e6352_g1_rmu_disable,
	.vtu_getnext = mv88e6352_g1_vtu_getnext,
	.vtu_loadpurge = mv88e6352_g1_vtu_loadpurge,
	.serdes_power = mv88e6352_serdes_power,
	.serdes_irq_setup = mv88e6352_serdes_irq_setup,
	.serdes_irq_free = mv88e6352_serdes_irq_free,
	.gpio_ops = &mv88e6352_gpio_ops,
	.avb_ops = &mv88e6352_avb_ops,
	.ptp_ops = &mv88e6352_ptp_ops,
	.serdes_get_sset_count = mv88e6352_serdes_get_sset_count,
	.serdes_get_strings = mv88e6352_serdes_get_strings,
	.serdes_get_stats = mv88e6352_serdes_get_stats,
	.phylink_validate = mv88e6352_phylink_validate,
};

static const struct mv88e6xxx_ops mv88e6390_ops = {
	/* MV88E6XXX_FAMILY_6390 */
	.setup_errata = mv88e6390_setup_errata,
	.irl_init_all = mv88e6390_g2_irl_init_all,
	.get_eeprom = mv88e6xxx_g2_get_eeprom8,
	.set_eeprom = mv88e6xxx_g2_set_eeprom8,
	.set_switch_mac = mv88e6xxx_g2_set_switch_mac,
	.phy_read = mv88e6xxx_g2_smi_phy_read,
	.phy_write = mv88e6xxx_g2_smi_phy_write,
	.port_set_link = mv88e6xxx_port_set_link,
	.port_set_duplex = mv88e6xxx_port_set_duplex,
	.port_set_rgmii_delay = mv88e6390_port_set_rgmii_delay,
	.port_set_speed = mv88e6390_port_set_speed,
	.port_max_speed_mode = mv88e6390_port_max_speed_mode,
	.port_tag_remap = mv88e6390_port_tag_remap,
	.port_set_frame_mode = mv88e6351_port_set_frame_mode,
	.port_set_egress_floods = mv88e6352_port_set_egress_floods,
	.port_set_ether_type = mv88e6351_port_set_ether_type,
	.port_set_jumbo_size = mv88e6165_port_set_jumbo_size,
	.port_egress_rate_limiting = mv88e6097_port_egress_rate_limiting,
	.port_pause_limit = mv88e6390_port_pause_limit,
	.port_disable_learn_limit = mv88e6xxx_port_disable_learn_limit,
	.port_disable_pri_override = mv88e6xxx_port_disable_pri_override,
	.port_link_state = mv88e6352_port_link_state,
	.port_get_cmode = mv88e6352_port_get_cmode,
	.port_set_cmode = mv88e6390_port_set_cmode,
	.stats_snapshot = mv88e6390_g1_stats_snapshot,
	.stats_set_histogram = mv88e6390_g1_stats_set_histogram,
	.stats_get_sset_count = mv88e6320_stats_get_sset_count,
	.stats_get_strings = mv88e6320_stats_get_strings,
	.stats_get_stats = mv88e6390_stats_get_stats,
	.set_cpu_port = mv88e6390_g1_set_cpu_port,
	.set_egress_port = mv88e6390_g1_set_egress_port,
	.watchdog_ops = &mv88e6390_watchdog_ops,
	.mgmt_rsvd2cpu = mv88e6390_g1_mgmt_rsvd2cpu,
	.pot_clear = mv88e6xxx_g2_pot_clear,
	.reset = mv88e6352_g1_reset,
	.rmu_disable = mv88e6390_g1_rmu_disable,
	.vtu_getnext = mv88e6390_g1_vtu_getnext,
	.vtu_loadpurge = mv88e6390_g1_vtu_loadpurge,
	.serdes_power = mv88e6390_serdes_power,
	.serdes_irq_setup = mv88e6390_serdes_irq_setup,
	.serdes_irq_free = mv88e6390_serdes_irq_free,
	.gpio_ops = &mv88e6352_gpio_ops,
	.avb_ops = &mv88e6390_avb_ops,
	.ptp_ops = &mv88e6352_ptp_ops,
	.phylink_validate = mv88e6390_phylink_validate,
};

static const struct mv88e6xxx_ops mv88e6390x_ops = {
	/* MV88E6XXX_FAMILY_6390 */
	.setup_errata = mv88e6390_setup_errata,
	.irl_init_all = mv88e6390_g2_irl_init_all,
	.get_eeprom = mv88e6xxx_g2_get_eeprom8,
	.set_eeprom = mv88e6xxx_g2_set_eeprom8,
	.set_switch_mac = mv88e6xxx_g2_set_switch_mac,
	.phy_read = mv88e6xxx_g2_smi_phy_read,
	.phy_write = mv88e6xxx_g2_smi_phy_write,
	.port_set_link = mv88e6xxx_port_set_link,
	.port_set_duplex = mv88e6xxx_port_set_duplex,
	.port_set_rgmii_delay = mv88e6390_port_set_rgmii_delay,
	.port_set_speed = mv88e6390x_port_set_speed,
	.port_max_speed_mode = mv88e6390x_port_max_speed_mode,
	.port_tag_remap = mv88e6390_port_tag_remap,
	.port_set_frame_mode = mv88e6351_port_set_frame_mode,
	.port_set_egress_floods = mv88e6352_port_set_egress_floods,
	.port_set_ether_type = mv88e6351_port_set_ether_type,
	.port_set_jumbo_size = mv88e6165_port_set_jumbo_size,
	.port_egress_rate_limiting = mv88e6097_port_egress_rate_limiting,
	.port_pause_limit = mv88e6390_port_pause_limit,
	.port_disable_learn_limit = mv88e6xxx_port_disable_learn_limit,
	.port_disable_pri_override = mv88e6xxx_port_disable_pri_override,
	.port_link_state = mv88e6352_port_link_state,
	.port_get_cmode = mv88e6352_port_get_cmode,
	.port_set_cmode = mv88e6390x_port_set_cmode,
	.stats_snapshot = mv88e6390_g1_stats_snapshot,
	.stats_set_histogram = mv88e6390_g1_stats_set_histogram,
	.stats_get_sset_count = mv88e6320_stats_get_sset_count,
	.stats_get_strings = mv88e6320_stats_get_strings,
	.stats_get_stats = mv88e6390_stats_get_stats,
	.set_cpu_port = mv88e6390_g1_set_cpu_port,
	.set_egress_port = mv88e6390_g1_set_egress_port,
	.watchdog_ops = &mv88e6390_watchdog_ops,
	.mgmt_rsvd2cpu = mv88e6390_g1_mgmt_rsvd2cpu,
	.pot_clear = mv88e6xxx_g2_pot_clear,
	.reset = mv88e6352_g1_reset,
	.rmu_disable = mv88e6390_g1_rmu_disable,
	.vtu_getnext = mv88e6390_g1_vtu_getnext,
	.vtu_loadpurge = mv88e6390_g1_vtu_loadpurge,
	.serdes_power = mv88e6390x_serdes_power,
	.serdes_irq_setup = mv88e6390x_serdes_irq_setup,
	.serdes_irq_free = mv88e6390x_serdes_irq_free,
	.gpio_ops = &mv88e6352_gpio_ops,
	.avb_ops = &mv88e6390_avb_ops,
	.ptp_ops = &mv88e6352_ptp_ops,
	.phylink_validate = mv88e6390x_phylink_validate,
};

static const struct mv88e6xxx_info mv88e6xxx_table[] = {
	[MV88E6085] = {
		.prod_num = MV88E6XXX_PORT_SWITCH_ID_PROD_6085,
		.family = MV88E6XXX_FAMILY_6097,
		.name = "Marvell 88E6085",
		.num_databases = 4096,
		.num_ports = 10,
		.num_internal_phys = 5,
		.max_vid = 4095,
		.port_base_addr = 0x10,
		.phy_base_addr = 0x0,
		.global1_addr = 0x1b,
		.global2_addr = 0x1c,
		.age_time_coeff = 15000,
		.g1_irqs = 8,
		.g2_irqs = 10,
		.atu_move_port_mask = 0xf,
		.pvt = true,
		.multi_chip = true,
		.tag_protocol = DSA_TAG_PROTO_DSA,
		.ops = &mv88e6085_ops,
	},

	[MV88E6095] = {
		.prod_num = MV88E6XXX_PORT_SWITCH_ID_PROD_6095,
		.family = MV88E6XXX_FAMILY_6095,
		.name = "Marvell 88E6095/88E6095F",
		.num_databases = 256,
		.num_ports = 11,
		.num_internal_phys = 0,
		.max_vid = 4095,
		.port_base_addr = 0x10,
		.phy_base_addr = 0x0,
		.global1_addr = 0x1b,
		.global2_addr = 0x1c,
		.age_time_coeff = 15000,
		.g1_irqs = 8,
		.atu_move_port_mask = 0xf,
		.multi_chip = true,
		.tag_protocol = DSA_TAG_PROTO_DSA,
		.ops = &mv88e6095_ops,
	},

	[MV88E6097] = {
		.prod_num = MV88E6XXX_PORT_SWITCH_ID_PROD_6097,
		.family = MV88E6XXX_FAMILY_6097,
		.name = "Marvell 88E6097/88E6097F",
		.num_databases = 4096,
		.num_ports = 11,
		.num_internal_phys = 8,
		.max_vid = 4095,
		.port_base_addr = 0x10,
		.phy_base_addr = 0x0,
		.global1_addr = 0x1b,
		.global2_addr = 0x1c,
		.age_time_coeff = 15000,
		.g1_irqs = 8,
		.g2_irqs = 10,
		.atu_move_port_mask = 0xf,
		.pvt = true,
		.multi_chip = true,
		.tag_protocol = DSA_TAG_PROTO_EDSA,
		.ops = &mv88e6097_ops,
	},

	[MV88E6123] = {
		.prod_num = MV88E6XXX_PORT_SWITCH_ID_PROD_6123,
		.family = MV88E6XXX_FAMILY_6165,
		.name = "Marvell 88E6123",
		.num_databases = 4096,
		.num_ports = 3,
		.num_internal_phys = 5,
		.max_vid = 4095,
		.port_base_addr = 0x10,
		.phy_base_addr = 0x0,
		.global1_addr = 0x1b,
		.global2_addr = 0x1c,
		.age_time_coeff = 15000,
		.g1_irqs = 9,
		.g2_irqs = 10,
		.atu_move_port_mask = 0xf,
		.pvt = true,
		.multi_chip = true,
		.tag_protocol = DSA_TAG_PROTO_EDSA,
		.ops = &mv88e6123_ops,
	},

	[MV88E6131] = {
		.prod_num = MV88E6XXX_PORT_SWITCH_ID_PROD_6131,
		.family = MV88E6XXX_FAMILY_6185,
		.name = "Marvell 88E6131",
		.num_databases = 256,
		.num_ports = 8,
		.num_internal_phys = 0,
		.max_vid = 4095,
		.port_base_addr = 0x10,
		.phy_base_addr = 0x0,
		.global1_addr = 0x1b,
		.global2_addr = 0x1c,
		.age_time_coeff = 15000,
		.g1_irqs = 9,
		.atu_move_port_mask = 0xf,
		.multi_chip = true,
		.tag_protocol = DSA_TAG_PROTO_DSA,
		.ops = &mv88e6131_ops,
	},

	[MV88E6141] = {
		.prod_num = MV88E6XXX_PORT_SWITCH_ID_PROD_6141,
		.family = MV88E6XXX_FAMILY_6341,
		.name = "Marvell 88E6141",
		.num_databases = 4096,
		.num_ports = 6,
		.num_internal_phys = 5,
		.num_gpio = 11,
		.max_vid = 4095,
		.port_base_addr = 0x10,
		.phy_base_addr = 0x10,
		.global1_addr = 0x1b,
		.global2_addr = 0x1c,
		.age_time_coeff = 3750,
		.atu_move_port_mask = 0x1f,
		.g1_irqs = 9,
		.g2_irqs = 10,
		.pvt = true,
		.multi_chip = true,
		.tag_protocol = DSA_TAG_PROTO_EDSA,
		.ops = &mv88e6141_ops,
	},

	[MV88E6161] = {
		.prod_num = MV88E6XXX_PORT_SWITCH_ID_PROD_6161,
		.family = MV88E6XXX_FAMILY_6165,
		.name = "Marvell 88E6161",
		.num_databases = 4096,
		.num_ports = 6,
		.num_internal_phys = 5,
		.max_vid = 4095,
		.port_base_addr = 0x10,
		.phy_base_addr = 0x0,
		.global1_addr = 0x1b,
		.global2_addr = 0x1c,
		.age_time_coeff = 15000,
		.g1_irqs = 9,
		.g2_irqs = 10,
		.atu_move_port_mask = 0xf,
		.pvt = true,
		.multi_chip = true,
		.tag_protocol = DSA_TAG_PROTO_EDSA,
		.ptp_support = true,
		.ops = &mv88e6161_ops,
	},

	[MV88E6165] = {
		.prod_num = MV88E6XXX_PORT_SWITCH_ID_PROD_6165,
		.family = MV88E6XXX_FAMILY_6165,
		.name = "Marvell 88E6165",
		.num_databases = 4096,
		.num_ports = 6,
		.num_internal_phys = 0,
		.max_vid = 4095,
		.port_base_addr = 0x10,
		.phy_base_addr = 0x0,
		.global1_addr = 0x1b,
		.global2_addr = 0x1c,
		.age_time_coeff = 15000,
		.g1_irqs = 9,
		.g2_irqs = 10,
		.atu_move_port_mask = 0xf,
		.pvt = true,
		.multi_chip = true,
		.tag_protocol = DSA_TAG_PROTO_DSA,
		.ptp_support = true,
		.ops = &mv88e6165_ops,
	},

	[MV88E6171] = {
		.prod_num = MV88E6XXX_PORT_SWITCH_ID_PROD_6171,
		.family = MV88E6XXX_FAMILY_6351,
		.name = "Marvell 88E6171",
		.num_databases = 4096,
		.num_ports = 7,
		.num_internal_phys = 5,
		.max_vid = 4095,
		.port_base_addr = 0x10,
		.phy_base_addr = 0x0,
		.global1_addr = 0x1b,
		.global2_addr = 0x1c,
		.age_time_coeff = 15000,
		.g1_irqs = 9,
		.g2_irqs = 10,
		.atu_move_port_mask = 0xf,
		.pvt = true,
		.multi_chip = true,
		.tag_protocol = DSA_TAG_PROTO_EDSA,
		.ops = &mv88e6171_ops,
	},

	[MV88E6172] = {
		.prod_num = MV88E6XXX_PORT_SWITCH_ID_PROD_6172,
		.family = MV88E6XXX_FAMILY_6352,
		.name = "Marvell 88E6172",
		.num_databases = 4096,
		.num_ports = 7,
		.num_internal_phys = 5,
		.num_gpio = 15,
		.max_vid = 4095,
		.port_base_addr = 0x10,
		.phy_base_addr = 0x0,
		.global1_addr = 0x1b,
		.global2_addr = 0x1c,
		.age_time_coeff = 15000,
		.g1_irqs = 9,
		.g2_irqs = 10,
		.atu_move_port_mask = 0xf,
		.pvt = true,
		.multi_chip = true,
		.tag_protocol = DSA_TAG_PROTO_EDSA,
		.ops = &mv88e6172_ops,
	},

	[MV88E6175] = {
		.prod_num = MV88E6XXX_PORT_SWITCH_ID_PROD_6175,
		.family = MV88E6XXX_FAMILY_6351,
		.name = "Marvell 88E6175",
		.num_databases = 4096,
		.num_ports = 7,
		.num_internal_phys = 5,
		.max_vid = 4095,
		.port_base_addr = 0x10,
		.phy_base_addr = 0x0,
		.global1_addr = 0x1b,
		.global2_addr = 0x1c,
		.age_time_coeff = 15000,
		.g1_irqs = 9,
		.g2_irqs = 10,
		.atu_move_port_mask = 0xf,
		.pvt = true,
		.multi_chip = true,
		.tag_protocol = DSA_TAG_PROTO_EDSA,
		.ops = &mv88e6175_ops,
	},

	[MV88E6176] = {
		.prod_num = MV88E6XXX_PORT_SWITCH_ID_PROD_6176,
		.family = MV88E6XXX_FAMILY_6352,
		.name = "Marvell 88E6176",
		.num_databases = 4096,
		.num_ports = 7,
		.num_internal_phys = 5,
		.num_gpio = 15,
		.max_vid = 4095,
		.port_base_addr = 0x10,
		.phy_base_addr = 0x0,
		.global1_addr = 0x1b,
		.global2_addr = 0x1c,
		.age_time_coeff = 15000,
		.g1_irqs = 9,
		.g2_irqs = 10,
		.atu_move_port_mask = 0xf,
		.pvt = true,
		.multi_chip = true,
		.tag_protocol = DSA_TAG_PROTO_EDSA,
		.ops = &mv88e6176_ops,
	},

	[MV88E6185] = {
		.prod_num = MV88E6XXX_PORT_SWITCH_ID_PROD_6185,
		.family = MV88E6XXX_FAMILY_6185,
		.name = "Marvell 88E6185",
		.num_databases = 256,
		.num_ports = 10,
		.num_internal_phys = 0,
		.max_vid = 4095,
		.port_base_addr = 0x10,
		.phy_base_addr = 0x0,
		.global1_addr = 0x1b,
		.global2_addr = 0x1c,
		.age_time_coeff = 15000,
		.g1_irqs = 8,
		.atu_move_port_mask = 0xf,
		.multi_chip = true,
		.tag_protocol = DSA_TAG_PROTO_EDSA,
		.ops = &mv88e6185_ops,
	},

	[MV88E6190] = {
		.prod_num = MV88E6XXX_PORT_SWITCH_ID_PROD_6190,
		.family = MV88E6XXX_FAMILY_6390,
		.name = "Marvell 88E6190",
		.num_databases = 4096,
		.num_ports = 11,	/* 10 + Z80 */
		.num_internal_phys = 9,
		.num_gpio = 16,
		.max_vid = 8191,
		.port_base_addr = 0x0,
		.phy_base_addr = 0x0,
		.global1_addr = 0x1b,
		.global2_addr = 0x1c,
		.tag_protocol = DSA_TAG_PROTO_DSA,
		.age_time_coeff = 3750,
		.g1_irqs = 9,
		.g2_irqs = 14,
		.pvt = true,
		.multi_chip = true,
		.atu_move_port_mask = 0x1f,
		.ops = &mv88e6190_ops,
	},

	[MV88E6190X] = {
		.prod_num = MV88E6XXX_PORT_SWITCH_ID_PROD_6190X,
		.family = MV88E6XXX_FAMILY_6390,
		.name = "Marvell 88E6190X",
		.num_databases = 4096,
		.num_ports = 11,	/* 10 + Z80 */
		.num_internal_phys = 9,
		.num_gpio = 16,
		.max_vid = 8191,
		.port_base_addr = 0x0,
		.phy_base_addr = 0x0,
		.global1_addr = 0x1b,
		.global2_addr = 0x1c,
		.age_time_coeff = 3750,
		.g1_irqs = 9,
		.g2_irqs = 14,
		.atu_move_port_mask = 0x1f,
		.pvt = true,
		.multi_chip = true,
		.tag_protocol = DSA_TAG_PROTO_DSA,
		.ops = &mv88e6190x_ops,
	},

	[MV88E6191] = {
		.prod_num = MV88E6XXX_PORT_SWITCH_ID_PROD_6191,
		.family = MV88E6XXX_FAMILY_6390,
		.name = "Marvell 88E6191",
		.num_databases = 4096,
		.num_ports = 11,	/* 10 + Z80 */
		.num_internal_phys = 9,
		.max_vid = 8191,
		.port_base_addr = 0x0,
		.phy_base_addr = 0x0,
		.global1_addr = 0x1b,
		.global2_addr = 0x1c,
		.age_time_coeff = 3750,
		.g1_irqs = 9,
		.g2_irqs = 14,
		.atu_move_port_mask = 0x1f,
		.pvt = true,
		.multi_chip = true,
		.tag_protocol = DSA_TAG_PROTO_DSA,
		.ptp_support = true,
		.ops = &mv88e6191_ops,
	},

	[MV88E6240] = {
		.prod_num = MV88E6XXX_PORT_SWITCH_ID_PROD_6240,
		.family = MV88E6XXX_FAMILY_6352,
		.name = "Marvell 88E6240",
		.num_databases = 4096,
		.num_ports = 7,
		.num_internal_phys = 5,
		.num_gpio = 15,
		.max_vid = 4095,
		.port_base_addr = 0x10,
		.phy_base_addr = 0x0,
		.global1_addr = 0x1b,
		.global2_addr = 0x1c,
		.age_time_coeff = 15000,
		.g1_irqs = 9,
		.g2_irqs = 10,
		.atu_move_port_mask = 0xf,
		.pvt = true,
		.multi_chip = true,
		.tag_protocol = DSA_TAG_PROTO_EDSA,
		.ptp_support = true,
		.ops = &mv88e6240_ops,
	},

	[MV88E6290] = {
		.prod_num = MV88E6XXX_PORT_SWITCH_ID_PROD_6290,
		.family = MV88E6XXX_FAMILY_6390,
		.name = "Marvell 88E6290",
		.num_databases = 4096,
		.num_ports = 11,	/* 10 + Z80 */
		.num_internal_phys = 9,
		.num_gpio = 16,
		.max_vid = 8191,
		.port_base_addr = 0x0,
		.phy_base_addr = 0x0,
		.global1_addr = 0x1b,
		.global2_addr = 0x1c,
		.age_time_coeff = 3750,
		.g1_irqs = 9,
		.g2_irqs = 14,
		.atu_move_port_mask = 0x1f,
		.pvt = true,
		.multi_chip = true,
		.tag_protocol = DSA_TAG_PROTO_DSA,
		.ptp_support = true,
		.ops = &mv88e6290_ops,
	},

	[MV88E6320] = {
		.prod_num = MV88E6XXX_PORT_SWITCH_ID_PROD_6320,
		.family = MV88E6XXX_FAMILY_6320,
		.name = "Marvell 88E6320",
		.num_databases = 4096,
		.num_ports = 7,
		.num_internal_phys = 5,
		.num_gpio = 15,
		.max_vid = 4095,
		.port_base_addr = 0x10,
		.phy_base_addr = 0x0,
		.global1_addr = 0x1b,
		.global2_addr = 0x1c,
		.age_time_coeff = 15000,
		.g1_irqs = 8,
		.g2_irqs = 10,
		.atu_move_port_mask = 0xf,
		.pvt = true,
		.multi_chip = true,
		.tag_protocol = DSA_TAG_PROTO_EDSA,
		.ptp_support = true,
		.ops = &mv88e6320_ops,
	},

	[MV88E6321] = {
		.prod_num = MV88E6XXX_PORT_SWITCH_ID_PROD_6321,
		.family = MV88E6XXX_FAMILY_6320,
		.name = "Marvell 88E6321",
		.num_databases = 4096,
		.num_ports = 7,
		.num_internal_phys = 5,
		.num_gpio = 15,
		.max_vid = 4095,
		.port_base_addr = 0x10,
		.phy_base_addr = 0x0,
		.global1_addr = 0x1b,
		.global2_addr = 0x1c,
		.age_time_coeff = 15000,
		.g1_irqs = 8,
		.g2_irqs = 10,
		.atu_move_port_mask = 0xf,
		.multi_chip = true,
		.tag_protocol = DSA_TAG_PROTO_EDSA,
		.ptp_support = true,
		.ops = &mv88e6321_ops,
	},

	[MV88E6341] = {
		.prod_num = MV88E6XXX_PORT_SWITCH_ID_PROD_6341,
		.family = MV88E6XXX_FAMILY_6341,
		.name = "Marvell 88E6341",
		.num_databases = 4096,
		.num_internal_phys = 5,
		.num_ports = 6,
		.num_gpio = 11,
		.max_vid = 4095,
		.port_base_addr = 0x10,
		.phy_base_addr = 0x10,
		.global1_addr = 0x1b,
		.global2_addr = 0x1c,
		.age_time_coeff = 3750,
		.atu_move_port_mask = 0x1f,
		.g1_irqs = 9,
		.g2_irqs = 10,
		.pvt = true,
		.multi_chip = true,
		.tag_protocol = DSA_TAG_PROTO_EDSA,
		.ptp_support = true,
		.ops = &mv88e6341_ops,
	},

	[MV88E6350] = {
		.prod_num = MV88E6XXX_PORT_SWITCH_ID_PROD_6350,
		.family = MV88E6XXX_FAMILY_6351,
		.name = "Marvell 88E6350",
		.num_databases = 4096,
		.num_ports = 7,
		.num_internal_phys = 5,
		.max_vid = 4095,
		.port_base_addr = 0x10,
		.phy_base_addr = 0x0,
		.global1_addr = 0x1b,
		.global2_addr = 0x1c,
		.age_time_coeff = 15000,
		.g1_irqs = 9,
		.g2_irqs = 10,
		.atu_move_port_mask = 0xf,
		.pvt = true,
		.multi_chip = true,
		.tag_protocol = DSA_TAG_PROTO_EDSA,
		.ops = &mv88e6350_ops,
	},

	[MV88E6351] = {
		.prod_num = MV88E6XXX_PORT_SWITCH_ID_PROD_6351,
		.family = MV88E6XXX_FAMILY_6351,
		.name = "Marvell 88E6351",
		.num_databases = 4096,
		.num_ports = 7,
		.num_internal_phys = 5,
		.max_vid = 4095,
		.port_base_addr = 0x10,
		.phy_base_addr = 0x0,
		.global1_addr = 0x1b,
		.global2_addr = 0x1c,
		.age_time_coeff = 15000,
		.g1_irqs = 9,
		.g2_irqs = 10,
		.atu_move_port_mask = 0xf,
		.pvt = true,
		.multi_chip = true,
		.tag_protocol = DSA_TAG_PROTO_EDSA,
		.ops = &mv88e6351_ops,
	},

	[MV88E6352] = {
		.prod_num = MV88E6XXX_PORT_SWITCH_ID_PROD_6352,
		.family = MV88E6XXX_FAMILY_6352,
		.name = "Marvell 88E6352",
		.num_databases = 4096,
		.num_ports = 7,
		.num_internal_phys = 5,
		.num_gpio = 15,
		.max_vid = 4095,
		.port_base_addr = 0x10,
		.phy_base_addr = 0x0,
		.global1_addr = 0x1b,
		.global2_addr = 0x1c,
		.age_time_coeff = 15000,
		.g1_irqs = 9,
		.g2_irqs = 10,
		.atu_move_port_mask = 0xf,
		.pvt = true,
		.multi_chip = true,
		.tag_protocol = DSA_TAG_PROTO_EDSA,
		.ptp_support = true,
		.ops = &mv88e6352_ops,
	},
	[MV88E6390] = {
		.prod_num = MV88E6XXX_PORT_SWITCH_ID_PROD_6390,
		.family = MV88E6XXX_FAMILY_6390,
		.name = "Marvell 88E6390",
		.num_databases = 4096,
		.num_ports = 11,	/* 10 + Z80 */
		.num_internal_phys = 9,
		.num_gpio = 16,
		.max_vid = 8191,
		.port_base_addr = 0x0,
		.phy_base_addr = 0x0,
		.global1_addr = 0x1b,
		.global2_addr = 0x1c,
		.age_time_coeff = 3750,
		.g1_irqs = 9,
		.g2_irqs = 14,
		.atu_move_port_mask = 0x1f,
		.pvt = true,
		.multi_chip = true,
		.tag_protocol = DSA_TAG_PROTO_DSA,
		.ptp_support = true,
		.ops = &mv88e6390_ops,
	},
	[MV88E6390X] = {
		.prod_num = MV88E6XXX_PORT_SWITCH_ID_PROD_6390X,
		.family = MV88E6XXX_FAMILY_6390,
		.name = "Marvell 88E6390X",
		.num_databases = 4096,
		.num_ports = 11,	/* 10 + Z80 */
		.num_internal_phys = 9,
		.num_gpio = 16,
		.max_vid = 8191,
		.port_base_addr = 0x0,
		.phy_base_addr = 0x0,
		.global1_addr = 0x1b,
		.global2_addr = 0x1c,
		.age_time_coeff = 3750,
		.g1_irqs = 9,
		.g2_irqs = 14,
		.atu_move_port_mask = 0x1f,
		.pvt = true,
		.multi_chip = true,
		.tag_protocol = DSA_TAG_PROTO_DSA,
		.ptp_support = true,
		.ops = &mv88e6390x_ops,
	},
};

static const struct mv88e6xxx_info *mv88e6xxx_lookup_info(unsigned int prod_num)
{
	int i;

	for (i = 0; i < ARRAY_SIZE(mv88e6xxx_table); ++i)
		if (mv88e6xxx_table[i].prod_num == prod_num)
			return &mv88e6xxx_table[i];

	return NULL;
}

static int mv88e6xxx_detect(struct mv88e6xxx_chip *chip)
{
	const struct mv88e6xxx_info *info;
	unsigned int prod_num, rev;
	u16 id;
	int err;

	mutex_lock(&chip->reg_lock);
	err = mv88e6xxx_port_read(chip, 0, MV88E6XXX_PORT_SWITCH_ID, &id);
	mutex_unlock(&chip->reg_lock);
	if (err)
		return err;

	prod_num = id & MV88E6XXX_PORT_SWITCH_ID_PROD_MASK;
	rev = id & MV88E6XXX_PORT_SWITCH_ID_REV_MASK;

	info = mv88e6xxx_lookup_info(prod_num);
	if (!info)
		return -ENODEV;

	/* Update the compatible info with the probed one */
	chip->info = info;

	err = mv88e6xxx_g2_require(chip);
	if (err)
		return err;

	dev_info(chip->dev, "switch 0x%x detected: %s, revision %u\n",
		 chip->info->prod_num, chip->info->name, rev);

	return 0;
}

static struct mv88e6xxx_chip *mv88e6xxx_alloc_chip(struct device *dev)
{
	struct mv88e6xxx_chip *chip;

	chip = devm_kzalloc(dev, sizeof(*chip), GFP_KERNEL);
	if (!chip)
		return NULL;

	chip->dev = dev;

	mutex_init(&chip->reg_lock);
	INIT_LIST_HEAD(&chip->mdios);

	return chip;
}

<<<<<<< HEAD
static int mv88e6xxx_smi_init(struct mv88e6xxx_chip *chip,
			      struct mii_bus *bus, int sw_addr)
{
	if (sw_addr == 0)
		chip->smi_ops = &mv88e6xxx_smi_single_chip_ops;
	else if (chip->info->multi_chip)
		chip->smi_ops = &mv88e6xxx_smi_multi_chip_ops;
	else
		return -EINVAL;

	chip->bus = bus;
	chip->sw_addr = sw_addr;

	return 0;
}

static void mv88e6xxx_ports_cmode_init(struct mv88e6xxx_chip *chip)
{
	int i;

	for (i = 0; i < mv88e6xxx_num_ports(chip); i++)
		chip->ports[i].cmode = MV88E6XXX_PORT_STS_CMODE_INVALID;
}

=======
>>>>>>> 0ecfebd2
static enum dsa_tag_protocol mv88e6xxx_get_tag_protocol(struct dsa_switch *ds,
							int port)
{
	struct mv88e6xxx_chip *chip = ds->priv;

	return chip->info->tag_protocol;
}

<<<<<<< HEAD
#if IS_ENABLED(CONFIG_NET_DSA_LEGACY)
static const char *mv88e6xxx_drv_probe(struct device *dsa_dev,
				       struct device *host_dev, int sw_addr,
				       void **priv)
{
	struct mv88e6xxx_chip *chip;
	struct mii_bus *bus;
	int err;

	bus = dsa_host_dev_to_mii_bus(host_dev);
	if (!bus)
		return NULL;

	chip = mv88e6xxx_alloc_chip(dsa_dev);
	if (!chip)
		return NULL;

	/* Legacy SMI probing will only support chips similar to 88E6085 */
	chip->info = &mv88e6xxx_table[MV88E6085];

	err = mv88e6xxx_smi_init(chip, bus, sw_addr);
	if (err)
		goto free;

	err = mv88e6xxx_detect(chip);
	if (err)
		goto free;

	mv88e6xxx_ports_cmode_init(chip);

	mutex_lock(&chip->reg_lock);
	err = mv88e6xxx_switch_reset(chip);
	mutex_unlock(&chip->reg_lock);
	if (err)
		goto free;

	mv88e6xxx_phy_init(chip);

	err = mv88e6xxx_mdios_register(chip, NULL);
	if (err)
		goto free;

	*priv = chip;

	return chip->info->name;
free:
	devm_kfree(dsa_dev, chip);

	return NULL;
}
#endif

=======
>>>>>>> 0ecfebd2
static int mv88e6xxx_port_mdb_prepare(struct dsa_switch *ds, int port,
				      const struct switchdev_obj_port_mdb *mdb)
{
	/* We don't need any dynamic resource from the kernel (yet),
	 * so skip the prepare phase.
	 */

	return 0;
}

static void mv88e6xxx_port_mdb_add(struct dsa_switch *ds, int port,
				   const struct switchdev_obj_port_mdb *mdb)
{
	struct mv88e6xxx_chip *chip = ds->priv;

	mutex_lock(&chip->reg_lock);
	if (mv88e6xxx_port_db_load_purge(chip, port, mdb->addr, mdb->vid,
					 MV88E6XXX_G1_ATU_DATA_STATE_MC_STATIC))
		dev_err(ds->dev, "p%d: failed to load multicast MAC address\n",
			port);
	mutex_unlock(&chip->reg_lock);
}

static int mv88e6xxx_port_mdb_del(struct dsa_switch *ds, int port,
				  const struct switchdev_obj_port_mdb *mdb)
{
	struct mv88e6xxx_chip *chip = ds->priv;
	int err;

	mutex_lock(&chip->reg_lock);
	err = mv88e6xxx_port_db_load_purge(chip, port, mdb->addr, mdb->vid,
					   MV88E6XXX_G1_ATU_DATA_STATE_UNUSED);
	mutex_unlock(&chip->reg_lock);

	return err;
}

static int mv88e6xxx_port_egress_floods(struct dsa_switch *ds, int port,
					 bool unicast, bool multicast)
{
	struct mv88e6xxx_chip *chip = ds->priv;
	int err = -EOPNOTSUPP;

	mutex_lock(&chip->reg_lock);
	if (chip->info->ops->port_set_egress_floods)
		err = chip->info->ops->port_set_egress_floods(chip, port,
							      unicast,
							      multicast);
	mutex_unlock(&chip->reg_lock);

	return err;
}

static const struct dsa_switch_ops mv88e6xxx_switch_ops = {
	.get_tag_protocol	= mv88e6xxx_get_tag_protocol,
	.setup			= mv88e6xxx_setup,
	.adjust_link		= mv88e6xxx_adjust_link,
	.phylink_validate	= mv88e6xxx_validate,
	.phylink_mac_link_state	= mv88e6xxx_link_state,
	.phylink_mac_config	= mv88e6xxx_mac_config,
	.phylink_mac_link_down	= mv88e6xxx_mac_link_down,
	.phylink_mac_link_up	= mv88e6xxx_mac_link_up,
	.get_strings		= mv88e6xxx_get_strings,
	.get_ethtool_stats	= mv88e6xxx_get_ethtool_stats,
	.get_sset_count		= mv88e6xxx_get_sset_count,
	.port_enable		= mv88e6xxx_port_enable,
	.port_disable		= mv88e6xxx_port_disable,
	.get_mac_eee		= mv88e6xxx_get_mac_eee,
	.set_mac_eee		= mv88e6xxx_set_mac_eee,
	.get_eeprom_len		= mv88e6xxx_get_eeprom_len,
	.get_eeprom		= mv88e6xxx_get_eeprom,
	.set_eeprom		= mv88e6xxx_set_eeprom,
	.get_regs_len		= mv88e6xxx_get_regs_len,
	.get_regs		= mv88e6xxx_get_regs,
	.set_ageing_time	= mv88e6xxx_set_ageing_time,
	.port_bridge_join	= mv88e6xxx_port_bridge_join,
	.port_bridge_leave	= mv88e6xxx_port_bridge_leave,
	.port_egress_floods	= mv88e6xxx_port_egress_floods,
	.port_stp_state_set	= mv88e6xxx_port_stp_state_set,
	.port_fast_age		= mv88e6xxx_port_fast_age,
	.port_vlan_filtering	= mv88e6xxx_port_vlan_filtering,
	.port_vlan_prepare	= mv88e6xxx_port_vlan_prepare,
	.port_vlan_add		= mv88e6xxx_port_vlan_add,
	.port_vlan_del		= mv88e6xxx_port_vlan_del,
	.port_fdb_add           = mv88e6xxx_port_fdb_add,
	.port_fdb_del           = mv88e6xxx_port_fdb_del,
	.port_fdb_dump          = mv88e6xxx_port_fdb_dump,
	.port_mdb_prepare       = mv88e6xxx_port_mdb_prepare,
	.port_mdb_add           = mv88e6xxx_port_mdb_add,
	.port_mdb_del           = mv88e6xxx_port_mdb_del,
	.crosschip_bridge_join	= mv88e6xxx_crosschip_bridge_join,
	.crosschip_bridge_leave	= mv88e6xxx_crosschip_bridge_leave,
	.port_hwtstamp_set	= mv88e6xxx_port_hwtstamp_set,
	.port_hwtstamp_get	= mv88e6xxx_port_hwtstamp_get,
	.port_txtstamp		= mv88e6xxx_port_txtstamp,
	.port_rxtstamp		= mv88e6xxx_port_rxtstamp,
	.get_ts_info		= mv88e6xxx_get_ts_info,
};

static int mv88e6xxx_register_switch(struct mv88e6xxx_chip *chip)
{
	struct device *dev = chip->dev;
	struct dsa_switch *ds;

	ds = dsa_switch_alloc(dev, mv88e6xxx_num_ports(chip));
	if (!ds)
		return -ENOMEM;

	ds->priv = chip;
	ds->dev = dev;
	ds->ops = &mv88e6xxx_switch_ops;
	ds->ageing_time_min = chip->info->age_time_coeff;
	ds->ageing_time_max = chip->info->age_time_coeff * U8_MAX;

	dev_set_drvdata(dev, ds);

	return dsa_register_switch(ds);
}

static void mv88e6xxx_unregister_switch(struct mv88e6xxx_chip *chip)
{
	dsa_unregister_switch(chip->ds);
}

static const void *pdata_device_get_match_data(struct device *dev)
{
	const struct of_device_id *matches = dev->driver->of_match_table;
	const struct dsa_mv88e6xxx_pdata *pdata = dev->platform_data;

	for (; matches->name[0] || matches->type[0] || matches->compatible[0];
	     matches++) {
		if (!strcmp(pdata->compatible, matches->compatible))
			return matches->data;
	}
	return NULL;
}

/* There is no suspend to RAM support at DSA level yet, the switch configuration
 * would be lost after a power cycle so prevent it to be suspended.
 */
static int __maybe_unused mv88e6xxx_suspend(struct device *dev)
{
	return -EOPNOTSUPP;
}

static int __maybe_unused mv88e6xxx_resume(struct device *dev)
{
	return 0;
}

static SIMPLE_DEV_PM_OPS(mv88e6xxx_pm_ops, mv88e6xxx_suspend, mv88e6xxx_resume);

static int mv88e6xxx_probe(struct mdio_device *mdiodev)
{
	struct dsa_mv88e6xxx_pdata *pdata = mdiodev->dev.platform_data;
	const struct mv88e6xxx_info *compat_info = NULL;
	struct device *dev = &mdiodev->dev;
	struct device_node *np = dev->of_node;
	struct mv88e6xxx_chip *chip;
	int port;
	int err;

	if (!np && !pdata)
		return -EINVAL;

	if (np)
		compat_info = of_device_get_match_data(dev);

	if (pdata) {
		compat_info = pdata_device_get_match_data(dev);

		if (!pdata->netdev)
			return -EINVAL;

		for (port = 0; port < DSA_MAX_PORTS; port++) {
			if (!(pdata->enabled_ports & (1 << port)))
				continue;
			if (strcmp(pdata->cd.port_names[port], "cpu"))
				continue;
			pdata->cd.netdev[port] = &pdata->netdev->dev;
			break;
		}
	}

	if (!compat_info)
		return -EINVAL;

	chip = mv88e6xxx_alloc_chip(dev);
	if (!chip) {
		err = -ENOMEM;
		goto out;
	}

	chip->info = compat_info;

	err = mv88e6xxx_smi_init(chip, mdiodev->bus, mdiodev->addr);
	if (err)
		goto out;

	chip->reset = devm_gpiod_get_optional(dev, "reset", GPIOD_OUT_LOW);
	if (IS_ERR(chip->reset)) {
		err = PTR_ERR(chip->reset);
		goto out;
	}

	err = mv88e6xxx_detect(chip);
	if (err)
		goto out;

	mv88e6xxx_ports_cmode_init(chip);
	mv88e6xxx_phy_init(chip);

	if (chip->info->ops->get_eeprom) {
		if (np)
			of_property_read_u32(np, "eeprom-length",
					     &chip->eeprom_len);
		else
			chip->eeprom_len = pdata->eeprom_len;
	}

	mutex_lock(&chip->reg_lock);
	err = mv88e6xxx_switch_reset(chip);
	mutex_unlock(&chip->reg_lock);
	if (err)
		goto out;

	if (np) {
		chip->irq = of_irq_get(np, 0);
		if (chip->irq == -EPROBE_DEFER) {
			err = chip->irq;
			goto out;
		}
	}

	if (pdata)
		chip->irq = pdata->irq;

	/* Has to be performed before the MDIO bus is created, because
	 * the PHYs will link their interrupts to these interrupt
	 * controllers
	 */
	mutex_lock(&chip->reg_lock);
	if (chip->irq > 0)
		err = mv88e6xxx_g1_irq_setup(chip);
	else
		err = mv88e6xxx_irq_poll_setup(chip);
	mutex_unlock(&chip->reg_lock);

	if (err)
		goto out;

	if (chip->info->g2_irqs > 0) {
		err = mv88e6xxx_g2_irq_setup(chip);
		if (err)
			goto out_g1_irq;
	}

	err = mv88e6xxx_g1_atu_prob_irq_setup(chip);
	if (err)
		goto out_g2_irq;

	err = mv88e6xxx_g1_vtu_prob_irq_setup(chip);
	if (err)
		goto out_g1_atu_prob_irq;

	err = mv88e6xxx_mdios_register(chip, np);
	if (err)
		goto out_g1_vtu_prob_irq;

	err = mv88e6xxx_register_switch(chip);
	if (err)
		goto out_mdio;

	return 0;

out_mdio:
	mv88e6xxx_mdios_unregister(chip);
out_g1_vtu_prob_irq:
	mv88e6xxx_g1_vtu_prob_irq_free(chip);
out_g1_atu_prob_irq:
	mv88e6xxx_g1_atu_prob_irq_free(chip);
out_g2_irq:
	if (chip->info->g2_irqs > 0)
		mv88e6xxx_g2_irq_free(chip);
out_g1_irq:
	if (chip->irq > 0)
		mv88e6xxx_g1_irq_free(chip);
	else
		mv88e6xxx_irq_poll_free(chip);
out:
	if (pdata)
		dev_put(pdata->netdev);

	return err;
}

static void mv88e6xxx_remove(struct mdio_device *mdiodev)
{
	struct dsa_switch *ds = dev_get_drvdata(&mdiodev->dev);
	struct mv88e6xxx_chip *chip = ds->priv;

	if (chip->info->ptp_support) {
		mv88e6xxx_hwtstamp_free(chip);
		mv88e6xxx_ptp_free(chip);
	}

	mv88e6xxx_phy_destroy(chip);
	mv88e6xxx_unregister_switch(chip);
	mv88e6xxx_mdios_unregister(chip);

	mv88e6xxx_g1_vtu_prob_irq_free(chip);
	mv88e6xxx_g1_atu_prob_irq_free(chip);

	if (chip->info->g2_irqs > 0)
		mv88e6xxx_g2_irq_free(chip);

	if (chip->irq > 0)
		mv88e6xxx_g1_irq_free(chip);
	else
		mv88e6xxx_irq_poll_free(chip);
}

static const struct of_device_id mv88e6xxx_of_match[] = {
	{
		.compatible = "marvell,mv88e6085",
		.data = &mv88e6xxx_table[MV88E6085],
	},
	{
		.compatible = "marvell,mv88e6190",
		.data = &mv88e6xxx_table[MV88E6190],
	},
	{ /* sentinel */ },
};

MODULE_DEVICE_TABLE(of, mv88e6xxx_of_match);

static struct mdio_driver mv88e6xxx_driver = {
	.probe	= mv88e6xxx_probe,
	.remove = mv88e6xxx_remove,
	.mdiodrv.driver = {
		.name = "mv88e6085",
		.of_match_table = mv88e6xxx_of_match,
		.pm = &mv88e6xxx_pm_ops,
	},
};

mdio_module_driver(mv88e6xxx_driver);

MODULE_AUTHOR("Lennert Buytenhek <buytenh@wantstofly.org>");
MODULE_DESCRIPTION("Driver for Marvell 88E6XXX ethernet switch chips");
MODULE_LICENSE("GPL");<|MERGE_RESOLUTION|>--- conflicted
+++ resolved
@@ -4499,33 +4499,6 @@
 	return chip;
 }
 
-<<<<<<< HEAD
-static int mv88e6xxx_smi_init(struct mv88e6xxx_chip *chip,
-			      struct mii_bus *bus, int sw_addr)
-{
-	if (sw_addr == 0)
-		chip->smi_ops = &mv88e6xxx_smi_single_chip_ops;
-	else if (chip->info->multi_chip)
-		chip->smi_ops = &mv88e6xxx_smi_multi_chip_ops;
-	else
-		return -EINVAL;
-
-	chip->bus = bus;
-	chip->sw_addr = sw_addr;
-
-	return 0;
-}
-
-static void mv88e6xxx_ports_cmode_init(struct mv88e6xxx_chip *chip)
-{
-	int i;
-
-	for (i = 0; i < mv88e6xxx_num_ports(chip); i++)
-		chip->ports[i].cmode = MV88E6XXX_PORT_STS_CMODE_INVALID;
-}
-
-=======
->>>>>>> 0ecfebd2
 static enum dsa_tag_protocol mv88e6xxx_get_tag_protocol(struct dsa_switch *ds,
 							int port)
 {
@@ -4534,61 +4507,6 @@
 	return chip->info->tag_protocol;
 }
 
-<<<<<<< HEAD
-#if IS_ENABLED(CONFIG_NET_DSA_LEGACY)
-static const char *mv88e6xxx_drv_probe(struct device *dsa_dev,
-				       struct device *host_dev, int sw_addr,
-				       void **priv)
-{
-	struct mv88e6xxx_chip *chip;
-	struct mii_bus *bus;
-	int err;
-
-	bus = dsa_host_dev_to_mii_bus(host_dev);
-	if (!bus)
-		return NULL;
-
-	chip = mv88e6xxx_alloc_chip(dsa_dev);
-	if (!chip)
-		return NULL;
-
-	/* Legacy SMI probing will only support chips similar to 88E6085 */
-	chip->info = &mv88e6xxx_table[MV88E6085];
-
-	err = mv88e6xxx_smi_init(chip, bus, sw_addr);
-	if (err)
-		goto free;
-
-	err = mv88e6xxx_detect(chip);
-	if (err)
-		goto free;
-
-	mv88e6xxx_ports_cmode_init(chip);
-
-	mutex_lock(&chip->reg_lock);
-	err = mv88e6xxx_switch_reset(chip);
-	mutex_unlock(&chip->reg_lock);
-	if (err)
-		goto free;
-
-	mv88e6xxx_phy_init(chip);
-
-	err = mv88e6xxx_mdios_register(chip, NULL);
-	if (err)
-		goto free;
-
-	*priv = chip;
-
-	return chip->info->name;
-free:
-	devm_kfree(dsa_dev, chip);
-
-	return NULL;
-}
-#endif
-
-=======
->>>>>>> 0ecfebd2
 static int mv88e6xxx_port_mdb_prepare(struct dsa_switch *ds, int port,
 				      const struct switchdev_obj_port_mdb *mdb)
 {
@@ -4798,7 +4716,6 @@
 	if (err)
 		goto out;
 
-	mv88e6xxx_ports_cmode_init(chip);
 	mv88e6xxx_phy_init(chip);
 
 	if (chip->info->ops->get_eeprom) {
