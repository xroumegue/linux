--- conflicted
+++ resolved
@@ -886,11 +886,7 @@
 		tasklet_disable(&dfs_pd->dfs_tasklet);
 
 		dev->ed_monitor = region == NL80211_DFS_ETSI;
-<<<<<<< HEAD
-		mt76x02_edcca_init(dev);
-=======
 		mt76x02_edcca_init(dev, true);
->>>>>>> 5c0c4c85
 
 		dfs_pd->region = region;
 		mt76x02_dfs_init_params(dev);
