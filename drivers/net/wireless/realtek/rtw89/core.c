// SPDX-License-Identifier: GPL-2.0 OR BSD-3-Clause
/* Copyright(c) 2019-2020  Realtek Corporation
 */
#include <linux/ip.h>
#include <linux/udp.h>

#include "cam.h"
#include "chan.h"
#include "coex.h"
#include "core.h"
#include "efuse.h"
#include "fw.h"
#include "mac.h"
#include "phy.h"
#include "ps.h"
#include "reg.h"
#include "sar.h"
#include "ser.h"
#include "txrx.h"
#include "util.h"

static bool rtw89_disable_ps_mode;
module_param_named(disable_ps_mode, rtw89_disable_ps_mode, bool, 0644);
MODULE_PARM_DESC(disable_ps_mode, "Set Y to disable low power mode");

#define RTW89_DEF_CHAN(_freq, _hw_val, _flags, _band)	\
	{ .center_freq = _freq, .hw_value = _hw_val, .flags = _flags, .band = _band, }
#define RTW89_DEF_CHAN_2G(_freq, _hw_val)	\
	RTW89_DEF_CHAN(_freq, _hw_val, 0, NL80211_BAND_2GHZ)
#define RTW89_DEF_CHAN_5G(_freq, _hw_val)	\
	RTW89_DEF_CHAN(_freq, _hw_val, 0, NL80211_BAND_5GHZ)
#define RTW89_DEF_CHAN_5G_NO_HT40MINUS(_freq, _hw_val)	\
	RTW89_DEF_CHAN(_freq, _hw_val, IEEE80211_CHAN_NO_HT40MINUS, NL80211_BAND_5GHZ)
#define RTW89_DEF_CHAN_6G(_freq, _hw_val)	\
	RTW89_DEF_CHAN(_freq, _hw_val, 0, NL80211_BAND_6GHZ)

static struct ieee80211_channel rtw89_channels_2ghz[] = {
	RTW89_DEF_CHAN_2G(2412, 1),
	RTW89_DEF_CHAN_2G(2417, 2),
	RTW89_DEF_CHAN_2G(2422, 3),
	RTW89_DEF_CHAN_2G(2427, 4),
	RTW89_DEF_CHAN_2G(2432, 5),
	RTW89_DEF_CHAN_2G(2437, 6),
	RTW89_DEF_CHAN_2G(2442, 7),
	RTW89_DEF_CHAN_2G(2447, 8),
	RTW89_DEF_CHAN_2G(2452, 9),
	RTW89_DEF_CHAN_2G(2457, 10),
	RTW89_DEF_CHAN_2G(2462, 11),
	RTW89_DEF_CHAN_2G(2467, 12),
	RTW89_DEF_CHAN_2G(2472, 13),
	RTW89_DEF_CHAN_2G(2484, 14),
};

static struct ieee80211_channel rtw89_channels_5ghz[] = {
	RTW89_DEF_CHAN_5G(5180, 36),
	RTW89_DEF_CHAN_5G(5200, 40),
	RTW89_DEF_CHAN_5G(5220, 44),
	RTW89_DEF_CHAN_5G(5240, 48),
	RTW89_DEF_CHAN_5G(5260, 52),
	RTW89_DEF_CHAN_5G(5280, 56),
	RTW89_DEF_CHAN_5G(5300, 60),
	RTW89_DEF_CHAN_5G(5320, 64),
	RTW89_DEF_CHAN_5G(5500, 100),
	RTW89_DEF_CHAN_5G(5520, 104),
	RTW89_DEF_CHAN_5G(5540, 108),
	RTW89_DEF_CHAN_5G(5560, 112),
	RTW89_DEF_CHAN_5G(5580, 116),
	RTW89_DEF_CHAN_5G(5600, 120),
	RTW89_DEF_CHAN_5G(5620, 124),
	RTW89_DEF_CHAN_5G(5640, 128),
	RTW89_DEF_CHAN_5G(5660, 132),
	RTW89_DEF_CHAN_5G(5680, 136),
	RTW89_DEF_CHAN_5G(5700, 140),
	RTW89_DEF_CHAN_5G(5720, 144),
	RTW89_DEF_CHAN_5G(5745, 149),
	RTW89_DEF_CHAN_5G(5765, 153),
	RTW89_DEF_CHAN_5G(5785, 157),
	RTW89_DEF_CHAN_5G(5805, 161),
	RTW89_DEF_CHAN_5G_NO_HT40MINUS(5825, 165),
	RTW89_DEF_CHAN_5G(5845, 169),
	RTW89_DEF_CHAN_5G(5865, 173),
	RTW89_DEF_CHAN_5G(5885, 177),
};

static struct ieee80211_channel rtw89_channels_6ghz[] = {
	RTW89_DEF_CHAN_6G(5955, 1),
	RTW89_DEF_CHAN_6G(5975, 5),
	RTW89_DEF_CHAN_6G(5995, 9),
	RTW89_DEF_CHAN_6G(6015, 13),
	RTW89_DEF_CHAN_6G(6035, 17),
	RTW89_DEF_CHAN_6G(6055, 21),
	RTW89_DEF_CHAN_6G(6075, 25),
	RTW89_DEF_CHAN_6G(6095, 29),
	RTW89_DEF_CHAN_6G(6115, 33),
	RTW89_DEF_CHAN_6G(6135, 37),
	RTW89_DEF_CHAN_6G(6155, 41),
	RTW89_DEF_CHAN_6G(6175, 45),
	RTW89_DEF_CHAN_6G(6195, 49),
	RTW89_DEF_CHAN_6G(6215, 53),
	RTW89_DEF_CHAN_6G(6235, 57),
	RTW89_DEF_CHAN_6G(6255, 61),
	RTW89_DEF_CHAN_6G(6275, 65),
	RTW89_DEF_CHAN_6G(6295, 69),
	RTW89_DEF_CHAN_6G(6315, 73),
	RTW89_DEF_CHAN_6G(6335, 77),
	RTW89_DEF_CHAN_6G(6355, 81),
	RTW89_DEF_CHAN_6G(6375, 85),
	RTW89_DEF_CHAN_6G(6395, 89),
	RTW89_DEF_CHAN_6G(6415, 93),
	RTW89_DEF_CHAN_6G(6435, 97),
	RTW89_DEF_CHAN_6G(6455, 101),
	RTW89_DEF_CHAN_6G(6475, 105),
	RTW89_DEF_CHAN_6G(6495, 109),
	RTW89_DEF_CHAN_6G(6515, 113),
	RTW89_DEF_CHAN_6G(6535, 117),
	RTW89_DEF_CHAN_6G(6555, 121),
	RTW89_DEF_CHAN_6G(6575, 125),
	RTW89_DEF_CHAN_6G(6595, 129),
	RTW89_DEF_CHAN_6G(6615, 133),
	RTW89_DEF_CHAN_6G(6635, 137),
	RTW89_DEF_CHAN_6G(6655, 141),
	RTW89_DEF_CHAN_6G(6675, 145),
	RTW89_DEF_CHAN_6G(6695, 149),
	RTW89_DEF_CHAN_6G(6715, 153),
	RTW89_DEF_CHAN_6G(6735, 157),
	RTW89_DEF_CHAN_6G(6755, 161),
	RTW89_DEF_CHAN_6G(6775, 165),
	RTW89_DEF_CHAN_6G(6795, 169),
	RTW89_DEF_CHAN_6G(6815, 173),
	RTW89_DEF_CHAN_6G(6835, 177),
	RTW89_DEF_CHAN_6G(6855, 181),
	RTW89_DEF_CHAN_6G(6875, 185),
	RTW89_DEF_CHAN_6G(6895, 189),
	RTW89_DEF_CHAN_6G(6915, 193),
	RTW89_DEF_CHAN_6G(6935, 197),
	RTW89_DEF_CHAN_6G(6955, 201),
	RTW89_DEF_CHAN_6G(6975, 205),
	RTW89_DEF_CHAN_6G(6995, 209),
	RTW89_DEF_CHAN_6G(7015, 213),
	RTW89_DEF_CHAN_6G(7035, 217),
	RTW89_DEF_CHAN_6G(7055, 221),
	RTW89_DEF_CHAN_6G(7075, 225),
	RTW89_DEF_CHAN_6G(7095, 229),
	RTW89_DEF_CHAN_6G(7115, 233),
};

static struct ieee80211_rate rtw89_bitrates[] = {
	{ .bitrate = 10,  .hw_value = 0x00, },
	{ .bitrate = 20,  .hw_value = 0x01, },
	{ .bitrate = 55,  .hw_value = 0x02, },
	{ .bitrate = 110, .hw_value = 0x03, },
	{ .bitrate = 60,  .hw_value = 0x04, },
	{ .bitrate = 90,  .hw_value = 0x05, },
	{ .bitrate = 120, .hw_value = 0x06, },
	{ .bitrate = 180, .hw_value = 0x07, },
	{ .bitrate = 240, .hw_value = 0x08, },
	{ .bitrate = 360, .hw_value = 0x09, },
	{ .bitrate = 480, .hw_value = 0x0a, },
	{ .bitrate = 540, .hw_value = 0x0b, },
};

static const struct ieee80211_iface_limit rtw89_iface_limits[] = {
	{
		.max = 1,
		.types = BIT(NL80211_IFTYPE_STATION),
	},
	{
		.max = 1,
		.types = BIT(NL80211_IFTYPE_P2P_CLIENT) |
			 BIT(NL80211_IFTYPE_P2P_GO) |
			 BIT(NL80211_IFTYPE_AP),
	},
};

static const struct ieee80211_iface_limit rtw89_iface_limits_mcc[] = {
	{
		.max = 1,
		.types = BIT(NL80211_IFTYPE_STATION),
	},
	{
		.max = 1,
		.types = BIT(NL80211_IFTYPE_P2P_CLIENT) |
			 BIT(NL80211_IFTYPE_P2P_GO),
	},
};

static const struct ieee80211_iface_combination rtw89_iface_combs[] = {
	{
		.limits = rtw89_iface_limits,
		.n_limits = ARRAY_SIZE(rtw89_iface_limits),
		.max_interfaces = 2,
		.num_different_channels = 1,
	},
	{
		.limits = rtw89_iface_limits_mcc,
		.n_limits = ARRAY_SIZE(rtw89_iface_limits_mcc),
		.max_interfaces = 2,
		.num_different_channels = 2,
	},
};

bool rtw89_ra_report_to_bitrate(struct rtw89_dev *rtwdev, u8 rpt_rate, u16 *bitrate)
{
	struct ieee80211_rate rate;

	if (unlikely(rpt_rate >= ARRAY_SIZE(rtw89_bitrates))) {
		rtw89_debug(rtwdev, RTW89_DBG_UNEXP, "invalid rpt rate %d\n", rpt_rate);
		return false;
	}

	rate = rtw89_bitrates[rpt_rate];
	*bitrate = rate.bitrate;

	return true;
}

static const struct ieee80211_supported_band rtw89_sband_2ghz = {
	.band		= NL80211_BAND_2GHZ,
	.channels	= rtw89_channels_2ghz,
	.n_channels	= ARRAY_SIZE(rtw89_channels_2ghz),
	.bitrates	= rtw89_bitrates,
	.n_bitrates	= ARRAY_SIZE(rtw89_bitrates),
	.ht_cap		= {0},
	.vht_cap	= {0},
};

static const struct ieee80211_supported_band rtw89_sband_5ghz = {
	.band		= NL80211_BAND_5GHZ,
	.channels	= rtw89_channels_5ghz,
	.n_channels	= ARRAY_SIZE(rtw89_channels_5ghz),

	/* 5G has no CCK rates, 1M/2M/5.5M/11M */
	.bitrates	= rtw89_bitrates + 4,
	.n_bitrates	= ARRAY_SIZE(rtw89_bitrates) - 4,
	.ht_cap		= {0},
	.vht_cap	= {0},
};

static const struct ieee80211_supported_band rtw89_sband_6ghz = {
	.band		= NL80211_BAND_6GHZ,
	.channels	= rtw89_channels_6ghz,
	.n_channels	= ARRAY_SIZE(rtw89_channels_6ghz),

	/* 6G has no CCK rates, 1M/2M/5.5M/11M */
	.bitrates	= rtw89_bitrates + 4,
	.n_bitrates	= ARRAY_SIZE(rtw89_bitrates) - 4,
};

static void rtw89_traffic_stats_accu(struct rtw89_dev *rtwdev,
				     struct rtw89_traffic_stats *stats,
				     struct sk_buff *skb, bool tx)
{
	struct ieee80211_hdr *hdr = (struct ieee80211_hdr *)skb->data;

	if (!ieee80211_is_data(hdr->frame_control))
		return;

	if (is_broadcast_ether_addr(hdr->addr1) ||
	    is_multicast_ether_addr(hdr->addr1))
		return;

	if (tx) {
		stats->tx_cnt++;
		stats->tx_unicast += skb->len;
	} else {
		stats->rx_cnt++;
		stats->rx_unicast += skb->len;
	}
}

void rtw89_get_default_chandef(struct cfg80211_chan_def *chandef)
{
	cfg80211_chandef_create(chandef, &rtw89_channels_2ghz[0],
				NL80211_CHAN_NO_HT);
}

void rtw89_get_channel_params(const struct cfg80211_chan_def *chandef,
			      struct rtw89_chan *chan)
{
	struct ieee80211_channel *channel = chandef->chan;
	enum nl80211_chan_width width = chandef->width;
	u32 primary_freq, center_freq;
	u8 center_chan;
	u8 bandwidth = RTW89_CHANNEL_WIDTH_20;
	u32 offset;
	u8 band;

	center_chan = channel->hw_value;
	primary_freq = channel->center_freq;
	center_freq = chandef->center_freq1;

	switch (width) {
	case NL80211_CHAN_WIDTH_20_NOHT:
	case NL80211_CHAN_WIDTH_20:
		bandwidth = RTW89_CHANNEL_WIDTH_20;
		break;
	case NL80211_CHAN_WIDTH_40:
		bandwidth = RTW89_CHANNEL_WIDTH_40;
		if (primary_freq > center_freq) {
			center_chan -= 2;
		} else {
			center_chan += 2;
		}
		break;
	case NL80211_CHAN_WIDTH_80:
	case NL80211_CHAN_WIDTH_160:
		bandwidth = nl_to_rtw89_bandwidth(width);
		if (primary_freq > center_freq) {
			offset = (primary_freq - center_freq - 10) / 20;
			center_chan -= 2 + offset * 4;
		} else {
			offset = (center_freq - primary_freq - 10) / 20;
			center_chan += 2 + offset * 4;
		}
		break;
	default:
		center_chan = 0;
		break;
	}

	switch (channel->band) {
	default:
	case NL80211_BAND_2GHZ:
		band = RTW89_BAND_2G;
		break;
	case NL80211_BAND_5GHZ:
		band = RTW89_BAND_5G;
		break;
	case NL80211_BAND_6GHZ:
		band = RTW89_BAND_6G;
		break;
	}

	rtw89_chan_create(chan, center_chan, channel->hw_value, band, bandwidth);
}

void rtw89_core_set_chip_txpwr(struct rtw89_dev *rtwdev)
{
	struct rtw89_hal *hal = &rtwdev->hal;
	const struct rtw89_chip_info *chip = rtwdev->chip;
	const struct rtw89_chan *chan;
	enum rtw89_sub_entity_idx sub_entity_idx;
	enum rtw89_sub_entity_idx roc_idx;
	enum rtw89_phy_idx phy_idx;
	enum rtw89_entity_mode mode;
	bool entity_active;

	entity_active = rtw89_get_entity_state(rtwdev);
	if (!entity_active)
		return;

	mode = rtw89_get_entity_mode(rtwdev);
	switch (mode) {
	case RTW89_ENTITY_MODE_SCC:
	case RTW89_ENTITY_MODE_MCC:
		sub_entity_idx = RTW89_SUB_ENTITY_0;
		break;
	case RTW89_ENTITY_MODE_MCC_PREPARE:
		sub_entity_idx = RTW89_SUB_ENTITY_1;
		break;
	default:
		WARN(1, "Invalid ent mode: %d\n", mode);
		return;
	}

	roc_idx = atomic_read(&hal->roc_entity_idx);
	if (roc_idx != RTW89_SUB_ENTITY_IDLE)
		sub_entity_idx = roc_idx;

	phy_idx = RTW89_PHY_0;
	chan = rtw89_chan_get(rtwdev, sub_entity_idx);
	chip->ops->set_txpwr(rtwdev, chan, phy_idx);
}

int rtw89_set_channel(struct rtw89_dev *rtwdev)
{
	struct rtw89_hal *hal = &rtwdev->hal;
	const struct rtw89_chip_info *chip = rtwdev->chip;
	const struct rtw89_chan_rcd *chan_rcd;
	const struct rtw89_chan *chan;
	enum rtw89_sub_entity_idx sub_entity_idx;
	enum rtw89_sub_entity_idx roc_idx;
	enum rtw89_mac_idx mac_idx;
	enum rtw89_phy_idx phy_idx;
	struct rtw89_channel_help_params bak;
	enum rtw89_entity_mode mode;
	bool entity_active;

	entity_active = rtw89_get_entity_state(rtwdev);

	mode = rtw89_entity_recalc(rtwdev);
	switch (mode) {
	case RTW89_ENTITY_MODE_SCC:
	case RTW89_ENTITY_MODE_MCC:
		sub_entity_idx = RTW89_SUB_ENTITY_0;
		break;
	case RTW89_ENTITY_MODE_MCC_PREPARE:
		sub_entity_idx = RTW89_SUB_ENTITY_1;
		break;
	default:
		WARN(1, "Invalid ent mode: %d\n", mode);
		return -EINVAL;
	}

	roc_idx = atomic_read(&hal->roc_entity_idx);
	if (roc_idx != RTW89_SUB_ENTITY_IDLE)
		sub_entity_idx = roc_idx;

	mac_idx = RTW89_MAC_0;
	phy_idx = RTW89_PHY_0;

	chan = rtw89_chan_get(rtwdev, sub_entity_idx);
	chan_rcd = rtw89_chan_rcd_get(rtwdev, sub_entity_idx);

	rtw89_chip_set_channel_prepare(rtwdev, &bak, chan, mac_idx, phy_idx);

	chip->ops->set_channel(rtwdev, chan, mac_idx, phy_idx);

	chip->ops->set_txpwr(rtwdev, chan, phy_idx);

	rtw89_chip_set_channel_done(rtwdev, &bak, chan, mac_idx, phy_idx);

	if (!entity_active || chan_rcd->band_changed) {
		rtw89_btc_ntfy_switch_band(rtwdev, phy_idx, chan->band_type);
		rtw89_chip_rfk_band_changed(rtwdev, phy_idx);
	}

	rtw89_set_entity_state(rtwdev, true);
	return 0;
}

void rtw89_get_channel(struct rtw89_dev *rtwdev, struct rtw89_vif *rtwvif,
		       struct rtw89_chan *chan)
{
	const struct cfg80211_chan_def *chandef;

	chandef = rtw89_chandef_get(rtwdev, rtwvif->sub_entity_idx);
	rtw89_get_channel_params(chandef, chan);
}

static enum rtw89_core_tx_type
rtw89_core_get_tx_type(struct rtw89_dev *rtwdev,
		       struct sk_buff *skb)
{
	struct ieee80211_hdr *hdr = (void *)skb->data;
	__le16 fc = hdr->frame_control;

	if (ieee80211_is_mgmt(fc) || ieee80211_is_nullfunc(fc))
		return RTW89_CORE_TX_TYPE_MGMT;

	return RTW89_CORE_TX_TYPE_DATA;
}

static void
rtw89_core_tx_update_ampdu_info(struct rtw89_dev *rtwdev,
				struct rtw89_core_tx_request *tx_req,
				enum btc_pkt_type pkt_type)
{
	struct ieee80211_sta *sta = tx_req->sta;
	struct rtw89_tx_desc_info *desc_info = &tx_req->desc_info;
	struct sk_buff *skb = tx_req->skb;
	struct rtw89_sta *rtwsta;
	u8 ampdu_num;
	u8 tid;

	if (pkt_type == PACKET_EAPOL) {
		desc_info->bk = true;
		return;
	}

	if (!(IEEE80211_SKB_CB(skb)->flags & IEEE80211_TX_CTL_AMPDU))
		return;

	if (!sta) {
		rtw89_warn(rtwdev, "cannot set ampdu info without sta\n");
		return;
	}

	tid = skb->priority & IEEE80211_QOS_CTL_TAG1D_MASK;
	rtwsta = (struct rtw89_sta *)sta->drv_priv;

	ampdu_num = (u8)((rtwsta->ampdu_params[tid].agg_num ?
			  rtwsta->ampdu_params[tid].agg_num :
			  4 << sta->deflink.ht_cap.ampdu_factor) - 1);

	desc_info->agg_en = true;
	desc_info->ampdu_density = sta->deflink.ht_cap.ampdu_density;
	desc_info->ampdu_num = ampdu_num;
}

static void
rtw89_core_tx_update_sec_key(struct rtw89_dev *rtwdev,
			     struct rtw89_core_tx_request *tx_req)
{
	const struct rtw89_chip_info *chip = rtwdev->chip;
	struct ieee80211_vif *vif = tx_req->vif;
	struct ieee80211_sta *sta = tx_req->sta;
	struct ieee80211_tx_info *info;
	struct ieee80211_key_conf *key;
	struct rtw89_vif *rtwvif;
	struct rtw89_sta *rtwsta = sta_to_rtwsta_safe(sta);
	struct rtw89_addr_cam_entry *addr_cam;
	struct rtw89_sec_cam_entry *sec_cam;
	struct rtw89_tx_desc_info *desc_info = &tx_req->desc_info;
	struct sk_buff *skb = tx_req->skb;
	u8 sec_type = RTW89_SEC_KEY_TYPE_NONE;
	u64 pn64;

	if (!vif) {
		rtw89_warn(rtwdev, "cannot set sec key without vif\n");
		return;
	}

	rtwvif = (struct rtw89_vif *)vif->drv_priv;
	addr_cam = rtw89_get_addr_cam_of(rtwvif, rtwsta);

	info = IEEE80211_SKB_CB(skb);
	key = info->control.hw_key;
	sec_cam = addr_cam->sec_entries[key->hw_key_idx];
	if (!sec_cam) {
		rtw89_warn(rtwdev, "sec cam entry is empty\n");
		return;
	}

	switch (key->cipher) {
	case WLAN_CIPHER_SUITE_WEP40:
		sec_type = RTW89_SEC_KEY_TYPE_WEP40;
		break;
	case WLAN_CIPHER_SUITE_WEP104:
		sec_type = RTW89_SEC_KEY_TYPE_WEP104;
		break;
	case WLAN_CIPHER_SUITE_TKIP:
		sec_type = RTW89_SEC_KEY_TYPE_TKIP;
		break;
	case WLAN_CIPHER_SUITE_CCMP:
		sec_type = RTW89_SEC_KEY_TYPE_CCMP128;
		break;
	case WLAN_CIPHER_SUITE_CCMP_256:
		sec_type = RTW89_SEC_KEY_TYPE_CCMP256;
		break;
	case WLAN_CIPHER_SUITE_GCMP:
		sec_type = RTW89_SEC_KEY_TYPE_GCMP128;
		break;
	case WLAN_CIPHER_SUITE_GCMP_256:
		sec_type = RTW89_SEC_KEY_TYPE_GCMP256;
		break;
	default:
		rtw89_warn(rtwdev, "key cipher not supported %d\n", key->cipher);
		return;
	}

	desc_info->sec_en = true;
	desc_info->sec_keyid = key->keyidx;
	desc_info->sec_type = sec_type;
	desc_info->sec_cam_idx = sec_cam->sec_cam_idx;

	if (!chip->hw_sec_hdr)
		return;

	pn64 = atomic64_inc_return(&key->tx_pn);
	desc_info->sec_seq[0] = pn64;
	desc_info->sec_seq[1] = pn64 >> 8;
	desc_info->sec_seq[2] = pn64 >> 16;
	desc_info->sec_seq[3] = pn64 >> 24;
	desc_info->sec_seq[4] = pn64 >> 32;
	desc_info->sec_seq[5] = pn64 >> 40;
	desc_info->wp_offset = 1; /* in unit of 8 bytes for security header */
}

static u16 rtw89_core_get_mgmt_rate(struct rtw89_dev *rtwdev,
				    struct rtw89_core_tx_request *tx_req,
				    const struct rtw89_chan *chan)
{
	struct sk_buff *skb = tx_req->skb;
	struct ieee80211_tx_info *tx_info = IEEE80211_SKB_CB(skb);
	struct ieee80211_vif *vif = tx_info->control.vif;
	u16 lowest_rate;

	if (tx_info->flags & IEEE80211_TX_CTL_NO_CCK_RATE ||
	    (vif && vif->p2p))
		lowest_rate = RTW89_HW_RATE_OFDM6;
	else if (chan->band_type == RTW89_BAND_2G)
		lowest_rate = RTW89_HW_RATE_CCK1;
	else
		lowest_rate = RTW89_HW_RATE_OFDM6;

	if (!vif || !vif->bss_conf.basic_rates || !tx_req->sta)
		return lowest_rate;

	return __ffs(vif->bss_conf.basic_rates) + lowest_rate;
}

static u8 rtw89_core_tx_get_mac_id(struct rtw89_dev *rtwdev,
				   struct rtw89_core_tx_request *tx_req)
{
	struct ieee80211_vif *vif = tx_req->vif;
	struct rtw89_vif *rtwvif = (struct rtw89_vif *)vif->drv_priv;
	struct ieee80211_sta *sta = tx_req->sta;
	struct rtw89_sta *rtwsta;

	if (!sta)
		return rtwvif->mac_id;

	rtwsta = (struct rtw89_sta *)sta->drv_priv;
	return rtwsta->mac_id;
}

static void
rtw89_core_tx_update_mgmt_info(struct rtw89_dev *rtwdev,
			       struct rtw89_core_tx_request *tx_req)
{
	struct ieee80211_vif *vif = tx_req->vif;
	struct rtw89_vif *rtwvif = (struct rtw89_vif *)vif->drv_priv;
	struct rtw89_tx_desc_info *desc_info = &tx_req->desc_info;
	const struct rtw89_chan *chan = rtw89_chan_get(rtwdev,
						       rtwvif->sub_entity_idx);
	u8 qsel, ch_dma;

	qsel = desc_info->hiq ? RTW89_TX_QSEL_B0_HI : RTW89_TX_QSEL_B0_MGMT;
	ch_dma = rtw89_core_get_ch_dma(rtwdev, qsel);

	desc_info->qsel = qsel;
	desc_info->ch_dma = ch_dma;
	desc_info->port = desc_info->hiq ? rtwvif->port : 0;
	desc_info->mac_id = rtw89_core_tx_get_mac_id(rtwdev, tx_req);
	desc_info->hw_ssn_sel = RTW89_MGMT_HW_SSN_SEL;
	desc_info->hw_seq_mode = RTW89_MGMT_HW_SEQ_MODE;

	/* fixed data rate for mgmt frames */
	desc_info->en_wd_info = true;
	desc_info->use_rate = true;
	desc_info->dis_data_fb = true;
	desc_info->data_rate = rtw89_core_get_mgmt_rate(rtwdev, tx_req, chan);

	rtw89_debug(rtwdev, RTW89_DBG_TXRX,
		    "tx mgmt frame with rate 0x%x on channel %d (band %d, bw %d)\n",
		    desc_info->data_rate, chan->channel, chan->band_type,
		    chan->band_width);
}

static void
rtw89_core_tx_update_h2c_info(struct rtw89_dev *rtwdev,
			      struct rtw89_core_tx_request *tx_req)
{
	struct rtw89_tx_desc_info *desc_info = &tx_req->desc_info;

	desc_info->is_bmc = false;
	desc_info->wd_page = false;
	desc_info->ch_dma = RTW89_DMA_H2C;
}

static void rtw89_core_get_no_ul_ofdma_htc(struct rtw89_dev *rtwdev, __le32 *htc,
					   const struct rtw89_chan *chan)
{
	static const u8 rtw89_bandwidth_to_om[] = {
		[RTW89_CHANNEL_WIDTH_20] = HTC_OM_CHANNEL_WIDTH_20,
		[RTW89_CHANNEL_WIDTH_40] = HTC_OM_CHANNEL_WIDTH_40,
		[RTW89_CHANNEL_WIDTH_80] = HTC_OM_CHANNEL_WIDTH_80,
		[RTW89_CHANNEL_WIDTH_160] = HTC_OM_CHANNEL_WIDTH_160_OR_80_80,
		[RTW89_CHANNEL_WIDTH_80_80] = HTC_OM_CHANNEL_WIDTH_160_OR_80_80,
	};
	const struct rtw89_chip_info *chip = rtwdev->chip;
	struct rtw89_hal *hal = &rtwdev->hal;
	u8 om_bandwidth;

	if (!chip->dis_2g_40m_ul_ofdma ||
	    chan->band_type != RTW89_BAND_2G ||
	    chan->band_width != RTW89_CHANNEL_WIDTH_40)
		return;

	om_bandwidth = chan->band_width < ARRAY_SIZE(rtw89_bandwidth_to_om) ?
		       rtw89_bandwidth_to_om[chan->band_width] : 0;
	*htc = le32_encode_bits(RTW89_HTC_VARIANT_HE, RTW89_HTC_MASK_VARIANT) |
	       le32_encode_bits(RTW89_HTC_VARIANT_HE_CID_OM, RTW89_HTC_MASK_CTL_ID) |
	       le32_encode_bits(hal->rx_nss - 1, RTW89_HTC_MASK_HTC_OM_RX_NSS) |
	       le32_encode_bits(om_bandwidth, RTW89_HTC_MASK_HTC_OM_CH_WIDTH) |
	       le32_encode_bits(1, RTW89_HTC_MASK_HTC_OM_UL_MU_DIS) |
	       le32_encode_bits(hal->tx_nss - 1, RTW89_HTC_MASK_HTC_OM_TX_NSTS) |
	       le32_encode_bits(0, RTW89_HTC_MASK_HTC_OM_ER_SU_DIS) |
	       le32_encode_bits(0, RTW89_HTC_MASK_HTC_OM_DL_MU_MIMO_RR) |
	       le32_encode_bits(0, RTW89_HTC_MASK_HTC_OM_UL_MU_DATA_DIS);
}

static bool
__rtw89_core_tx_check_he_qos_htc(struct rtw89_dev *rtwdev,
				 struct rtw89_core_tx_request *tx_req,
				 enum btc_pkt_type pkt_type)
{
	struct ieee80211_sta *sta = tx_req->sta;
	struct rtw89_sta *rtwsta = sta_to_rtwsta_safe(sta);
	struct sk_buff *skb = tx_req->skb;
	struct ieee80211_hdr *hdr = (void *)skb->data;
	__le16 fc = hdr->frame_control;

	/* AP IOT issue with EAPoL, ARP and DHCP */
	if (pkt_type < PACKET_MAX)
		return false;

	if (!sta || !sta->deflink.he_cap.has_he)
		return false;

	if (!ieee80211_is_data_qos(fc))
		return false;

	if (skb_headroom(skb) < IEEE80211_HT_CTL_LEN)
		return false;

	if (rtwsta && rtwsta->ra_report.might_fallback_legacy)
		return false;

	return true;
}

static void
__rtw89_core_tx_adjust_he_qos_htc(struct rtw89_dev *rtwdev,
				  struct rtw89_core_tx_request *tx_req)
{
	struct ieee80211_sta *sta = tx_req->sta;
	struct rtw89_sta *rtwsta = (struct rtw89_sta *)sta->drv_priv;
	struct sk_buff *skb = tx_req->skb;
	struct ieee80211_hdr *hdr = (void *)skb->data;
	__le16 fc = hdr->frame_control;
	void *data;
	__le32 *htc;
	u8 *qc;
	int hdr_len;

	hdr_len = ieee80211_has_a4(fc) ? 32 : 26;
	data = skb_push(skb, IEEE80211_HT_CTL_LEN);
	memmove(data, data + IEEE80211_HT_CTL_LEN, hdr_len);

	hdr = data;
	htc = data + hdr_len;
	hdr->frame_control |= cpu_to_le16(IEEE80211_FCTL_ORDER);
	*htc = rtwsta->htc_template ? rtwsta->htc_template :
	       le32_encode_bits(RTW89_HTC_VARIANT_HE, RTW89_HTC_MASK_VARIANT) |
	       le32_encode_bits(RTW89_HTC_VARIANT_HE_CID_CAS, RTW89_HTC_MASK_CTL_ID);

	qc = data + hdr_len - IEEE80211_QOS_CTL_LEN;
	qc[0] |= IEEE80211_QOS_CTL_EOSP;
}

static void
rtw89_core_tx_update_he_qos_htc(struct rtw89_dev *rtwdev,
				struct rtw89_core_tx_request *tx_req,
				enum btc_pkt_type pkt_type)
{
	struct rtw89_tx_desc_info *desc_info = &tx_req->desc_info;
	struct ieee80211_vif *vif = tx_req->vif;
	struct rtw89_vif *rtwvif = (struct rtw89_vif *)vif->drv_priv;

	if (!__rtw89_core_tx_check_he_qos_htc(rtwdev, tx_req, pkt_type))
		goto desc_bk;

	__rtw89_core_tx_adjust_he_qos_htc(rtwdev, tx_req);

	desc_info->pkt_size += IEEE80211_HT_CTL_LEN;
	desc_info->a_ctrl_bsr = true;

desc_bk:
	if (!rtwvif || rtwvif->last_a_ctrl == desc_info->a_ctrl_bsr)
		return;

	rtwvif->last_a_ctrl = desc_info->a_ctrl_bsr;
	desc_info->bk = true;
}

static u16 rtw89_core_get_data_rate(struct rtw89_dev *rtwdev,
				    struct rtw89_core_tx_request *tx_req)
{
	struct ieee80211_vif *vif = tx_req->vif;
	struct ieee80211_sta *sta = tx_req->sta;
	struct rtw89_vif *rtwvif = (struct rtw89_vif *)vif->drv_priv;
	struct rtw89_phy_rate_pattern *rate_pattern = &rtwvif->rate_pattern;
	enum rtw89_sub_entity_idx idx = rtwvif->sub_entity_idx;
	const struct rtw89_chan *chan = rtw89_chan_get(rtwdev, idx);
	u16 lowest_rate;

	if (rate_pattern->enable)
		return rate_pattern->rate;

	if (vif->p2p)
		lowest_rate = RTW89_HW_RATE_OFDM6;
	else if (chan->band_type == RTW89_BAND_2G)
		lowest_rate = RTW89_HW_RATE_CCK1;
	else
		lowest_rate = RTW89_HW_RATE_OFDM6;

	if (!sta || !sta->deflink.supp_rates[chan->band_type])
		return lowest_rate;

	return __ffs(sta->deflink.supp_rates[chan->band_type]) + lowest_rate;
}

static void
rtw89_core_tx_update_data_info(struct rtw89_dev *rtwdev,
			       struct rtw89_core_tx_request *tx_req)
{
	struct ieee80211_vif *vif = tx_req->vif;
	struct ieee80211_sta *sta = tx_req->sta;
	struct rtw89_vif *rtwvif = (struct rtw89_vif *)vif->drv_priv;
	struct rtw89_sta *rtwsta = sta_to_rtwsta_safe(sta);
	struct rtw89_tx_desc_info *desc_info = &tx_req->desc_info;
	struct sk_buff *skb = tx_req->skb;
	u8 tid, tid_indicate;
	u8 qsel, ch_dma;

	tid = skb->priority & IEEE80211_QOS_CTL_TAG1D_MASK;
	tid_indicate = rtw89_core_get_tid_indicate(rtwdev, tid);
	qsel = desc_info->hiq ? RTW89_TX_QSEL_B0_HI : rtw89_core_get_qsel(rtwdev, tid);
	ch_dma = rtw89_core_get_ch_dma(rtwdev, qsel);

	desc_info->ch_dma = ch_dma;
	desc_info->tid_indicate = tid_indicate;
	desc_info->qsel = qsel;
	desc_info->mac_id = rtw89_core_tx_get_mac_id(rtwdev, tx_req);
	desc_info->port = desc_info->hiq ? rtwvif->port : 0;
	desc_info->er_cap = rtwsta ? rtwsta->er_cap : false;

	/* enable wd_info for AMPDU */
	desc_info->en_wd_info = true;

	if (IEEE80211_SKB_CB(skb)->control.hw_key)
		rtw89_core_tx_update_sec_key(rtwdev, tx_req);

	desc_info->data_retry_lowest_rate = rtw89_core_get_data_rate(rtwdev, tx_req);
}

static enum btc_pkt_type
rtw89_core_tx_btc_spec_pkt_notify(struct rtw89_dev *rtwdev,
				  struct rtw89_core_tx_request *tx_req)
{
	struct sk_buff *skb = tx_req->skb;
	struct udphdr *udphdr;

	if (IEEE80211_SKB_CB(skb)->control.flags & IEEE80211_TX_CTRL_PORT_CTRL_PROTO) {
		ieee80211_queue_work(rtwdev->hw, &rtwdev->btc.eapol_notify_work);
		return PACKET_EAPOL;
	}

	if (skb->protocol == htons(ETH_P_ARP)) {
		ieee80211_queue_work(rtwdev->hw, &rtwdev->btc.arp_notify_work);
		return PACKET_ARP;
	}

	if (skb->protocol == htons(ETH_P_IP) &&
	    ip_hdr(skb)->protocol == IPPROTO_UDP) {
		udphdr = udp_hdr(skb);
		if (((udphdr->source == htons(67) && udphdr->dest == htons(68)) ||
		     (udphdr->source == htons(68) && udphdr->dest == htons(67))) &&
		    skb->len > 282) {
			ieee80211_queue_work(rtwdev->hw, &rtwdev->btc.dhcp_notify_work);
			return PACKET_DHCP;
		}
	}

	if (skb->protocol == htons(ETH_P_IP) &&
	    ip_hdr(skb)->protocol == IPPROTO_ICMP) {
		ieee80211_queue_work(rtwdev->hw, &rtwdev->btc.icmp_notify_work);
		return PACKET_ICMP;
	}

	return PACKET_MAX;
}

static void rtw89_core_tx_update_llc_hdr(struct rtw89_dev *rtwdev,
					 struct rtw89_tx_desc_info *desc_info,
					 struct sk_buff *skb)
{
	struct ieee80211_hdr *hdr = (void *)skb->data;
	__le16 fc = hdr->frame_control;

	desc_info->hdr_llc_len = ieee80211_hdrlen(fc);
	desc_info->hdr_llc_len >>= 1; /* in unit of 2 bytes */
}

static void
rtw89_core_tx_wake(struct rtw89_dev *rtwdev,
		   struct rtw89_core_tx_request *tx_req)
{
	const struct rtw89_chip_info *chip = rtwdev->chip;

	if (!RTW89_CHK_FW_FEATURE(TX_WAKE, &rtwdev->fw))
		return;

	if (!test_bit(RTW89_FLAG_LOW_POWER_MODE, rtwdev->flags))
		return;

	if (chip->chip_id != RTL8852C &&
	    tx_req->tx_type != RTW89_CORE_TX_TYPE_MGMT)
		return;

	rtw89_mac_notify_wake(rtwdev);
}

static void
rtw89_core_tx_update_desc_info(struct rtw89_dev *rtwdev,
			       struct rtw89_core_tx_request *tx_req)
{
	struct rtw89_tx_desc_info *desc_info = &tx_req->desc_info;
	struct sk_buff *skb = tx_req->skb;
	struct ieee80211_tx_info *info = IEEE80211_SKB_CB(skb);
	struct ieee80211_hdr *hdr = (void *)skb->data;
	enum rtw89_core_tx_type tx_type;
	enum btc_pkt_type pkt_type;
	bool is_bmc;
	u16 seq;

	seq = (le16_to_cpu(hdr->seq_ctrl) & IEEE80211_SCTL_SEQ) >> 4;
	if (tx_req->tx_type != RTW89_CORE_TX_TYPE_FWCMD) {
		tx_type = rtw89_core_get_tx_type(rtwdev, skb);
		tx_req->tx_type = tx_type;
	}
	is_bmc = (is_broadcast_ether_addr(hdr->addr1) ||
		  is_multicast_ether_addr(hdr->addr1));

	desc_info->seq = seq;
	desc_info->pkt_size = skb->len;
	desc_info->is_bmc = is_bmc;
	desc_info->wd_page = true;
	desc_info->hiq = info->flags & IEEE80211_TX_CTL_SEND_AFTER_DTIM;

	switch (tx_req->tx_type) {
	case RTW89_CORE_TX_TYPE_MGMT:
		rtw89_core_tx_update_mgmt_info(rtwdev, tx_req);
		break;
	case RTW89_CORE_TX_TYPE_DATA:
		rtw89_core_tx_update_data_info(rtwdev, tx_req);
		pkt_type = rtw89_core_tx_btc_spec_pkt_notify(rtwdev, tx_req);
		rtw89_core_tx_update_he_qos_htc(rtwdev, tx_req, pkt_type);
		rtw89_core_tx_update_ampdu_info(rtwdev, tx_req, pkt_type);
		rtw89_core_tx_update_llc_hdr(rtwdev, desc_info, skb);
		break;
	case RTW89_CORE_TX_TYPE_FWCMD:
		rtw89_core_tx_update_h2c_info(rtwdev, tx_req);
		break;
	}
}

void rtw89_core_tx_kick_off(struct rtw89_dev *rtwdev, u8 qsel)
{
	u8 ch_dma;

	ch_dma = rtw89_core_get_ch_dma(rtwdev, qsel);

	rtw89_hci_tx_kick_off(rtwdev, ch_dma);
}

int rtw89_core_tx_kick_off_and_wait(struct rtw89_dev *rtwdev, struct sk_buff *skb,
				    int qsel, unsigned int timeout)
{
	struct rtw89_tx_skb_data *skb_data = RTW89_TX_SKB_CB(skb);
	struct rtw89_tx_wait_info *wait;
	unsigned long time_left;
	int ret = 0;

	wait = kzalloc(sizeof(*wait), GFP_KERNEL);
	if (!wait) {
		rtw89_core_tx_kick_off(rtwdev, qsel);
		return 0;
	}

	init_completion(&wait->completion);
	rcu_assign_pointer(skb_data->wait, wait);

	rtw89_core_tx_kick_off(rtwdev, qsel);
	time_left = wait_for_completion_timeout(&wait->completion,
						msecs_to_jiffies(timeout));
	if (time_left == 0)
		ret = -ETIMEDOUT;
	else if (!wait->tx_done)
		ret = -EAGAIN;

	rcu_assign_pointer(skb_data->wait, NULL);
	kfree_rcu(wait, rcu_head);

	return ret;
}

int rtw89_h2c_tx(struct rtw89_dev *rtwdev,
		 struct sk_buff *skb, bool fwdl)
{
	struct rtw89_core_tx_request tx_req = {0};
	u32 cnt;
	int ret;

	if (!test_bit(RTW89_FLAG_POWERON, rtwdev->flags)) {
		rtw89_debug(rtwdev, RTW89_DBG_FW,
			    "ignore h2c due to power is off with firmware state=%d\n",
			    test_bit(RTW89_FLAG_FW_RDY, rtwdev->flags));
		dev_kfree_skb(skb);
		return 0;
	}

	tx_req.skb = skb;
	tx_req.tx_type = RTW89_CORE_TX_TYPE_FWCMD;
	if (fwdl)
		tx_req.desc_info.fw_dl = true;

	rtw89_core_tx_update_desc_info(rtwdev, &tx_req);

	if (!fwdl)
		rtw89_hex_dump(rtwdev, RTW89_DBG_FW, "H2C: ", skb->data, skb->len);

	cnt = rtw89_hci_check_and_reclaim_tx_resource(rtwdev, RTW89_TXCH_CH12);
	if (cnt == 0) {
		rtw89_err(rtwdev, "no tx fwcmd resource\n");
		return -ENOSPC;
	}

	ret = rtw89_hci_tx_write(rtwdev, &tx_req);
	if (ret) {
		rtw89_err(rtwdev, "failed to transmit skb to HCI\n");
		return ret;
	}
	rtw89_hci_tx_kick_off(rtwdev, RTW89_TXCH_CH12);

	return 0;
}

int rtw89_core_tx_write(struct rtw89_dev *rtwdev, struct ieee80211_vif *vif,
			struct ieee80211_sta *sta, struct sk_buff *skb, int *qsel)
{
	struct rtw89_core_tx_request tx_req = {0};
	struct rtw89_vif *rtwvif = (struct rtw89_vif *)vif->drv_priv;
	int ret;

	tx_req.skb = skb;
	tx_req.sta = sta;
	tx_req.vif = vif;

	rtw89_traffic_stats_accu(rtwdev, &rtwdev->stats, skb, true);
	rtw89_traffic_stats_accu(rtwdev, &rtwvif->stats, skb, true);
	rtw89_core_tx_update_desc_info(rtwdev, &tx_req);
	rtw89_core_tx_wake(rtwdev, &tx_req);

	ret = rtw89_hci_tx_write(rtwdev, &tx_req);
	if (ret) {
		rtw89_err(rtwdev, "failed to transmit skb to HCI\n");
		return ret;
	}

	if (qsel)
		*qsel = tx_req.desc_info.qsel;

	return 0;
}

static __le32 rtw89_build_txwd_body0(struct rtw89_tx_desc_info *desc_info)
{
	u32 dword = FIELD_PREP(RTW89_TXWD_BODY0_WP_OFFSET, desc_info->wp_offset) |
		    FIELD_PREP(RTW89_TXWD_BODY0_WD_INFO_EN, desc_info->en_wd_info) |
		    FIELD_PREP(RTW89_TXWD_BODY0_CHANNEL_DMA, desc_info->ch_dma) |
		    FIELD_PREP(RTW89_TXWD_BODY0_HDR_LLC_LEN, desc_info->hdr_llc_len) |
		    FIELD_PREP(RTW89_TXWD_BODY0_WD_PAGE, desc_info->wd_page) |
		    FIELD_PREP(RTW89_TXWD_BODY0_FW_DL, desc_info->fw_dl) |
		    FIELD_PREP(RTW89_TXWD_BODY0_HW_SSN_SEL, desc_info->hw_ssn_sel) |
		    FIELD_PREP(RTW89_TXWD_BODY0_HW_SSN_MODE, desc_info->hw_seq_mode);

	return cpu_to_le32(dword);
}

static __le32 rtw89_build_txwd_body0_v1(struct rtw89_tx_desc_info *desc_info)
{
	u32 dword = FIELD_PREP(RTW89_TXWD_BODY0_WP_OFFSET_V1, desc_info->wp_offset) |
		    FIELD_PREP(RTW89_TXWD_BODY0_WD_INFO_EN, desc_info->en_wd_info) |
		    FIELD_PREP(RTW89_TXWD_BODY0_CHANNEL_DMA, desc_info->ch_dma) |
		    FIELD_PREP(RTW89_TXWD_BODY0_HDR_LLC_LEN, desc_info->hdr_llc_len) |
		    FIELD_PREP(RTW89_TXWD_BODY0_WD_PAGE, desc_info->wd_page) |
		    FIELD_PREP(RTW89_TXWD_BODY0_FW_DL, desc_info->fw_dl);

	return cpu_to_le32(dword);
}

static __le32 rtw89_build_txwd_body1_v1(struct rtw89_tx_desc_info *desc_info)
{
	u32 dword = FIELD_PREP(RTW89_TXWD_BODY1_ADDR_INFO_NUM, desc_info->addr_info_nr) |
		    FIELD_PREP(RTW89_TXWD_BODY1_SEC_KEYID, desc_info->sec_keyid) |
		    FIELD_PREP(RTW89_TXWD_BODY1_SEC_TYPE, desc_info->sec_type);

	return cpu_to_le32(dword);
}

static __le32 rtw89_build_txwd_body2(struct rtw89_tx_desc_info *desc_info)
{
	u32 dword = FIELD_PREP(RTW89_TXWD_BODY2_TID_INDICATE, desc_info->tid_indicate) |
		    FIELD_PREP(RTW89_TXWD_BODY2_QSEL, desc_info->qsel) |
		    FIELD_PREP(RTW89_TXWD_BODY2_TXPKT_SIZE, desc_info->pkt_size) |
		    FIELD_PREP(RTW89_TXWD_BODY2_MACID, desc_info->mac_id);

	return cpu_to_le32(dword);
}

static __le32 rtw89_build_txwd_body3(struct rtw89_tx_desc_info *desc_info)
{
	u32 dword = FIELD_PREP(RTW89_TXWD_BODY3_SW_SEQ, desc_info->seq) |
		    FIELD_PREP(RTW89_TXWD_BODY3_AGG_EN, desc_info->agg_en) |
		    FIELD_PREP(RTW89_TXWD_BODY3_BK, desc_info->bk);

	return cpu_to_le32(dword);
}

static __le32 rtw89_build_txwd_body4(struct rtw89_tx_desc_info *desc_info)
{
	u32 dword = FIELD_PREP(RTW89_TXWD_BODY4_SEC_IV_L0, desc_info->sec_seq[0]) |
		    FIELD_PREP(RTW89_TXWD_BODY4_SEC_IV_L1, desc_info->sec_seq[1]);

	return cpu_to_le32(dword);
}

static __le32 rtw89_build_txwd_body5(struct rtw89_tx_desc_info *desc_info)
{
	u32 dword = FIELD_PREP(RTW89_TXWD_BODY5_SEC_IV_H2, desc_info->sec_seq[2]) |
		    FIELD_PREP(RTW89_TXWD_BODY5_SEC_IV_H3, desc_info->sec_seq[3]) |
		    FIELD_PREP(RTW89_TXWD_BODY5_SEC_IV_H4, desc_info->sec_seq[4]) |
		    FIELD_PREP(RTW89_TXWD_BODY5_SEC_IV_H5, desc_info->sec_seq[5]);

	return cpu_to_le32(dword);
}

static __le32 rtw89_build_txwd_body7_v1(struct rtw89_tx_desc_info *desc_info)
{
	u32 dword = FIELD_PREP(RTW89_TXWD_BODY7_USE_RATE_V1, desc_info->use_rate) |
		    FIELD_PREP(RTW89_TXWD_BODY7_DATA_RATE, desc_info->data_rate);

	return cpu_to_le32(dword);
}

static __le32 rtw89_build_txwd_info0(struct rtw89_tx_desc_info *desc_info)
{
	u32 dword = FIELD_PREP(RTW89_TXWD_INFO0_USE_RATE, desc_info->use_rate) |
		    FIELD_PREP(RTW89_TXWD_INFO0_DATA_RATE, desc_info->data_rate) |
		    FIELD_PREP(RTW89_TXWD_INFO0_DISDATAFB, desc_info->dis_data_fb) |
		    FIELD_PREP(RTW89_TXWD_INFO0_MULTIPORT_ID, desc_info->port);

	return cpu_to_le32(dword);
}

static __le32 rtw89_build_txwd_info0_v1(struct rtw89_tx_desc_info *desc_info)
{
	u32 dword = FIELD_PREP(RTW89_TXWD_INFO0_DISDATAFB, desc_info->dis_data_fb) |
		    FIELD_PREP(RTW89_TXWD_INFO0_MULTIPORT_ID, desc_info->port) |
		    FIELD_PREP(RTW89_TXWD_INFO0_DATA_ER, desc_info->er_cap) |
		    FIELD_PREP(RTW89_TXWD_INFO0_DATA_BW_ER, 0);

	return cpu_to_le32(dword);
}

static __le32 rtw89_build_txwd_info1(struct rtw89_tx_desc_info *desc_info)
{
	u32 dword = FIELD_PREP(RTW89_TXWD_INFO1_MAX_AGGNUM, desc_info->ampdu_num) |
		    FIELD_PREP(RTW89_TXWD_INFO1_A_CTRL_BSR, desc_info->a_ctrl_bsr) |
		    FIELD_PREP(RTW89_TXWD_INFO1_DATA_RTY_LOWEST_RATE,
			       desc_info->data_retry_lowest_rate);

	return cpu_to_le32(dword);
}

static __le32 rtw89_build_txwd_info2(struct rtw89_tx_desc_info *desc_info)
{
	u32 dword = FIELD_PREP(RTW89_TXWD_INFO2_AMPDU_DENSITY, desc_info->ampdu_density) |
		    FIELD_PREP(RTW89_TXWD_INFO2_SEC_TYPE, desc_info->sec_type) |
		    FIELD_PREP(RTW89_TXWD_INFO2_SEC_HW_ENC, desc_info->sec_en) |
		    FIELD_PREP(RTW89_TXWD_INFO2_SEC_CAM_IDX, desc_info->sec_cam_idx);

	return cpu_to_le32(dword);
}

static __le32 rtw89_build_txwd_info2_v1(struct rtw89_tx_desc_info *desc_info)
{
	u32 dword = FIELD_PREP(RTW89_TXWD_INFO2_AMPDU_DENSITY, desc_info->ampdu_density) |
		    FIELD_PREP(RTW89_TXWD_INFO2_FORCE_KEY_EN, desc_info->sec_en) |
		    FIELD_PREP(RTW89_TXWD_INFO2_SEC_CAM_IDX, desc_info->sec_cam_idx);

	return cpu_to_le32(dword);
}

static __le32 rtw89_build_txwd_info4(struct rtw89_tx_desc_info *desc_info)
{
	bool rts_en = !desc_info->is_bmc;
	u32 dword = FIELD_PREP(RTW89_TXWD_INFO4_RTS_EN, rts_en) |
		    FIELD_PREP(RTW89_TXWD_INFO4_HW_RTS_EN, 1);

	return cpu_to_le32(dword);
}

void rtw89_core_fill_txdesc(struct rtw89_dev *rtwdev,
			    struct rtw89_tx_desc_info *desc_info,
			    void *txdesc)
{
	struct rtw89_txwd_body *txwd_body = (struct rtw89_txwd_body *)txdesc;
	struct rtw89_txwd_info *txwd_info;

	txwd_body->dword0 = rtw89_build_txwd_body0(desc_info);
	txwd_body->dword2 = rtw89_build_txwd_body2(desc_info);
	txwd_body->dword3 = rtw89_build_txwd_body3(desc_info);

	if (!desc_info->en_wd_info)
		return;

	txwd_info = (struct rtw89_txwd_info *)(txwd_body + 1);
	txwd_info->dword0 = rtw89_build_txwd_info0(desc_info);
	txwd_info->dword1 = rtw89_build_txwd_info1(desc_info);
	txwd_info->dword2 = rtw89_build_txwd_info2(desc_info);
	txwd_info->dword4 = rtw89_build_txwd_info4(desc_info);

}
EXPORT_SYMBOL(rtw89_core_fill_txdesc);

void rtw89_core_fill_txdesc_v1(struct rtw89_dev *rtwdev,
			       struct rtw89_tx_desc_info *desc_info,
			       void *txdesc)
{
	struct rtw89_txwd_body_v1 *txwd_body = (struct rtw89_txwd_body_v1 *)txdesc;
	struct rtw89_txwd_info *txwd_info;

	txwd_body->dword0 = rtw89_build_txwd_body0_v1(desc_info);
	txwd_body->dword1 = rtw89_build_txwd_body1_v1(desc_info);
	txwd_body->dword2 = rtw89_build_txwd_body2(desc_info);
	txwd_body->dword3 = rtw89_build_txwd_body3(desc_info);
	if (desc_info->sec_en) {
		txwd_body->dword4 = rtw89_build_txwd_body4(desc_info);
		txwd_body->dword5 = rtw89_build_txwd_body5(desc_info);
	}
	txwd_body->dword7 = rtw89_build_txwd_body7_v1(desc_info);

	if (!desc_info->en_wd_info)
		return;

	txwd_info = (struct rtw89_txwd_info *)(txwd_body + 1);
	txwd_info->dword0 = rtw89_build_txwd_info0_v1(desc_info);
	txwd_info->dword1 = rtw89_build_txwd_info1(desc_info);
	txwd_info->dword2 = rtw89_build_txwd_info2_v1(desc_info);
	txwd_info->dword4 = rtw89_build_txwd_info4(desc_info);
}
EXPORT_SYMBOL(rtw89_core_fill_txdesc_v1);

static __le32 rtw89_build_txwd_body0_v2(struct rtw89_tx_desc_info *desc_info)
{
	u32 dword = FIELD_PREP(BE_TXD_BODY0_WP_OFFSET_V1, desc_info->wp_offset) |
		    FIELD_PREP(BE_TXD_BODY0_WDINFO_EN, desc_info->en_wd_info) |
		    FIELD_PREP(BE_TXD_BODY0_CH_DMA, desc_info->ch_dma) |
		    FIELD_PREP(BE_TXD_BODY0_HDR_LLC_LEN, desc_info->hdr_llc_len) |
		    FIELD_PREP(BE_TXD_BODY0_WD_PAGE, desc_info->wd_page);

	return cpu_to_le32(dword);
}

static __le32 rtw89_build_txwd_body1_v2(struct rtw89_tx_desc_info *desc_info)
{
	u32 dword = FIELD_PREP(BE_TXD_BODY1_ADDR_INFO_NUM, desc_info->addr_info_nr) |
		    FIELD_PREP(BE_TXD_BODY1_SEC_KEYID, desc_info->sec_keyid) |
		    FIELD_PREP(BE_TXD_BODY1_SEC_TYPE, desc_info->sec_type);

	return cpu_to_le32(dword);
}

static __le32 rtw89_build_txwd_body2_v2(struct rtw89_tx_desc_info *desc_info)
{
	u32 dword = FIELD_PREP(BE_TXD_BODY2_TID_IND, desc_info->tid_indicate) |
		    FIELD_PREP(BE_TXD_BODY2_QSEL, desc_info->qsel) |
		    FIELD_PREP(BE_TXD_BODY2_TXPKTSIZE, desc_info->pkt_size) |
		    FIELD_PREP(BE_TXD_BODY2_AGG_EN, desc_info->agg_en) |
		    FIELD_PREP(BE_TXD_BODY2_BK, desc_info->bk) |
		    FIELD_PREP(BE_TXD_BODY2_MACID, desc_info->mac_id);

	return cpu_to_le32(dword);
}

static __le32 rtw89_build_txwd_body3_v2(struct rtw89_tx_desc_info *desc_info)
{
	u32 dword = FIELD_PREP(BE_TXD_BODY3_WIFI_SEQ, desc_info->seq);

	return cpu_to_le32(dword);
}

static __le32 rtw89_build_txwd_body4_v2(struct rtw89_tx_desc_info *desc_info)
{
	u32 dword = FIELD_PREP(BE_TXD_BODY4_SEC_IV_L0, desc_info->sec_seq[0]) |
		    FIELD_PREP(BE_TXD_BODY4_SEC_IV_L1, desc_info->sec_seq[1]);

	return cpu_to_le32(dword);
}

static __le32 rtw89_build_txwd_body5_v2(struct rtw89_tx_desc_info *desc_info)
{
	u32 dword = FIELD_PREP(BE_TXD_BODY5_SEC_IV_H2, desc_info->sec_seq[2]) |
		    FIELD_PREP(BE_TXD_BODY5_SEC_IV_H3, desc_info->sec_seq[3]) |
		    FIELD_PREP(BE_TXD_BODY5_SEC_IV_H4, desc_info->sec_seq[4]) |
		    FIELD_PREP(BE_TXD_BODY5_SEC_IV_H5, desc_info->sec_seq[5]);

	return cpu_to_le32(dword);
}

static __le32 rtw89_build_txwd_body7_v2(struct rtw89_tx_desc_info *desc_info)
{
	u32 dword = FIELD_PREP(BE_TXD_BODY7_USERATE_SEL, desc_info->use_rate) |
		    FIELD_PREP(BE_TXD_BODY7_DATA_ER, desc_info->er_cap) |
		    FIELD_PREP(BE_TXD_BODY7_DATA_BW_ER, 0) |
		    FIELD_PREP(BE_TXD_BODY7_DATARATE, desc_info->data_rate);

	return cpu_to_le32(dword);
}

static __le32 rtw89_build_txwd_info0_v2(struct rtw89_tx_desc_info *desc_info)
{
	u32 dword = FIELD_PREP(BE_TXD_INFO0_DISDATAFB, desc_info->dis_data_fb) |
		    FIELD_PREP(BE_TXD_INFO0_MULTIPORT_ID, desc_info->port);

	return cpu_to_le32(dword);
}

static __le32 rtw89_build_txwd_info1_v2(struct rtw89_tx_desc_info *desc_info)
{
	u32 dword = FIELD_PREP(BE_TXD_INFO1_MAX_AGG_NUM, desc_info->ampdu_num) |
		    FIELD_PREP(BE_TXD_INFO1_A_CTRL_BSR, desc_info->a_ctrl_bsr) |
		    FIELD_PREP(BE_TXD_INFO1_DATA_RTY_LOWEST_RATE,
			       desc_info->data_retry_lowest_rate);

	return cpu_to_le32(dword);
}

static __le32 rtw89_build_txwd_info2_v2(struct rtw89_tx_desc_info *desc_info)
{
	u32 dword = FIELD_PREP(BE_TXD_INFO2_AMPDU_DENSITY, desc_info->ampdu_density) |
		    FIELD_PREP(BE_TXD_INFO2_FORCE_KEY_EN, desc_info->sec_en) |
		    FIELD_PREP(BE_TXD_INFO2_SEC_CAM_IDX, desc_info->sec_cam_idx);

	return cpu_to_le32(dword);
}

static __le32 rtw89_build_txwd_info4_v2(struct rtw89_tx_desc_info *desc_info)
{
	bool rts_en = !desc_info->is_bmc;
	u32 dword = FIELD_PREP(BE_TXD_INFO4_RTS_EN, rts_en) |
		    FIELD_PREP(BE_TXD_INFO4_HW_RTS_EN, 1);

	return cpu_to_le32(dword);
}

void rtw89_core_fill_txdesc_v2(struct rtw89_dev *rtwdev,
			       struct rtw89_tx_desc_info *desc_info,
			       void *txdesc)
{
	struct rtw89_txwd_body_v2 *txwd_body = txdesc;
	struct rtw89_txwd_info_v2 *txwd_info;

	txwd_body->dword0 = rtw89_build_txwd_body0_v2(desc_info);
	txwd_body->dword1 = rtw89_build_txwd_body1_v2(desc_info);
	txwd_body->dword2 = rtw89_build_txwd_body2_v2(desc_info);
	txwd_body->dword3 = rtw89_build_txwd_body3_v2(desc_info);
	if (desc_info->sec_en) {
		txwd_body->dword4 = rtw89_build_txwd_body4_v2(desc_info);
		txwd_body->dword5 = rtw89_build_txwd_body5_v2(desc_info);
	}
	txwd_body->dword7 = rtw89_build_txwd_body7_v2(desc_info);

	if (!desc_info->en_wd_info)
		return;

	txwd_info = (struct rtw89_txwd_info_v2 *)(txwd_body + 1);
	txwd_info->dword0 = rtw89_build_txwd_info0_v2(desc_info);
	txwd_info->dword1 = rtw89_build_txwd_info1_v2(desc_info);
	txwd_info->dword2 = rtw89_build_txwd_info2_v2(desc_info);
	txwd_info->dword4 = rtw89_build_txwd_info4_v2(desc_info);
}
EXPORT_SYMBOL(rtw89_core_fill_txdesc_v2);

static __le32 rtw89_build_txwd_fwcmd0_v1(struct rtw89_tx_desc_info *desc_info)
{
	u32 dword = FIELD_PREP(AX_RXD_RPKT_LEN_MASK, desc_info->pkt_size) |
		    FIELD_PREP(AX_RXD_RPKT_TYPE_MASK, desc_info->fw_dl ?
						      RTW89_CORE_RX_TYPE_FWDL :
						      RTW89_CORE_RX_TYPE_H2C);

	return cpu_to_le32(dword);
}

void rtw89_core_fill_txdesc_fwcmd_v1(struct rtw89_dev *rtwdev,
				     struct rtw89_tx_desc_info *desc_info,
				     void *txdesc)
{
	struct rtw89_rxdesc_short *txwd_v1 = (struct rtw89_rxdesc_short *)txdesc;

	txwd_v1->dword0 = rtw89_build_txwd_fwcmd0_v1(desc_info);
}
EXPORT_SYMBOL(rtw89_core_fill_txdesc_fwcmd_v1);

static __le32 rtw89_build_txwd_fwcmd0_v2(struct rtw89_tx_desc_info *desc_info)
{
	u32 dword = FIELD_PREP(BE_RXD_RPKT_LEN_MASK, desc_info->pkt_size) |
		    FIELD_PREP(BE_RXD_RPKT_TYPE_MASK, desc_info->fw_dl ?
						      RTW89_CORE_RX_TYPE_FWDL :
						      RTW89_CORE_RX_TYPE_H2C);

	return cpu_to_le32(dword);
}

void rtw89_core_fill_txdesc_fwcmd_v2(struct rtw89_dev *rtwdev,
				     struct rtw89_tx_desc_info *desc_info,
				     void *txdesc)
{
	struct rtw89_rxdesc_short_v2 *txwd_v2 = (struct rtw89_rxdesc_short_v2 *)txdesc;

	txwd_v2->dword0 = rtw89_build_txwd_fwcmd0_v2(desc_info);
}
EXPORT_SYMBOL(rtw89_core_fill_txdesc_fwcmd_v2);

static int rtw89_core_rx_process_mac_ppdu(struct rtw89_dev *rtwdev,
					  struct sk_buff *skb,
					  struct rtw89_rx_phy_ppdu *phy_ppdu)
{
	const struct rtw89_chip_info *chip = rtwdev->chip;
	const struct rtw89_rxinfo *rxinfo = (const struct rtw89_rxinfo *)skb->data;
	const struct rtw89_rxinfo_user *user;
	enum rtw89_chip_gen chip_gen = rtwdev->chip->chip_gen;
	int rx_cnt_size = RTW89_PPDU_MAC_RX_CNT_SIZE;
	bool rx_cnt_valid = false;
	bool invalid = false;
	u8 plcp_size = 0;
	u8 *phy_sts;
	u8 usr_num;
	int i;

	if (chip_gen == RTW89_CHIP_BE) {
		invalid = le32_get_bits(rxinfo->w0, RTW89_RXINFO_W0_INVALID_V1);
		rx_cnt_size = RTW89_PPDU_MAC_RX_CNT_SIZE_V1;
	}

	if (invalid)
		return -EINVAL;

	rx_cnt_valid = le32_get_bits(rxinfo->w0, RTW89_RXINFO_W0_RX_CNT_VLD);
	if (chip_gen == RTW89_CHIP_BE) {
		plcp_size = le32_get_bits(rxinfo->w0, RTW89_RXINFO_W0_PLCP_LEN_V1) << 3;
		usr_num = le32_get_bits(rxinfo->w0, RTW89_RXINFO_W0_USR_NUM_V1);
	} else {
		plcp_size = le32_get_bits(rxinfo->w1, RTW89_RXINFO_W1_PLCP_LEN) << 3;
		usr_num = le32_get_bits(rxinfo->w0, RTW89_RXINFO_W0_USR_NUM);
	}
	if (usr_num > chip->ppdu_max_usr) {
		rtw89_warn(rtwdev, "Invalid user number (%d) in mac info\n",
			   usr_num);
		return -EINVAL;
	}

	/* For WiFi 7 chips, RXWD.mac_id of PPDU status is not set by hardware,
	 * so update mac_id by rxinfo_user[].mac_id.
	 */
	for (i = 0; i < usr_num && chip_gen == RTW89_CHIP_BE; i++) {
		user = &rxinfo->user[i];
		if (!le32_get_bits(user->w0, RTW89_RXINFO_USER_MAC_ID_VALID))
			continue;

		phy_ppdu->mac_id =
			le32_get_bits(user->w0, RTW89_RXINFO_USER_MACID);
		break;
	}

	phy_sts = skb->data + RTW89_PPDU_MAC_INFO_SIZE;
	phy_sts += usr_num * RTW89_PPDU_MAC_INFO_USR_SIZE;
	/* 8-byte alignment */
	if (usr_num & BIT(0))
		phy_sts += RTW89_PPDU_MAC_INFO_USR_SIZE;
	if (rx_cnt_valid)
		phy_sts += rx_cnt_size;
	phy_sts += plcp_size;

	if (phy_sts > skb->data + skb->len)
		return -EINVAL;

	phy_ppdu->buf = phy_sts;
	phy_ppdu->len = skb->data + skb->len - phy_sts;

	return 0;
}

static void rtw89_core_rx_process_phy_ppdu_iter(void *data,
						struct ieee80211_sta *sta)
{
	struct rtw89_sta *rtwsta = (struct rtw89_sta *)sta->drv_priv;
	struct rtw89_rx_phy_ppdu *phy_ppdu = (struct rtw89_rx_phy_ppdu *)data;
	struct rtw89_dev *rtwdev = rtwsta->rtwdev;
	struct rtw89_hal *hal = &rtwdev->hal;
	u8 ant_num = hal->ant_diversity ? 2 : rtwdev->chip->rf_path_num;
	u8 ant_pos = U8_MAX;
	u8 evm_pos = 0;
	int i;

	if (rtwsta->mac_id != phy_ppdu->mac_id || !phy_ppdu->to_self)
		return;

	if (hal->ant_diversity && hal->antenna_rx) {
		ant_pos = __ffs(hal->antenna_rx);
		evm_pos = ant_pos;
	}

	ewma_rssi_add(&rtwsta->avg_rssi, phy_ppdu->rssi_avg);

	if (ant_pos < ant_num) {
		ewma_rssi_add(&rtwsta->rssi[ant_pos], phy_ppdu->rssi[0]);
	} else {
		for (i = 0; i < rtwdev->chip->rf_path_num; i++)
			ewma_rssi_add(&rtwsta->rssi[i], phy_ppdu->rssi[i]);
	}

	if (phy_ppdu->ofdm.has) {
		ewma_snr_add(&rtwsta->avg_snr, phy_ppdu->ofdm.avg_snr);
		ewma_evm_add(&rtwsta->evm_min[evm_pos], phy_ppdu->ofdm.evm_min);
		ewma_evm_add(&rtwsta->evm_max[evm_pos], phy_ppdu->ofdm.evm_max);
	}
}

#define VAR_LEN 0xff
#define VAR_LEN_UNIT 8
static u16 rtw89_core_get_phy_status_ie_len(struct rtw89_dev *rtwdev,
					    const struct rtw89_phy_sts_iehdr *iehdr)
{
	static const u8 physts_ie_len_tabs[RTW89_CHIP_GEN_NUM][32] = {
		[RTW89_CHIP_AX] = {
			16, 32, 24, 24, 8, 8, 8, 8, VAR_LEN, 8, VAR_LEN, 176, VAR_LEN,
			VAR_LEN, VAR_LEN, VAR_LEN, VAR_LEN, VAR_LEN, 16, 24, VAR_LEN,
			VAR_LEN, VAR_LEN, 0, 24, 24, 24, 24, 32, 32, 32, 32
		},
		[RTW89_CHIP_BE] = {
			32, 40, 24, 24, 8, 8, 8, 8, VAR_LEN, 8, VAR_LEN, 176, VAR_LEN,
			VAR_LEN, VAR_LEN, VAR_LEN, VAR_LEN, VAR_LEN, 16, 24, VAR_LEN,
			VAR_LEN, VAR_LEN, 0, 24, 24, 24, 24, 32, 32, 32, 32
		},
	};
	const u8 *physts_ie_len_tab;
	u16 ie_len;
	u8 ie;

	physts_ie_len_tab = physts_ie_len_tabs[rtwdev->chip->chip_gen];

	ie = le32_get_bits(iehdr->w0, RTW89_PHY_STS_IEHDR_TYPE);
	if (physts_ie_len_tab[ie] != VAR_LEN)
		ie_len = physts_ie_len_tab[ie];
	else
		ie_len = le32_get_bits(iehdr->w0, RTW89_PHY_STS_IEHDR_LEN) * VAR_LEN_UNIT;

	return ie_len;
}

static void rtw89_core_parse_phy_status_ie01(struct rtw89_dev *rtwdev,
					     const struct rtw89_phy_sts_iehdr *iehdr,
					     struct rtw89_rx_phy_ppdu *phy_ppdu)
{
	const struct rtw89_phy_sts_ie0 *ie = (const struct rtw89_phy_sts_ie0 *)iehdr;
	s16 cfo;
	u32 t;

	phy_ppdu->chan_idx = le32_get_bits(ie->w0, RTW89_PHY_STS_IE01_W0_CH_IDX);
	if (phy_ppdu->rate < RTW89_HW_RATE_OFDM6)
		return;

	if (!phy_ppdu->to_self)
		return;

	phy_ppdu->ofdm.avg_snr = le32_get_bits(ie->w2, RTW89_PHY_STS_IE01_W2_AVG_SNR);
	phy_ppdu->ofdm.evm_max = le32_get_bits(ie->w2, RTW89_PHY_STS_IE01_W2_EVM_MAX);
	phy_ppdu->ofdm.evm_min = le32_get_bits(ie->w2, RTW89_PHY_STS_IE01_W2_EVM_MIN);
	phy_ppdu->ofdm.has = true;

	/* sign conversion for S(12,2) */
	if (rtwdev->chip->cfo_src_fd) {
		t = le32_get_bits(ie->w1, RTW89_PHY_STS_IE01_W1_FD_CFO);
		cfo = sign_extend32(t, 11);
	} else {
		t = le32_get_bits(ie->w1, RTW89_PHY_STS_IE01_W1_PREMB_CFO);
		cfo = sign_extend32(t, 11);
	}

	rtw89_phy_cfo_parse(rtwdev, cfo, phy_ppdu);
}

static int rtw89_core_process_phy_status_ie(struct rtw89_dev *rtwdev,
					    const struct rtw89_phy_sts_iehdr *iehdr,
					    struct rtw89_rx_phy_ppdu *phy_ppdu)
{
	u8 ie;

	ie = le32_get_bits(iehdr->w0, RTW89_PHY_STS_IEHDR_TYPE);

	switch (ie) {
	case RTW89_PHYSTS_IE01_CMN_OFDM:
		rtw89_core_parse_phy_status_ie01(rtwdev, iehdr, phy_ppdu);
		break;
	default:
		break;
	}

	return 0;
}

static void rtw89_core_update_phy_ppdu(struct rtw89_rx_phy_ppdu *phy_ppdu)
{
	const struct rtw89_phy_sts_hdr *hdr = phy_ppdu->buf;
	u8 *rssi = phy_ppdu->rssi;

	phy_ppdu->ie = le32_get_bits(hdr->w0, RTW89_PHY_STS_HDR_W0_IE_MAP);
	phy_ppdu->rssi_avg = le32_get_bits(hdr->w0, RTW89_PHY_STS_HDR_W0_RSSI_AVG);
	rssi[RF_PATH_A] = le32_get_bits(hdr->w1, RTW89_PHY_STS_HDR_W1_RSSI_A);
	rssi[RF_PATH_B] = le32_get_bits(hdr->w1, RTW89_PHY_STS_HDR_W1_RSSI_B);
	rssi[RF_PATH_C] = le32_get_bits(hdr->w1, RTW89_PHY_STS_HDR_W1_RSSI_C);
	rssi[RF_PATH_D] = le32_get_bits(hdr->w1, RTW89_PHY_STS_HDR_W1_RSSI_D);
}

static int rtw89_core_rx_process_phy_ppdu(struct rtw89_dev *rtwdev,
					  struct rtw89_rx_phy_ppdu *phy_ppdu)
{
	const struct rtw89_phy_sts_hdr *hdr = phy_ppdu->buf;
	u32 len_from_header;
	bool physts_valid;

	physts_valid = le32_get_bits(hdr->w0, RTW89_PHY_STS_HDR_W0_VALID);
	if (!physts_valid)
		return -EINVAL;

	len_from_header = le32_get_bits(hdr->w0, RTW89_PHY_STS_HDR_W0_LEN) << 3;

	if (rtwdev->chip->chip_gen == RTW89_CHIP_BE)
		len_from_header += PHY_STS_HDR_LEN;

	if (len_from_header != phy_ppdu->len) {
		rtw89_debug(rtwdev, RTW89_DBG_UNEXP, "phy ppdu len mismatch\n");
		return -EINVAL;
	}
	rtw89_core_update_phy_ppdu(phy_ppdu);

	return 0;
}

static int rtw89_core_rx_parse_phy_sts(struct rtw89_dev *rtwdev,
				       struct rtw89_rx_phy_ppdu *phy_ppdu)
{
	u16 ie_len;
	void *pos, *end;

	/* mark invalid reports and bypass them */
	if (phy_ppdu->ie < RTW89_CCK_PKT)
		return -EINVAL;

	pos = phy_ppdu->buf + PHY_STS_HDR_LEN;
	end = phy_ppdu->buf + phy_ppdu->len;
	while (pos < end) {
		const struct rtw89_phy_sts_iehdr *iehdr = pos;

		ie_len = rtw89_core_get_phy_status_ie_len(rtwdev, iehdr);
		rtw89_core_process_phy_status_ie(rtwdev, iehdr, phy_ppdu);
		pos += ie_len;
		if (pos > end || ie_len == 0) {
			rtw89_debug(rtwdev, RTW89_DBG_TXRX,
				    "phy status parse failed\n");
			return -EINVAL;
		}
	}

	rtw89_phy_antdiv_parse(rtwdev, phy_ppdu);

	return 0;
}

static void rtw89_core_rx_process_phy_sts(struct rtw89_dev *rtwdev,
					  struct rtw89_rx_phy_ppdu *phy_ppdu)
{
	int ret;

	ret = rtw89_core_rx_parse_phy_sts(rtwdev, phy_ppdu);
	if (ret)
		rtw89_debug(rtwdev, RTW89_DBG_TXRX, "parse phy sts failed\n");
	else
		phy_ppdu->valid = true;

	ieee80211_iterate_stations_atomic(rtwdev->hw,
					  rtw89_core_rx_process_phy_ppdu_iter,
					  phy_ppdu);
}

static u8 rtw89_rxdesc_to_nl_he_eht_gi(struct rtw89_dev *rtwdev,
				       u8 desc_info_gi,
				       bool rx_status, bool eht)
{
	switch (desc_info_gi) {
	case RTW89_GILTF_SGI_4XHE08:
	case RTW89_GILTF_2XHE08:
	case RTW89_GILTF_1XHE08:
		return eht ? NL80211_RATE_INFO_EHT_GI_0_8 :
			     NL80211_RATE_INFO_HE_GI_0_8;
	case RTW89_GILTF_2XHE16:
	case RTW89_GILTF_1XHE16:
		return eht ? NL80211_RATE_INFO_EHT_GI_1_6 :
			     NL80211_RATE_INFO_HE_GI_1_6;
	case RTW89_GILTF_LGI_4XHE32:
		return eht ? NL80211_RATE_INFO_EHT_GI_3_2 :
			     NL80211_RATE_INFO_HE_GI_3_2;
	default:
		rtw89_warn(rtwdev, "invalid gi_ltf=%d", desc_info_gi);
		if (rx_status)
			return eht ? NL80211_RATE_INFO_EHT_GI_3_2 :
				     NL80211_RATE_INFO_HE_GI_3_2;
		return U8_MAX;
	}
}

static
bool rtw89_check_rx_statu_gi_match(struct ieee80211_rx_status *status, u8 gi_ltf,
				   bool eht)
{
	if (eht)
		return status->eht.gi == gi_ltf;

	return status->he_gi == gi_ltf;
}

static bool rtw89_core_rx_ppdu_match(struct rtw89_dev *rtwdev,
				     struct rtw89_rx_desc_info *desc_info,
				     struct ieee80211_rx_status *status)
{
	u8 band = desc_info->bb_sel ? RTW89_PHY_1 : RTW89_PHY_0;
	u8 data_rate_mode, bw, rate_idx = MASKBYTE0, gi_ltf;
	bool eht = false;
	u16 data_rate;
	bool ret;

	data_rate = desc_info->data_rate;
	data_rate_mode = rtw89_get_data_rate_mode(rtwdev, data_rate);
	if (data_rate_mode == DATA_RATE_MODE_NON_HT) {
		rate_idx = rtw89_get_data_not_ht_idx(rtwdev, data_rate);
		/* rate_idx is still hardware value here */
	} else if (data_rate_mode == DATA_RATE_MODE_HT) {
		rate_idx = rtw89_get_data_ht_mcs(rtwdev, data_rate);
	} else if (data_rate_mode == DATA_RATE_MODE_VHT ||
		   data_rate_mode == DATA_RATE_MODE_HE ||
		   data_rate_mode == DATA_RATE_MODE_EHT) {
		rate_idx = rtw89_get_data_mcs(rtwdev, data_rate);
	} else {
		rtw89_warn(rtwdev, "invalid RX rate mode %d\n", data_rate_mode);
	}

	eht = data_rate_mode == DATA_RATE_MODE_EHT;
	bw = rtw89_hw_to_rate_info_bw(desc_info->bw);
	gi_ltf = rtw89_rxdesc_to_nl_he_eht_gi(rtwdev, desc_info->gi_ltf, false, eht);
	ret = rtwdev->ppdu_sts.curr_rx_ppdu_cnt[band] == desc_info->ppdu_cnt &&
	      status->rate_idx == rate_idx &&
	      rtw89_check_rx_statu_gi_match(status, gi_ltf, eht) &&
	      status->bw == bw;

	return ret;
}

struct rtw89_vif_rx_stats_iter_data {
	struct rtw89_dev *rtwdev;
	struct rtw89_rx_phy_ppdu *phy_ppdu;
	struct rtw89_rx_desc_info *desc_info;
	struct sk_buff *skb;
	const u8 *bssid;
};

static void rtw89_stats_trigger_frame(struct rtw89_dev *rtwdev,
				      struct ieee80211_vif *vif,
				      struct sk_buff *skb)
{
	struct rtw89_vif *rtwvif = (struct rtw89_vif *)vif->drv_priv;
	struct ieee80211_trigger *tf = (struct ieee80211_trigger *)skb->data;
	u8 *pos, *end, type, tf_bw;
	u16 aid, tf_rua;

	if (!ether_addr_equal(vif->bss_conf.bssid, tf->ta) ||
	    rtwvif->wifi_role != RTW89_WIFI_ROLE_STATION ||
	    rtwvif->net_type == RTW89_NET_TYPE_NO_LINK)
		return;

	type = le64_get_bits(tf->common_info, IEEE80211_TRIGGER_TYPE_MASK);
	if (type != IEEE80211_TRIGGER_TYPE_BASIC && type != IEEE80211_TRIGGER_TYPE_MU_BAR)
		return;

	end = (u8 *)tf + skb->len;
	pos = tf->variable;

	while (end - pos >= RTW89_TF_BASIC_USER_INFO_SZ) {
		aid = RTW89_GET_TF_USER_INFO_AID12(pos);
		tf_rua = RTW89_GET_TF_USER_INFO_RUA(pos);
		tf_bw = le64_get_bits(tf->common_info, IEEE80211_TRIGGER_ULBW_MASK);
		rtw89_debug(rtwdev, RTW89_DBG_TXRX,
			    "[TF] aid: %d, ul_mcs: %d, rua: %d, bw: %d\n",
			    aid, RTW89_GET_TF_USER_INFO_UL_MCS(pos),
			    tf_rua, tf_bw);

		if (aid == RTW89_TF_PAD)
			break;

		if (aid == vif->cfg.aid) {
			enum nl80211_he_ru_alloc rua = rtw89_he_rua_to_ru_alloc(tf_rua >> 1);

			rtwvif->stats.rx_tf_acc++;
			rtwdev->stats.rx_tf_acc++;
			if (tf_bw == IEEE80211_TRIGGER_ULBW_160_80P80MHZ &&
			    rua <= NL80211_RATE_INFO_HE_RU_ALLOC_106)
				rtwvif->pwr_diff_en = true;
			break;
		}

		pos += RTW89_TF_BASIC_USER_INFO_SZ;
	}
}

static void rtw89_cancel_6ghz_probe_work(struct work_struct *work)
{
	struct rtw89_dev *rtwdev = container_of(work, struct rtw89_dev,
						cancel_6ghz_probe_work);
	struct list_head *pkt_list = rtwdev->scan_info.pkt_list;
	struct rtw89_pktofld_info *info;

	mutex_lock(&rtwdev->mutex);

	if (!rtwdev->scanning)
		goto out;

	list_for_each_entry(info, &pkt_list[NL80211_BAND_6GHZ], list) {
		if (!info->cancel || !test_bit(info->id, rtwdev->pkt_offload))
			continue;

		rtw89_fw_h2c_del_pkt_offload(rtwdev, info->id);

		/* Don't delete/free info from pkt_list at this moment. Let it
		 * be deleted/freed in rtw89_release_pkt_list() after scanning,
		 * since if during scanning, pkt_list is accessed in bottom half.
		 */
	}

out:
	mutex_unlock(&rtwdev->mutex);
}

static void rtw89_core_cancel_6ghz_probe_tx(struct rtw89_dev *rtwdev,
					    struct sk_buff *skb)
{
	struct ieee80211_rx_status *rx_status = IEEE80211_SKB_RXCB(skb);
	struct ieee80211_mgmt *mgmt = (struct ieee80211_mgmt *)skb->data;
	struct list_head *pkt_list = rtwdev->scan_info.pkt_list;
	struct rtw89_pktofld_info *info;
	const u8 *ies = mgmt->u.beacon.variable, *ssid_ie;
	bool queue_work = false;

	if (rx_status->band != NL80211_BAND_6GHZ)
		return;

	ssid_ie = cfg80211_find_ie(WLAN_EID_SSID, ies, skb->len);

	list_for_each_entry(info, &pkt_list[NL80211_BAND_6GHZ], list) {
		if (ether_addr_equal(info->bssid, mgmt->bssid)) {
			info->cancel = true;
			queue_work = true;
			continue;
		}

		if (!ssid_ie || ssid_ie[1] != info->ssid_len || info->ssid_len == 0)
			continue;

		if (memcmp(&ssid_ie[2], info->ssid, info->ssid_len) == 0) {
			info->cancel = true;
			queue_work = true;
		}
	}

	if (queue_work)
		ieee80211_queue_work(rtwdev->hw, &rtwdev->cancel_6ghz_probe_work);
}

static void rtw89_vif_sync_bcn_tsf(struct rtw89_vif *rtwvif,
				   struct ieee80211_hdr *hdr, size_t len)
{
	struct ieee80211_mgmt *mgmt = (typeof(mgmt))hdr;

	if (len < offsetof(typeof(*mgmt), u.beacon.variable))
		return;

	WRITE_ONCE(rtwvif->sync_bcn_tsf, le64_to_cpu(mgmt->u.beacon.timestamp));
}

static void rtw89_vif_rx_stats_iter(void *data, u8 *mac,
				    struct ieee80211_vif *vif)
{
	struct rtw89_vif *rtwvif = (struct rtw89_vif *)vif->drv_priv;
	struct rtw89_vif_rx_stats_iter_data *iter_data = data;
	struct rtw89_dev *rtwdev = iter_data->rtwdev;
	struct rtw89_pkt_stat *pkt_stat = &rtwdev->phystat.cur_pkt_stat;
	struct rtw89_rx_desc_info *desc_info = iter_data->desc_info;
	struct sk_buff *skb = iter_data->skb;
	struct ieee80211_hdr *hdr = (struct ieee80211_hdr *)skb->data;
	struct rtw89_rx_phy_ppdu *phy_ppdu = iter_data->phy_ppdu;
	const u8 *bssid = iter_data->bssid;

	if (rtwdev->scanning &&
	    (ieee80211_is_beacon(hdr->frame_control) ||
	     ieee80211_is_probe_resp(hdr->frame_control)))
		rtw89_core_cancel_6ghz_probe_tx(rtwdev, skb);

	if (!vif->bss_conf.bssid)
		return;

	if (ieee80211_is_trigger(hdr->frame_control)) {
		rtw89_stats_trigger_frame(rtwdev, vif, skb);
		return;
	}

	if (!ether_addr_equal(vif->bss_conf.bssid, bssid))
		return;

	if (ieee80211_is_beacon(hdr->frame_control)) {
		if (vif->type == NL80211_IFTYPE_STATION) {
			rtw89_vif_sync_bcn_tsf(rtwvif, hdr, skb->len);
			rtw89_fw_h2c_rssi_offload(rtwdev, phy_ppdu);
		}
		pkt_stat->beacon_nr++;
	}

	if (!ether_addr_equal(vif->addr, hdr->addr1))
		return;

	if (desc_info->data_rate < RTW89_HW_RATE_NR)
		pkt_stat->rx_rate_cnt[desc_info->data_rate]++;

	rtw89_traffic_stats_accu(rtwdev, &rtwvif->stats, skb, false);
}

static void rtw89_core_rx_stats(struct rtw89_dev *rtwdev,
				struct rtw89_rx_phy_ppdu *phy_ppdu,
				struct rtw89_rx_desc_info *desc_info,
				struct sk_buff *skb)
{
	struct rtw89_vif_rx_stats_iter_data iter_data;

	rtw89_traffic_stats_accu(rtwdev, &rtwdev->stats, skb, false);

	iter_data.rtwdev = rtwdev;
	iter_data.phy_ppdu = phy_ppdu;
	iter_data.desc_info = desc_info;
	iter_data.skb = skb;
	iter_data.bssid = get_hdr_bssid((struct ieee80211_hdr *)skb->data);
	rtw89_iterate_vifs_bh(rtwdev, rtw89_vif_rx_stats_iter, &iter_data);
}

static void rtw89_correct_cck_chan(struct rtw89_dev *rtwdev,
				   struct ieee80211_rx_status *status)
{
	const struct rtw89_chan_rcd *rcd =
		rtw89_chan_rcd_get(rtwdev, RTW89_SUB_ENTITY_0);
	u16 chan = rcd->prev_primary_channel;
	u8 band = rtw89_hw_to_nl80211_band(rcd->prev_band_type);

	if (status->band != NL80211_BAND_2GHZ &&
	    status->encoding == RX_ENC_LEGACY &&
	    status->rate_idx < RTW89_HW_RATE_OFDM6) {
		status->freq = ieee80211_channel_to_frequency(chan, band);
		status->band = band;
	}
}

static void rtw89_core_hw_to_sband_rate(struct ieee80211_rx_status *rx_status)
{
	if (rx_status->band == NL80211_BAND_2GHZ ||
	    rx_status->encoding != RX_ENC_LEGACY)
		return;

	/* Some control frames' freq(ACKs in this case) are reported wrong due
	 * to FW notify timing, set to lowest rate to prevent overflow.
	 */
	if (rx_status->rate_idx < RTW89_HW_RATE_OFDM6) {
		rx_status->rate_idx = 0;
		return;
	}

	/* No 4 CCK rates for non-2G */
	rx_status->rate_idx -= 4;
}

static const u8 rx_status_bw_to_radiotap_eht_usig[] = {
	[RATE_INFO_BW_20] = IEEE80211_RADIOTAP_EHT_USIG_COMMON_BW_20MHZ,
	[RATE_INFO_BW_5] = U8_MAX,
	[RATE_INFO_BW_10] = U8_MAX,
	[RATE_INFO_BW_40] = IEEE80211_RADIOTAP_EHT_USIG_COMMON_BW_40MHZ,
	[RATE_INFO_BW_80] = IEEE80211_RADIOTAP_EHT_USIG_COMMON_BW_80MHZ,
	[RATE_INFO_BW_160] = IEEE80211_RADIOTAP_EHT_USIG_COMMON_BW_160MHZ,
	[RATE_INFO_BW_HE_RU] = U8_MAX,
	[RATE_INFO_BW_320] = IEEE80211_RADIOTAP_EHT_USIG_COMMON_BW_320MHZ_1,
	[RATE_INFO_BW_EHT_RU] = U8_MAX,
};

static void rtw89_core_update_radiotap_eht(struct rtw89_dev *rtwdev,
					   struct sk_buff *skb,
					   struct ieee80211_rx_status *rx_status)
{
	struct ieee80211_radiotap_eht_usig *usig;
	struct ieee80211_radiotap_eht *eht;
	struct ieee80211_radiotap_tlv *tlv;
	int eht_len = struct_size(eht, user_info, 1);
	int usig_len = sizeof(*usig);
	int len;
	u8 bw;

	len = sizeof(*tlv) + ALIGN(eht_len, 4) +
	      sizeof(*tlv) + ALIGN(usig_len, 4);

	rx_status->flag |= RX_FLAG_RADIOTAP_TLV_AT_END;
	skb_reset_mac_header(skb);

	/* EHT */
	tlv = skb_push(skb, len);
	memset(tlv, 0, len);
	tlv->type = cpu_to_le16(IEEE80211_RADIOTAP_EHT);
	tlv->len = cpu_to_le16(eht_len);

	eht = (struct ieee80211_radiotap_eht *)tlv->data;
	eht->known = cpu_to_le32(IEEE80211_RADIOTAP_EHT_KNOWN_GI);
	eht->data[0] =
		le32_encode_bits(rx_status->eht.gi, IEEE80211_RADIOTAP_EHT_DATA0_GI);

	eht->user_info[0] =
		cpu_to_le32(IEEE80211_RADIOTAP_EHT_USER_INFO_MCS_KNOWN |
			    IEEE80211_RADIOTAP_EHT_USER_INFO_NSS_KNOWN_O);
	eht->user_info[0] |=
		le32_encode_bits(rx_status->rate_idx, IEEE80211_RADIOTAP_EHT_USER_INFO_MCS) |
		le32_encode_bits(rx_status->nss, IEEE80211_RADIOTAP_EHT_USER_INFO_NSS_O);

	/* U-SIG */
	tlv = (void *)tlv + sizeof(*tlv) + ALIGN(eht_len, 4);
	tlv->type = cpu_to_le16(IEEE80211_RADIOTAP_EHT_USIG);
	tlv->len = cpu_to_le16(usig_len);

	if (rx_status->bw >= ARRAY_SIZE(rx_status_bw_to_radiotap_eht_usig))
		return;

	bw = rx_status_bw_to_radiotap_eht_usig[rx_status->bw];
	if (bw == U8_MAX)
		return;

	usig = (struct ieee80211_radiotap_eht_usig *)tlv->data;
	usig->common =
		le32_encode_bits(1, IEEE80211_RADIOTAP_EHT_USIG_COMMON_BW_KNOWN) |
		le32_encode_bits(bw, IEEE80211_RADIOTAP_EHT_USIG_COMMON_BW);
}

static void rtw89_core_update_radiotap(struct rtw89_dev *rtwdev,
				       struct sk_buff *skb,
				       struct ieee80211_rx_status *rx_status)
{
	static const struct ieee80211_radiotap_he known_he = {
		.data1 = cpu_to_le16(IEEE80211_RADIOTAP_HE_DATA1_DATA_MCS_KNOWN |
				     IEEE80211_RADIOTAP_HE_DATA1_BW_RU_ALLOC_KNOWN),
		.data2 = cpu_to_le16(IEEE80211_RADIOTAP_HE_DATA2_GI_KNOWN),
	};
	struct ieee80211_radiotap_he *he;

	if (!(rtwdev->hw->conf.flags & IEEE80211_CONF_MONITOR))
		return;

	if (rx_status->encoding == RX_ENC_HE) {
		rx_status->flag |= RX_FLAG_RADIOTAP_HE;
		he = skb_push(skb, sizeof(*he));
		*he = known_he;
	} else if (rx_status->encoding == RX_ENC_EHT) {
		rtw89_core_update_radiotap_eht(rtwdev, skb, rx_status);
	}
}

static void rtw89_core_rx_to_mac80211(struct rtw89_dev *rtwdev,
				      struct rtw89_rx_phy_ppdu *phy_ppdu,
				      struct rtw89_rx_desc_info *desc_info,
				      struct sk_buff *skb_ppdu,
				      struct ieee80211_rx_status *rx_status)
{
	struct napi_struct *napi = &rtwdev->napi;

	/* In low power mode, napi isn't scheduled. Receive it to netif. */
	if (unlikely(!napi_is_scheduled(napi)))
		napi = NULL;

	rtw89_core_hw_to_sband_rate(rx_status);
	rtw89_core_rx_stats(rtwdev, phy_ppdu, desc_info, skb_ppdu);
	rtw89_core_update_radiotap(rtwdev, skb_ppdu, rx_status);
	/* In low power mode, it does RX in thread context. */
	local_bh_disable();
	ieee80211_rx_napi(rtwdev->hw, NULL, skb_ppdu, napi);
	local_bh_enable();
	rtwdev->napi_budget_countdown--;
}

static void rtw89_core_rx_pending_skb(struct rtw89_dev *rtwdev,
				      struct rtw89_rx_phy_ppdu *phy_ppdu,
				      struct rtw89_rx_desc_info *desc_info,
				      struct sk_buff *skb)
{
	u8 band = desc_info->bb_sel ? RTW89_PHY_1 : RTW89_PHY_0;
	int curr = rtwdev->ppdu_sts.curr_rx_ppdu_cnt[band];
	struct sk_buff *skb_ppdu = NULL, *tmp;
	struct ieee80211_rx_status *rx_status;

	if (curr > RTW89_MAX_PPDU_CNT)
		return;

	skb_queue_walk_safe(&rtwdev->ppdu_sts.rx_queue[band], skb_ppdu, tmp) {
		skb_unlink(skb_ppdu, &rtwdev->ppdu_sts.rx_queue[band]);
		rx_status = IEEE80211_SKB_RXCB(skb_ppdu);
		if (rtw89_core_rx_ppdu_match(rtwdev, desc_info, rx_status))
			rtw89_chip_query_ppdu(rtwdev, phy_ppdu, rx_status);
		rtw89_correct_cck_chan(rtwdev, rx_status);
		rtw89_core_rx_to_mac80211(rtwdev, phy_ppdu, desc_info, skb_ppdu, rx_status);
	}
}

static void rtw89_core_rx_process_ppdu_sts(struct rtw89_dev *rtwdev,
					   struct rtw89_rx_desc_info *desc_info,
					   struct sk_buff *skb)
{
	struct rtw89_rx_phy_ppdu phy_ppdu = {.buf = skb->data, .valid = false,
					     .len = skb->len,
					     .to_self = desc_info->addr1_match,
					     .rate = desc_info->data_rate,
					     .mac_id = desc_info->mac_id};
	int ret;

	if (desc_info->mac_info_valid) {
		ret = rtw89_core_rx_process_mac_ppdu(rtwdev, skb, &phy_ppdu);
		if (ret)
			goto out;
	}

	ret = rtw89_core_rx_process_phy_ppdu(rtwdev, &phy_ppdu);
	if (ret)
		goto out;

	rtw89_core_rx_process_phy_sts(rtwdev, &phy_ppdu);

out:
	rtw89_core_rx_pending_skb(rtwdev, &phy_ppdu, desc_info, skb);
	dev_kfree_skb_any(skb);
}

static void rtw89_core_rx_process_report(struct rtw89_dev *rtwdev,
					 struct rtw89_rx_desc_info *desc_info,
					 struct sk_buff *skb)
{
	switch (desc_info->pkt_type) {
	case RTW89_CORE_RX_TYPE_C2H:
		rtw89_fw_c2h_irqsafe(rtwdev, skb);
		break;
	case RTW89_CORE_RX_TYPE_PPDU_STAT:
		rtw89_core_rx_process_ppdu_sts(rtwdev, desc_info, skb);
		break;
	default:
		rtw89_debug(rtwdev, RTW89_DBG_TXRX, "unhandled pkt_type=%d\n",
			    desc_info->pkt_type);
		dev_kfree_skb_any(skb);
		break;
	}
}

void rtw89_core_query_rxdesc(struct rtw89_dev *rtwdev,
			     struct rtw89_rx_desc_info *desc_info,
			     u8 *data, u32 data_offset)
{
	const struct rtw89_chip_info *chip = rtwdev->chip;
	struct rtw89_rxdesc_short *rxd_s;
	struct rtw89_rxdesc_long *rxd_l;
	u8 shift_len, drv_info_len;

	rxd_s = (struct rtw89_rxdesc_short *)(data + data_offset);
	desc_info->pkt_size = le32_get_bits(rxd_s->dword0, AX_RXD_RPKT_LEN_MASK);
	desc_info->drv_info_size = le32_get_bits(rxd_s->dword0, AX_RXD_DRV_INFO_SIZE_MASK);
	desc_info->long_rxdesc = le32_get_bits(rxd_s->dword0,  AX_RXD_LONG_RXD);
	desc_info->pkt_type = le32_get_bits(rxd_s->dword0,  AX_RXD_RPKT_TYPE_MASK);
	desc_info->mac_info_valid = le32_get_bits(rxd_s->dword0, AX_RXD_MAC_INFO_VLD);
	if (chip->chip_id == RTL8852C)
		desc_info->bw = le32_get_bits(rxd_s->dword1, AX_RXD_BW_v1_MASK);
	else
		desc_info->bw = le32_get_bits(rxd_s->dword1, AX_RXD_BW_MASK);
	desc_info->data_rate = le32_get_bits(rxd_s->dword1, AX_RXD_RX_DATARATE_MASK);
	desc_info->gi_ltf = le32_get_bits(rxd_s->dword1, AX_RXD_RX_GI_LTF_MASK);
	desc_info->user_id = le32_get_bits(rxd_s->dword1, AX_RXD_USER_ID_MASK);
	desc_info->sr_en = le32_get_bits(rxd_s->dword1, AX_RXD_SR_EN);
	desc_info->ppdu_cnt = le32_get_bits(rxd_s->dword1, AX_RXD_PPDU_CNT_MASK);
	desc_info->ppdu_type = le32_get_bits(rxd_s->dword1, AX_RXD_PPDU_TYPE_MASK);
	desc_info->free_run_cnt = le32_get_bits(rxd_s->dword2, AX_RXD_FREERUN_CNT_MASK);
	desc_info->icv_err = le32_get_bits(rxd_s->dword3, AX_RXD_ICV_ERR);
	desc_info->crc32_err = le32_get_bits(rxd_s->dword3, AX_RXD_CRC32_ERR);
	desc_info->hw_dec = le32_get_bits(rxd_s->dword3, AX_RXD_HW_DEC);
	desc_info->sw_dec = le32_get_bits(rxd_s->dword3, AX_RXD_SW_DEC);
	desc_info->addr1_match = le32_get_bits(rxd_s->dword3, AX_RXD_A1_MATCH);

	shift_len = desc_info->shift << 1; /* 2-byte unit */
	drv_info_len = desc_info->drv_info_size << 3; /* 8-byte unit */
	desc_info->offset = data_offset + shift_len + drv_info_len;
	if (desc_info->long_rxdesc)
		desc_info->rxd_len = sizeof(struct rtw89_rxdesc_long);
	else
		desc_info->rxd_len = sizeof(struct rtw89_rxdesc_short);
	desc_info->ready = true;

	if (!desc_info->long_rxdesc)
		return;

	rxd_l = (struct rtw89_rxdesc_long *)(data + data_offset);
	desc_info->frame_type = le32_get_bits(rxd_l->dword4, AX_RXD_TYPE_MASK);
	desc_info->addr_cam_valid = le32_get_bits(rxd_l->dword5, AX_RXD_ADDR_CAM_VLD);
	desc_info->addr_cam_id = le32_get_bits(rxd_l->dword5, AX_RXD_ADDR_CAM_MASK);
	desc_info->sec_cam_id = le32_get_bits(rxd_l->dword5, AX_RXD_SEC_CAM_IDX_MASK);
	desc_info->mac_id = le32_get_bits(rxd_l->dword5, AX_RXD_MAC_ID_MASK);
	desc_info->rx_pl_id = le32_get_bits(rxd_l->dword5, AX_RXD_RX_PL_ID_MASK);
}
EXPORT_SYMBOL(rtw89_core_query_rxdesc);

void rtw89_core_query_rxdesc_v2(struct rtw89_dev *rtwdev,
				struct rtw89_rx_desc_info *desc_info,
				u8 *data, u32 data_offset)
{
	struct rtw89_rxdesc_short_v2 *rxd_s;
	struct rtw89_rxdesc_long_v2 *rxd_l;
	u16 shift_len, drv_info_len, phy_rtp_len, hdr_cnv_len;

	rxd_s = (struct rtw89_rxdesc_short_v2 *)(data + data_offset);

	desc_info->pkt_size = le32_get_bits(rxd_s->dword0, BE_RXD_RPKT_LEN_MASK);
	desc_info->drv_info_size = le32_get_bits(rxd_s->dword0, BE_RXD_DRV_INFO_SZ_MASK);
	desc_info->phy_rpt_size = le32_get_bits(rxd_s->dword0, BE_RXD_PHY_RPT_SZ_MASK);
	desc_info->hdr_cnv_size = le32_get_bits(rxd_s->dword0, BE_RXD_HDR_CNV_SZ_MASK);
	desc_info->shift = le32_get_bits(rxd_s->dword0, BE_RXD_SHIFT_MASK);
	desc_info->long_rxdesc = le32_get_bits(rxd_s->dword0, BE_RXD_LONG_RXD);
	desc_info->pkt_type = le32_get_bits(rxd_s->dword0, BE_RXD_RPKT_TYPE_MASK);
	if (desc_info->pkt_type == RTW89_CORE_RX_TYPE_PPDU_STAT)
		desc_info->mac_info_valid = true;

	desc_info->frame_type = le32_get_bits(rxd_s->dword2, BE_RXD_TYPE_MASK);
	desc_info->mac_id = le32_get_bits(rxd_s->dword2, BE_RXD_MAC_ID_MASK);
	desc_info->addr_cam_valid = le32_get_bits(rxd_s->dword2, BE_RXD_ADDR_CAM_VLD);

	desc_info->icv_err = le32_get_bits(rxd_s->dword3, BE_RXD_ICV_ERR);
	desc_info->crc32_err = le32_get_bits(rxd_s->dword3, BE_RXD_CRC32_ERR);
	desc_info->hw_dec = le32_get_bits(rxd_s->dword3, BE_RXD_HW_DEC);
	desc_info->sw_dec = le32_get_bits(rxd_s->dword3, BE_RXD_SW_DEC);
	desc_info->addr1_match = le32_get_bits(rxd_s->dword3, BE_RXD_A1_MATCH);

	desc_info->bw = le32_get_bits(rxd_s->dword4, BE_RXD_BW_MASK);
	desc_info->data_rate = le32_get_bits(rxd_s->dword4, BE_RXD_RX_DATARATE_MASK);
	desc_info->gi_ltf = le32_get_bits(rxd_s->dword4, BE_RXD_RX_GI_LTF_MASK);
	desc_info->ppdu_cnt = le32_get_bits(rxd_s->dword4, BE_RXD_PPDU_CNT_MASK);
	desc_info->ppdu_type = le32_get_bits(rxd_s->dword4, BE_RXD_PPDU_TYPE_MASK);

	desc_info->free_run_cnt = le32_to_cpu(rxd_s->dword5);

	shift_len = desc_info->shift << 1; /* 2-byte unit */
	drv_info_len = desc_info->drv_info_size << 3; /* 8-byte unit */
	phy_rtp_len = desc_info->phy_rpt_size << 3; /* 8-byte unit */
	hdr_cnv_len = desc_info->hdr_cnv_size << 4; /* 16-byte unit */
	desc_info->offset = data_offset + shift_len + drv_info_len +
			    phy_rtp_len + hdr_cnv_len;

	if (desc_info->long_rxdesc)
		desc_info->rxd_len = sizeof(struct rtw89_rxdesc_long_v2);
	else
		desc_info->rxd_len = sizeof(struct rtw89_rxdesc_short_v2);
	desc_info->ready = true;

	if (!desc_info->long_rxdesc)
		return;

	rxd_l = (struct rtw89_rxdesc_long_v2 *)(data + data_offset);

	desc_info->sr_en = le32_get_bits(rxd_l->dword6, BE_RXD_SR_EN);
	desc_info->user_id = le32_get_bits(rxd_l->dword6, BE_RXD_USER_ID_MASK);
	desc_info->addr_cam_id = le32_get_bits(rxd_l->dword6, BE_RXD_ADDR_CAM_MASK);
	desc_info->sec_cam_id = le32_get_bits(rxd_l->dword6, BE_RXD_SEC_CAM_IDX_MASK);

	desc_info->rx_pl_id = le32_get_bits(rxd_l->dword7, BE_RXD_RX_PL_ID_MASK);
}
EXPORT_SYMBOL(rtw89_core_query_rxdesc_v2);

struct rtw89_core_iter_rx_status {
	struct rtw89_dev *rtwdev;
	struct ieee80211_rx_status *rx_status;
	struct rtw89_rx_desc_info *desc_info;
	u8 mac_id;
};

static
void rtw89_core_stats_sta_rx_status_iter(void *data, struct ieee80211_sta *sta)
{
	struct rtw89_core_iter_rx_status *iter_data =
				(struct rtw89_core_iter_rx_status *)data;
	struct ieee80211_rx_status *rx_status = iter_data->rx_status;
	struct rtw89_sta *rtwsta = (struct rtw89_sta *)sta->drv_priv;
	struct rtw89_rx_desc_info *desc_info = iter_data->desc_info;
	u8 mac_id = iter_data->mac_id;

	if (mac_id != rtwsta->mac_id)
		return;

	rtwsta->rx_status = *rx_status;
	rtwsta->rx_hw_rate = desc_info->data_rate;
}

static void rtw89_core_stats_sta_rx_status(struct rtw89_dev *rtwdev,
					   struct rtw89_rx_desc_info *desc_info,
					   struct ieee80211_rx_status *rx_status)
{
	struct rtw89_core_iter_rx_status iter_data;

	if (!desc_info->addr1_match || !desc_info->long_rxdesc)
		return;

	if (desc_info->frame_type != RTW89_RX_TYPE_DATA)
		return;

	iter_data.rtwdev = rtwdev;
	iter_data.rx_status = rx_status;
	iter_data.desc_info = desc_info;
	iter_data.mac_id = desc_info->mac_id;
	ieee80211_iterate_stations_atomic(rtwdev->hw,
					  rtw89_core_stats_sta_rx_status_iter,
					  &iter_data);
}

static void rtw89_core_update_rx_status(struct rtw89_dev *rtwdev,
					struct rtw89_rx_desc_info *desc_info,
					struct ieee80211_rx_status *rx_status)
{
	const struct cfg80211_chan_def *chandef =
		rtw89_chandef_get(rtwdev, RTW89_SUB_ENTITY_0);
	u16 data_rate;
	u8 data_rate_mode;
	bool eht = false;
	u8 gi;

	/* currently using single PHY */
	rx_status->freq = chandef->chan->center_freq;
	rx_status->band = chandef->chan->band;

	if (rtwdev->scanning &&
	    RTW89_CHK_FW_FEATURE(SCAN_OFFLOAD, &rtwdev->fw)) {
		const struct rtw89_chan *cur = rtw89_scan_chan_get(rtwdev);
		u8 chan = cur->primary_channel;
		u8 band = cur->band_type;
		enum nl80211_band nl_band;

		nl_band = rtw89_hw_to_nl80211_band(band);
		rx_status->freq = ieee80211_channel_to_frequency(chan, nl_band);
		rx_status->band = nl_band;
	}

	if (desc_info->icv_err || desc_info->crc32_err)
		rx_status->flag |= RX_FLAG_FAILED_FCS_CRC;

	if (desc_info->hw_dec &&
	    !(desc_info->sw_dec || desc_info->icv_err))
		rx_status->flag |= RX_FLAG_DECRYPTED;

	rx_status->bw = rtw89_hw_to_rate_info_bw(desc_info->bw);

	data_rate = desc_info->data_rate;
	data_rate_mode = rtw89_get_data_rate_mode(rtwdev, data_rate);
	if (data_rate_mode == DATA_RATE_MODE_NON_HT) {
		rx_status->encoding = RX_ENC_LEGACY;
		rx_status->rate_idx = rtw89_get_data_not_ht_idx(rtwdev, data_rate);
		/* convert rate_idx after we get the correct band */
	} else if (data_rate_mode == DATA_RATE_MODE_HT) {
		rx_status->encoding = RX_ENC_HT;
		rx_status->rate_idx = rtw89_get_data_ht_mcs(rtwdev, data_rate);
		if (desc_info->gi_ltf)
			rx_status->enc_flags |= RX_ENC_FLAG_SHORT_GI;
	} else if (data_rate_mode == DATA_RATE_MODE_VHT) {
		rx_status->encoding = RX_ENC_VHT;
		rx_status->rate_idx = rtw89_get_data_mcs(rtwdev, data_rate);
		rx_status->nss = rtw89_get_data_nss(rtwdev, data_rate) + 1;
		if (desc_info->gi_ltf)
			rx_status->enc_flags |= RX_ENC_FLAG_SHORT_GI;
	} else if (data_rate_mode == DATA_RATE_MODE_HE) {
		rx_status->encoding = RX_ENC_HE;
		rx_status->rate_idx = rtw89_get_data_mcs(rtwdev, data_rate);
		rx_status->nss = rtw89_get_data_nss(rtwdev, data_rate) + 1;
	} else if (data_rate_mode == DATA_RATE_MODE_EHT) {
		rx_status->encoding = RX_ENC_EHT;
		rx_status->rate_idx = rtw89_get_data_mcs(rtwdev, data_rate);
		rx_status->nss = rtw89_get_data_nss(rtwdev, data_rate) + 1;
		eht = true;
	} else {
		rtw89_warn(rtwdev, "invalid RX rate mode %d\n", data_rate_mode);
	}

	/* he_gi is used to match ppdu, so we always fill it. */
	gi = rtw89_rxdesc_to_nl_he_eht_gi(rtwdev, desc_info->gi_ltf, true, eht);
	if (eht)
		rx_status->eht.gi = gi;
	else
		rx_status->he_gi = gi;
	rx_status->flag |= RX_FLAG_MACTIME_START;
	rx_status->mactime = desc_info->free_run_cnt;

	rtw89_core_stats_sta_rx_status(rtwdev, desc_info, rx_status);
}

static enum rtw89_ps_mode rtw89_update_ps_mode(struct rtw89_dev *rtwdev)
{
	const struct rtw89_chip_info *chip = rtwdev->chip;

	if (rtw89_disable_ps_mode || !chip->ps_mode_supported ||
	    RTW89_CHK_FW_FEATURE(NO_DEEP_PS, &rtwdev->fw))
		return RTW89_PS_MODE_NONE;

	if ((chip->ps_mode_supported & BIT(RTW89_PS_MODE_PWR_GATED)) &&
	    !RTW89_CHK_FW_FEATURE(NO_LPS_PG, &rtwdev->fw))
		return RTW89_PS_MODE_PWR_GATED;

	if (chip->ps_mode_supported & BIT(RTW89_PS_MODE_CLK_GATED))
		return RTW89_PS_MODE_CLK_GATED;

	if (chip->ps_mode_supported & BIT(RTW89_PS_MODE_RFOFF))
		return RTW89_PS_MODE_RFOFF;

	return RTW89_PS_MODE_NONE;
}

static void rtw89_core_flush_ppdu_rx_queue(struct rtw89_dev *rtwdev,
					   struct rtw89_rx_desc_info *desc_info)
{
	struct rtw89_ppdu_sts_info *ppdu_sts = &rtwdev->ppdu_sts;
	u8 band = desc_info->bb_sel ? RTW89_PHY_1 : RTW89_PHY_0;
	struct ieee80211_rx_status *rx_status;
	struct sk_buff *skb_ppdu, *tmp;

	skb_queue_walk_safe(&ppdu_sts->rx_queue[band], skb_ppdu, tmp) {
		skb_unlink(skb_ppdu, &ppdu_sts->rx_queue[band]);
		rx_status = IEEE80211_SKB_RXCB(skb_ppdu);
		rtw89_core_rx_to_mac80211(rtwdev, NULL, desc_info, skb_ppdu, rx_status);
	}
}

void rtw89_core_rx(struct rtw89_dev *rtwdev,
		   struct rtw89_rx_desc_info *desc_info,
		   struct sk_buff *skb)
{
	struct ieee80211_rx_status *rx_status;
	struct rtw89_ppdu_sts_info *ppdu_sts = &rtwdev->ppdu_sts;
	u8 ppdu_cnt = desc_info->ppdu_cnt;
	u8 band = desc_info->bb_sel ? RTW89_PHY_1 : RTW89_PHY_0;

	if (desc_info->pkt_type != RTW89_CORE_RX_TYPE_WIFI) {
		rtw89_core_rx_process_report(rtwdev, desc_info, skb);
		return;
	}

	if (ppdu_sts->curr_rx_ppdu_cnt[band] != ppdu_cnt) {
		rtw89_core_flush_ppdu_rx_queue(rtwdev, desc_info);
		ppdu_sts->curr_rx_ppdu_cnt[band] = ppdu_cnt;
	}

	rx_status = IEEE80211_SKB_RXCB(skb);
	memset(rx_status, 0, sizeof(*rx_status));
	rtw89_core_update_rx_status(rtwdev, desc_info, rx_status);
	if (desc_info->long_rxdesc &&
	    BIT(desc_info->frame_type) & PPDU_FILTER_BITMAP)
		skb_queue_tail(&ppdu_sts->rx_queue[band], skb);
	else
		rtw89_core_rx_to_mac80211(rtwdev, NULL, desc_info, skb, rx_status);
}
EXPORT_SYMBOL(rtw89_core_rx);

void rtw89_core_napi_start(struct rtw89_dev *rtwdev)
{
	if (test_and_set_bit(RTW89_FLAG_NAPI_RUNNING, rtwdev->flags))
		return;

	napi_enable(&rtwdev->napi);
}
EXPORT_SYMBOL(rtw89_core_napi_start);

void rtw89_core_napi_stop(struct rtw89_dev *rtwdev)
{
	if (!test_and_clear_bit(RTW89_FLAG_NAPI_RUNNING, rtwdev->flags))
		return;

	napi_synchronize(&rtwdev->napi);
	napi_disable(&rtwdev->napi);
}
EXPORT_SYMBOL(rtw89_core_napi_stop);

void rtw89_core_napi_init(struct rtw89_dev *rtwdev)
{
	init_dummy_netdev(&rtwdev->netdev);
	netif_napi_add(&rtwdev->netdev, &rtwdev->napi,
		       rtwdev->hci.ops->napi_poll);
}
EXPORT_SYMBOL(rtw89_core_napi_init);

void rtw89_core_napi_deinit(struct rtw89_dev *rtwdev)
{
	rtw89_core_napi_stop(rtwdev);
	netif_napi_del(&rtwdev->napi);
}
EXPORT_SYMBOL(rtw89_core_napi_deinit);

static void rtw89_core_ba_work(struct work_struct *work)
{
	struct rtw89_dev *rtwdev =
		container_of(work, struct rtw89_dev, ba_work);
	struct rtw89_txq *rtwtxq, *tmp;
	int ret;

	spin_lock_bh(&rtwdev->ba_lock);
	list_for_each_entry_safe(rtwtxq, tmp, &rtwdev->ba_list, list) {
		struct ieee80211_txq *txq = rtw89_txq_to_txq(rtwtxq);
		struct ieee80211_sta *sta = txq->sta;
		struct rtw89_sta *rtwsta = sta ? (struct rtw89_sta *)sta->drv_priv : NULL;
		u8 tid = txq->tid;

		if (!sta) {
			rtw89_warn(rtwdev, "cannot start BA without sta\n");
			goto skip_ba_work;
		}

		if (rtwsta->disassoc) {
			rtw89_debug(rtwdev, RTW89_DBG_TXRX,
				    "cannot start BA with disassoc sta\n");
			goto skip_ba_work;
		}

		ret = ieee80211_start_tx_ba_session(sta, tid, 0);
		if (ret) {
			rtw89_debug(rtwdev, RTW89_DBG_TXRX,
				    "failed to setup BA session for %pM:%2d: %d\n",
				    sta->addr, tid, ret);
			if (ret == -EINVAL)
				set_bit(RTW89_TXQ_F_BLOCK_BA, &rtwtxq->flags);
		}
skip_ba_work:
		list_del_init(&rtwtxq->list);
	}
	spin_unlock_bh(&rtwdev->ba_lock);
}

static void rtw89_core_free_sta_pending_ba(struct rtw89_dev *rtwdev,
					   struct ieee80211_sta *sta)
{
	struct rtw89_txq *rtwtxq, *tmp;

	spin_lock_bh(&rtwdev->ba_lock);
	list_for_each_entry_safe(rtwtxq, tmp, &rtwdev->ba_list, list) {
		struct ieee80211_txq *txq = rtw89_txq_to_txq(rtwtxq);

		if (sta == txq->sta)
			list_del_init(&rtwtxq->list);
	}
	spin_unlock_bh(&rtwdev->ba_lock);
}

static void rtw89_core_free_sta_pending_forbid_ba(struct rtw89_dev *rtwdev,
						  struct ieee80211_sta *sta)
{
	struct rtw89_txq *rtwtxq, *tmp;

	spin_lock_bh(&rtwdev->ba_lock);
	list_for_each_entry_safe(rtwtxq, tmp, &rtwdev->forbid_ba_list, list) {
		struct ieee80211_txq *txq = rtw89_txq_to_txq(rtwtxq);

		if (sta == txq->sta) {
			clear_bit(RTW89_TXQ_F_FORBID_BA, &rtwtxq->flags);
			list_del_init(&rtwtxq->list);
		}
	}
	spin_unlock_bh(&rtwdev->ba_lock);
}

static void rtw89_core_free_sta_pending_roc_tx(struct rtw89_dev *rtwdev,
					       struct ieee80211_sta *sta)
{
	struct rtw89_sta *rtwsta = (struct rtw89_sta *)sta->drv_priv;
	struct sk_buff *skb, *tmp;

	skb_queue_walk_safe(&rtwsta->roc_queue, skb, tmp) {
		skb_unlink(skb, &rtwsta->roc_queue);
		dev_kfree_skb_any(skb);
	}
}

static void rtw89_core_stop_tx_ba_session(struct rtw89_dev *rtwdev,
					  struct rtw89_txq *rtwtxq)
{
	struct ieee80211_txq *txq = rtw89_txq_to_txq(rtwtxq);
	struct ieee80211_sta *sta = txq->sta;
	struct rtw89_sta *rtwsta = sta_to_rtwsta_safe(sta);

	if (unlikely(!rtwsta) || unlikely(rtwsta->disassoc))
		return;

	if (!test_bit(RTW89_TXQ_F_AMPDU, &rtwtxq->flags) ||
	    test_bit(RTW89_TXQ_F_FORBID_BA, &rtwtxq->flags))
		return;

	spin_lock_bh(&rtwdev->ba_lock);
	if (!test_and_set_bit(RTW89_TXQ_F_FORBID_BA, &rtwtxq->flags))
		list_add_tail(&rtwtxq->list, &rtwdev->forbid_ba_list);
	spin_unlock_bh(&rtwdev->ba_lock);

	ieee80211_stop_tx_ba_session(sta, txq->tid);
	cancel_delayed_work(&rtwdev->forbid_ba_work);
	ieee80211_queue_delayed_work(rtwdev->hw, &rtwdev->forbid_ba_work,
				     RTW89_FORBID_BA_TIMER);
}

static void rtw89_core_txq_check_agg(struct rtw89_dev *rtwdev,
				     struct rtw89_txq *rtwtxq,
				     struct sk_buff *skb)
{
	struct ieee80211_hw *hw = rtwdev->hw;
	struct ieee80211_txq *txq = rtw89_txq_to_txq(rtwtxq);
	struct ieee80211_sta *sta = txq->sta;
	struct rtw89_sta *rtwsta = sta ? (struct rtw89_sta *)sta->drv_priv : NULL;

	if (test_bit(RTW89_TXQ_F_FORBID_BA, &rtwtxq->flags))
		return;

	if (unlikely(skb->protocol == cpu_to_be16(ETH_P_PAE))) {
		rtw89_core_stop_tx_ba_session(rtwdev, rtwtxq);
		return;
	}

	if (unlikely(!sta))
		return;

	if (unlikely(test_bit(RTW89_TXQ_F_BLOCK_BA, &rtwtxq->flags)))
		return;

	if (test_bit(RTW89_TXQ_F_AMPDU, &rtwtxq->flags)) {
		IEEE80211_SKB_CB(skb)->flags |= IEEE80211_TX_CTL_AMPDU;
		return;
	}

	spin_lock_bh(&rtwdev->ba_lock);
	if (!rtwsta->disassoc && list_empty(&rtwtxq->list)) {
		list_add_tail(&rtwtxq->list, &rtwdev->ba_list);
		ieee80211_queue_work(hw, &rtwdev->ba_work);
	}
	spin_unlock_bh(&rtwdev->ba_lock);
}

static void rtw89_core_txq_push(struct rtw89_dev *rtwdev,
				struct rtw89_txq *rtwtxq,
				unsigned long frame_cnt,
				unsigned long byte_cnt)
{
	struct ieee80211_txq *txq = rtw89_txq_to_txq(rtwtxq);
	struct ieee80211_vif *vif = txq->vif;
	struct ieee80211_sta *sta = txq->sta;
	struct sk_buff *skb;
	unsigned long i;
	int ret;

	rcu_read_lock();
	for (i = 0; i < frame_cnt; i++) {
		skb = ieee80211_tx_dequeue_ni(rtwdev->hw, txq);
		if (!skb) {
			rtw89_debug(rtwdev, RTW89_DBG_TXRX, "dequeue a NULL skb\n");
			goto out;
		}
		rtw89_core_txq_check_agg(rtwdev, rtwtxq, skb);
		ret = rtw89_core_tx_write(rtwdev, vif, sta, skb, NULL);
		if (ret) {
			rtw89_err(rtwdev, "failed to push txq: %d\n", ret);
			ieee80211_free_txskb(rtwdev->hw, skb);
			break;
		}
	}
out:
	rcu_read_unlock();
}

static u32 rtw89_check_and_reclaim_tx_resource(struct rtw89_dev *rtwdev, u8 tid)
{
	u8 qsel, ch_dma;

	qsel = rtw89_core_get_qsel(rtwdev, tid);
	ch_dma = rtw89_core_get_ch_dma(rtwdev, qsel);

	return rtw89_hci_check_and_reclaim_tx_resource(rtwdev, ch_dma);
}

static bool rtw89_core_txq_agg_wait(struct rtw89_dev *rtwdev,
				    struct ieee80211_txq *txq,
				    unsigned long *frame_cnt,
				    bool *sched_txq, bool *reinvoke)
{
	struct rtw89_txq *rtwtxq = (struct rtw89_txq *)txq->drv_priv;
	struct ieee80211_sta *sta = txq->sta;
	struct rtw89_sta *rtwsta = sta ? (struct rtw89_sta *)sta->drv_priv : NULL;

	if (!sta || rtwsta->max_agg_wait <= 0)
		return false;

	if (rtwdev->stats.tx_tfc_lv <= RTW89_TFC_MID)
		return false;

	if (*frame_cnt > 1) {
		*frame_cnt -= 1;
		*sched_txq = true;
		*reinvoke = true;
		rtwtxq->wait_cnt = 1;
		return false;
	}

	if (*frame_cnt == 1 && rtwtxq->wait_cnt < rtwsta->max_agg_wait) {
		*reinvoke = true;
		rtwtxq->wait_cnt++;
		return true;
	}

	rtwtxq->wait_cnt = 0;
	return false;
}

static void rtw89_core_txq_schedule(struct rtw89_dev *rtwdev, u8 ac, bool *reinvoke)
{
	struct ieee80211_hw *hw = rtwdev->hw;
	struct ieee80211_txq *txq;
	struct rtw89_vif *rtwvif;
	struct rtw89_txq *rtwtxq;
	unsigned long frame_cnt;
	unsigned long byte_cnt;
	u32 tx_resource;
	bool sched_txq;

	ieee80211_txq_schedule_start(hw, ac);
	while ((txq = ieee80211_next_txq(hw, ac))) {
		rtwtxq = (struct rtw89_txq *)txq->drv_priv;
		rtwvif = (struct rtw89_vif *)txq->vif->drv_priv;

		if (rtwvif->offchan) {
			ieee80211_return_txq(hw, txq, true);
			continue;
		}
		tx_resource = rtw89_check_and_reclaim_tx_resource(rtwdev, txq->tid);
		sched_txq = false;

		ieee80211_txq_get_depth(txq, &frame_cnt, &byte_cnt);
		if (rtw89_core_txq_agg_wait(rtwdev, txq, &frame_cnt, &sched_txq, reinvoke)) {
			ieee80211_return_txq(hw, txq, true);
			continue;
		}
		frame_cnt = min_t(unsigned long, frame_cnt, tx_resource);
		rtw89_core_txq_push(rtwdev, rtwtxq, frame_cnt, byte_cnt);
		ieee80211_return_txq(hw, txq, sched_txq);
		if (frame_cnt != 0)
			rtw89_core_tx_kick_off(rtwdev, rtw89_core_get_qsel(rtwdev, txq->tid));

		/* bound of tx_resource could get stuck due to burst traffic */
		if (frame_cnt == tx_resource)
			*reinvoke = true;
	}
	ieee80211_txq_schedule_end(hw, ac);
}

static void rtw89_ips_work(struct work_struct *work)
{
	struct rtw89_dev *rtwdev = container_of(work, struct rtw89_dev,
						ips_work);
	mutex_lock(&rtwdev->mutex);
	rtw89_enter_ips_by_hwflags(rtwdev);
	mutex_unlock(&rtwdev->mutex);
}

static void rtw89_core_txq_work(struct work_struct *w)
{
	struct rtw89_dev *rtwdev = container_of(w, struct rtw89_dev, txq_work);
	bool reinvoke = false;
	u8 ac;

	for (ac = 0; ac < IEEE80211_NUM_ACS; ac++)
		rtw89_core_txq_schedule(rtwdev, ac, &reinvoke);

	if (reinvoke) {
		/* reinvoke to process the last frame */
		mod_delayed_work(rtwdev->txq_wq, &rtwdev->txq_reinvoke_work, 1);
	}
}

static void rtw89_core_txq_reinvoke_work(struct work_struct *w)
{
	struct rtw89_dev *rtwdev = container_of(w, struct rtw89_dev,
						txq_reinvoke_work.work);

	queue_work(rtwdev->txq_wq, &rtwdev->txq_work);
}

static void rtw89_forbid_ba_work(struct work_struct *w)
{
	struct rtw89_dev *rtwdev = container_of(w, struct rtw89_dev,
						forbid_ba_work.work);
	struct rtw89_txq *rtwtxq, *tmp;

	spin_lock_bh(&rtwdev->ba_lock);
	list_for_each_entry_safe(rtwtxq, tmp, &rtwdev->forbid_ba_list, list) {
		clear_bit(RTW89_TXQ_F_FORBID_BA, &rtwtxq->flags);
		list_del_init(&rtwtxq->list);
	}
	spin_unlock_bh(&rtwdev->ba_lock);
}

static void rtw89_core_sta_pending_tx_iter(void *data,
					   struct ieee80211_sta *sta)
{
	struct rtw89_sta *rtwsta = (struct rtw89_sta *)sta->drv_priv;
	struct rtw89_vif *rtwvif_target = data, *rtwvif = rtwsta->rtwvif;
	struct rtw89_dev *rtwdev = rtwvif->rtwdev;
	struct ieee80211_vif *vif = rtwvif_to_vif(rtwvif);
	struct sk_buff *skb, *tmp;
	int qsel, ret;

	if (rtwvif->sub_entity_idx != rtwvif_target->sub_entity_idx)
		return;

	if (skb_queue_len(&rtwsta->roc_queue) == 0)
		return;

	skb_queue_walk_safe(&rtwsta->roc_queue, skb, tmp) {
		skb_unlink(skb, &rtwsta->roc_queue);

		ret = rtw89_core_tx_write(rtwdev, vif, sta, skb, &qsel);
		if (ret) {
			rtw89_warn(rtwdev, "pending tx failed with %d\n", ret);
			dev_kfree_skb_any(skb);
		} else {
			rtw89_core_tx_kick_off(rtwdev, qsel);
		}
	}
}

static void rtw89_core_handle_sta_pending_tx(struct rtw89_dev *rtwdev,
					     struct rtw89_vif *rtwvif)
{
	ieee80211_iterate_stations_atomic(rtwdev->hw,
					  rtw89_core_sta_pending_tx_iter,
					  rtwvif);
}

static int rtw89_core_send_nullfunc(struct rtw89_dev *rtwdev,
				    struct rtw89_vif *rtwvif, bool qos, bool ps)
{
	struct ieee80211_vif *vif = rtwvif_to_vif(rtwvif);
	struct ieee80211_sta *sta;
	struct ieee80211_hdr *hdr;
	struct sk_buff *skb;
	int ret, qsel;

	if (vif->type != NL80211_IFTYPE_STATION || !vif->cfg.assoc)
		return 0;

	rcu_read_lock();
	sta = ieee80211_find_sta(vif, vif->bss_conf.bssid);
	if (!sta) {
		ret = -EINVAL;
		goto out;
	}

	skb = ieee80211_nullfunc_get(rtwdev->hw, vif, -1, qos);
	if (!skb) {
		ret = -ENOMEM;
		goto out;
	}

	hdr = (struct ieee80211_hdr *)skb->data;
	if (ps)
		hdr->frame_control |= cpu_to_le16(IEEE80211_FCTL_PM);

	ret = rtw89_core_tx_write(rtwdev, vif, sta, skb, &qsel);
	if (ret) {
		rtw89_warn(rtwdev, "nullfunc transmit failed: %d\n", ret);
		dev_kfree_skb_any(skb);
		goto out;
	}

	rcu_read_unlock();

	return rtw89_core_tx_kick_off_and_wait(rtwdev, skb, qsel,
					       RTW89_ROC_TX_TIMEOUT);
out:
	rcu_read_unlock();

	return ret;
}

void rtw89_roc_start(struct rtw89_dev *rtwdev, struct rtw89_vif *rtwvif)
{
	const struct rtw89_mac_gen_def *mac = rtwdev->chip->mac_def;
	struct ieee80211_hw *hw = rtwdev->hw;
	struct rtw89_roc *roc = &rtwvif->roc;
	struct cfg80211_chan_def roc_chan;
	struct rtw89_vif *tmp;
	int ret;

	lockdep_assert_held(&rtwdev->mutex);

	rtw89_leave_ips_by_hwflags(rtwdev);
	rtw89_leave_lps(rtwdev);
	rtw89_chanctx_pause(rtwdev, RTW89_CHANCTX_PAUSE_REASON_ROC);

	ret = rtw89_core_send_nullfunc(rtwdev, rtwvif, true, true);
	if (ret)
		rtw89_debug(rtwdev, RTW89_DBG_TXRX,
			    "roc send null-1 failed: %d\n", ret);

	rtw89_for_each_rtwvif(rtwdev, tmp)
		if (tmp->sub_entity_idx == rtwvif->sub_entity_idx)
			tmp->offchan = true;

	cfg80211_chandef_create(&roc_chan, &roc->chan, NL80211_CHAN_NO_HT);
	rtw89_config_roc_chandef(rtwdev, rtwvif->sub_entity_idx, &roc_chan);
	rtw89_set_channel(rtwdev);
	rtw89_write32_clr(rtwdev,
			  rtw89_mac_reg_by_idx(rtwdev, mac->rx_fltr, RTW89_MAC_0),
			  B_AX_A_UC_CAM_MATCH | B_AX_A_BC_CAM_MATCH);

	ieee80211_ready_on_channel(hw);
	cancel_delayed_work(&rtwvif->roc.roc_work);
	ieee80211_queue_delayed_work(hw, &rtwvif->roc.roc_work,
				     msecs_to_jiffies(rtwvif->roc.duration));
}

void rtw89_roc_end(struct rtw89_dev *rtwdev, struct rtw89_vif *rtwvif)
{
	const struct rtw89_mac_gen_def *mac = rtwdev->chip->mac_def;
	struct ieee80211_hw *hw = rtwdev->hw;
	struct rtw89_roc *roc = &rtwvif->roc;
	struct rtw89_vif *tmp;
	int ret;

	lockdep_assert_held(&rtwdev->mutex);

	ieee80211_remain_on_channel_expired(hw);

	rtw89_leave_ips_by_hwflags(rtwdev);
	rtw89_leave_lps(rtwdev);

	rtw89_write32_mask(rtwdev,
			   rtw89_mac_reg_by_idx(rtwdev, mac->rx_fltr, RTW89_MAC_0),
			   B_AX_RX_FLTR_CFG_MASK,
			   rtwdev->hal.rx_fltr);

	roc->state = RTW89_ROC_IDLE;
	rtw89_config_roc_chandef(rtwdev, rtwvif->sub_entity_idx, NULL);
	rtw89_chanctx_proceed(rtwdev);
	ret = rtw89_core_send_nullfunc(rtwdev, rtwvif, true, false);
	if (ret)
		rtw89_debug(rtwdev, RTW89_DBG_TXRX,
			    "roc send null-0 failed: %d\n", ret);

	rtw89_for_each_rtwvif(rtwdev, tmp)
		if (tmp->sub_entity_idx == rtwvif->sub_entity_idx)
			tmp->offchan = false;

	rtw89_core_handle_sta_pending_tx(rtwdev, rtwvif);
	queue_work(rtwdev->txq_wq, &rtwdev->txq_work);

	if (hw->conf.flags & IEEE80211_CONF_IDLE)
		ieee80211_queue_delayed_work(hw, &roc->roc_work,
					     msecs_to_jiffies(RTW89_ROC_IDLE_TIMEOUT));
}

void rtw89_roc_work(struct work_struct *work)
{
	struct rtw89_vif *rtwvif = container_of(work, struct rtw89_vif,
						roc.roc_work.work);
	struct rtw89_dev *rtwdev = rtwvif->rtwdev;
	struct rtw89_roc *roc = &rtwvif->roc;

	mutex_lock(&rtwdev->mutex);

	switch (roc->state) {
	case RTW89_ROC_IDLE:
		rtw89_enter_ips_by_hwflags(rtwdev);
		break;
	case RTW89_ROC_MGMT:
	case RTW89_ROC_NORMAL:
		rtw89_roc_end(rtwdev, rtwvif);
		break;
	default:
		break;
	}

	mutex_unlock(&rtwdev->mutex);
}

static enum rtw89_tfc_lv rtw89_get_traffic_level(struct rtw89_dev *rtwdev,
						 u32 throughput, u64 cnt)
{
	if (cnt < 100)
		return RTW89_TFC_IDLE;
	if (throughput > 50)
		return RTW89_TFC_HIGH;
	if (throughput > 10)
		return RTW89_TFC_MID;
	if (throughput > 2)
		return RTW89_TFC_LOW;
	return RTW89_TFC_ULTRA_LOW;
}

static bool rtw89_traffic_stats_calc(struct rtw89_dev *rtwdev,
				     struct rtw89_traffic_stats *stats)
{
	enum rtw89_tfc_lv tx_tfc_lv = stats->tx_tfc_lv;
	enum rtw89_tfc_lv rx_tfc_lv = stats->rx_tfc_lv;

	stats->tx_throughput_raw = (u32)(stats->tx_unicast >> RTW89_TP_SHIFT);
	stats->rx_throughput_raw = (u32)(stats->rx_unicast >> RTW89_TP_SHIFT);

	ewma_tp_add(&stats->tx_ewma_tp, stats->tx_throughput_raw);
	ewma_tp_add(&stats->rx_ewma_tp, stats->rx_throughput_raw);

	stats->tx_throughput = ewma_tp_read(&stats->tx_ewma_tp);
	stats->rx_throughput = ewma_tp_read(&stats->rx_ewma_tp);
	stats->tx_tfc_lv = rtw89_get_traffic_level(rtwdev, stats->tx_throughput,
						   stats->tx_cnt);
	stats->rx_tfc_lv = rtw89_get_traffic_level(rtwdev, stats->rx_throughput,
						   stats->rx_cnt);
	stats->tx_avg_len = stats->tx_cnt ?
			    DIV_ROUND_DOWN_ULL(stats->tx_unicast, stats->tx_cnt) : 0;
	stats->rx_avg_len = stats->rx_cnt ?
			    DIV_ROUND_DOWN_ULL(stats->rx_unicast, stats->rx_cnt) : 0;

	stats->tx_unicast = 0;
	stats->rx_unicast = 0;
	stats->tx_cnt = 0;
	stats->rx_cnt = 0;
	stats->rx_tf_periodic = stats->rx_tf_acc;
	stats->rx_tf_acc = 0;

	if (tx_tfc_lv != stats->tx_tfc_lv || rx_tfc_lv != stats->rx_tfc_lv)
		return true;

	return false;
}

static bool rtw89_traffic_stats_track(struct rtw89_dev *rtwdev)
{
	struct rtw89_vif *rtwvif;
	bool tfc_changed;

	tfc_changed = rtw89_traffic_stats_calc(rtwdev, &rtwdev->stats);
	rtw89_for_each_rtwvif(rtwdev, rtwvif) {
		rtw89_traffic_stats_calc(rtwdev, &rtwvif->stats);
		rtw89_fw_h2c_tp_offload(rtwdev, rtwvif);
	}

	return tfc_changed;
}

static void rtw89_vif_enter_lps(struct rtw89_dev *rtwdev, struct rtw89_vif *rtwvif)
{
	if ((rtwvif->wifi_role != RTW89_WIFI_ROLE_STATION &&
	     rtwvif->wifi_role != RTW89_WIFI_ROLE_P2P_CLIENT) ||
	    rtwvif->tdls_peer)
		return;

	if (rtwvif->offchan)
		return;

	if (rtwvif->stats.tx_tfc_lv == RTW89_TFC_IDLE &&
	    rtwvif->stats.rx_tfc_lv == RTW89_TFC_IDLE)
		rtw89_enter_lps(rtwdev, rtwvif, true);
}

static void rtw89_enter_lps_track(struct rtw89_dev *rtwdev)
{
	struct rtw89_vif *rtwvif;

	rtw89_for_each_rtwvif(rtwdev, rtwvif)
		rtw89_vif_enter_lps(rtwdev, rtwvif);
}

static void rtw89_core_rfk_track(struct rtw89_dev *rtwdev)
{
	enum rtw89_entity_mode mode;

	mode = rtw89_get_entity_mode(rtwdev);
	if (mode == RTW89_ENTITY_MODE_MCC)
		return;

	rtw89_chip_rfk_track(rtwdev);
}

void rtw89_core_update_p2p_ps(struct rtw89_dev *rtwdev, struct ieee80211_vif *vif)
{
	enum rtw89_entity_mode mode = rtw89_get_entity_mode(rtwdev);

	if (mode == RTW89_ENTITY_MODE_MCC)
		rtw89_queue_chanctx_change(rtwdev, RTW89_CHANCTX_P2P_PS_CHANGE);
	else
		rtw89_process_p2p_ps(rtwdev, vif);
}

void rtw89_traffic_stats_init(struct rtw89_dev *rtwdev,
			      struct rtw89_traffic_stats *stats)
{
	stats->tx_unicast = 0;
	stats->rx_unicast = 0;
	stats->tx_cnt = 0;
	stats->rx_cnt = 0;
	ewma_tp_init(&stats->tx_ewma_tp);
	ewma_tp_init(&stats->rx_ewma_tp);
}

static void rtw89_track_work(struct work_struct *work)
{
	struct rtw89_dev *rtwdev = container_of(work, struct rtw89_dev,
						track_work.work);
	bool tfc_changed;

	if (test_bit(RTW89_FLAG_FORBIDDEN_TRACK_WROK, rtwdev->flags))
		return;

	mutex_lock(&rtwdev->mutex);

	if (!test_bit(RTW89_FLAG_RUNNING, rtwdev->flags))
		goto out;

	ieee80211_queue_delayed_work(rtwdev->hw, &rtwdev->track_work,
				     RTW89_TRACK_WORK_PERIOD);

	tfc_changed = rtw89_traffic_stats_track(rtwdev);
	if (rtwdev->scanning)
		goto out;

	rtw89_leave_lps(rtwdev);

	if (tfc_changed) {
		rtw89_hci_recalc_int_mit(rtwdev);
		rtw89_btc_ntfy_wl_sta(rtwdev);
	}
	rtw89_mac_bf_monitor_track(rtwdev);
	rtw89_phy_stat_track(rtwdev);
	rtw89_phy_env_monitor_track(rtwdev);
	rtw89_phy_dig(rtwdev);
	rtw89_core_rfk_track(rtwdev);
	rtw89_phy_ra_update(rtwdev);
	rtw89_phy_cfo_track(rtwdev);
	rtw89_phy_tx_path_div_track(rtwdev);
	rtw89_phy_antdiv_track(rtwdev);
	rtw89_phy_ul_tb_ctrl_track(rtwdev);
	rtw89_phy_edcca_track(rtwdev);
	rtw89_tas_track(rtwdev);
	rtw89_chanctx_track(rtwdev);

	if (rtwdev->lps_enabled && !rtwdev->btc.lps)
		rtw89_enter_lps_track(rtwdev);

out:
	mutex_unlock(&rtwdev->mutex);
}

u8 rtw89_core_acquire_bit_map(unsigned long *addr, unsigned long size)
{
	unsigned long bit;

	bit = find_first_zero_bit(addr, size);
	if (bit < size)
		set_bit(bit, addr);

	return bit;
}

void rtw89_core_release_bit_map(unsigned long *addr, u8 bit)
{
	clear_bit(bit, addr);
}

void rtw89_core_release_all_bits_map(unsigned long *addr, unsigned int nbits)
{
	bitmap_zero(addr, nbits);
}

int rtw89_core_acquire_sta_ba_entry(struct rtw89_dev *rtwdev,
				    struct rtw89_sta *rtwsta, u8 tid, u8 *cam_idx)
{
	const struct rtw89_chip_info *chip = rtwdev->chip;
	struct rtw89_cam_info *cam_info = &rtwdev->cam_info;
	struct rtw89_ba_cam_entry *entry = NULL, *tmp;
	u8 idx;
	int i;

	lockdep_assert_held(&rtwdev->mutex);

	idx = rtw89_core_acquire_bit_map(cam_info->ba_cam_map, chip->bacam_num);
	if (idx == chip->bacam_num) {
		/* allocate a static BA CAM to tid=0/5, so replace the existing
		 * one if BA CAM is full. Hardware will process the original tid
		 * automatically.
		 */
		if (tid != 0 && tid != 5)
			return -ENOSPC;

		for_each_set_bit(i, cam_info->ba_cam_map, chip->bacam_num) {
			tmp = &cam_info->ba_cam_entry[i];
			if (tmp->tid == 0 || tmp->tid == 5)
				continue;

			idx = i;
			entry = tmp;
			list_del(&entry->list);
			break;
		}

		if (!entry)
			return -ENOSPC;
	} else {
		entry = &cam_info->ba_cam_entry[idx];
	}

	entry->tid = tid;
	list_add_tail(&entry->list, &rtwsta->ba_cam_list);

	*cam_idx = idx;

	return 0;
}

int rtw89_core_release_sta_ba_entry(struct rtw89_dev *rtwdev,
				    struct rtw89_sta *rtwsta, u8 tid, u8 *cam_idx)
{
	struct rtw89_cam_info *cam_info = &rtwdev->cam_info;
	struct rtw89_ba_cam_entry *entry = NULL, *tmp;
	u8 idx;

	lockdep_assert_held(&rtwdev->mutex);

	list_for_each_entry_safe(entry, tmp, &rtwsta->ba_cam_list, list) {
		if (entry->tid != tid)
			continue;

		idx = entry - cam_info->ba_cam_entry;
		list_del(&entry->list);

		rtw89_core_release_bit_map(cam_info->ba_cam_map, idx);
		*cam_idx = idx;
		return 0;
	}

	return -ENOENT;
}

#define RTW89_TYPE_MAPPING(_type)	\
	case NL80211_IFTYPE_ ## _type:	\
		rtwvif->wifi_role = RTW89_WIFI_ROLE_ ## _type;	\
		break
void rtw89_vif_type_mapping(struct ieee80211_vif *vif, bool assoc)
{
	struct rtw89_vif *rtwvif = (struct rtw89_vif *)vif->drv_priv;

	switch (vif->type) {
	case NL80211_IFTYPE_STATION:
		if (vif->p2p)
			rtwvif->wifi_role = RTW89_WIFI_ROLE_P2P_CLIENT;
		else
			rtwvif->wifi_role = RTW89_WIFI_ROLE_STATION;
		break;
	case NL80211_IFTYPE_AP:
		if (vif->p2p)
			rtwvif->wifi_role = RTW89_WIFI_ROLE_P2P_GO;
		else
			rtwvif->wifi_role = RTW89_WIFI_ROLE_AP;
		break;
	RTW89_TYPE_MAPPING(ADHOC);
	RTW89_TYPE_MAPPING(MONITOR);
	RTW89_TYPE_MAPPING(MESH_POINT);
	default:
		WARN_ON(1);
		break;
	}

	switch (vif->type) {
	case NL80211_IFTYPE_AP:
	case NL80211_IFTYPE_MESH_POINT:
		rtwvif->net_type = RTW89_NET_TYPE_AP_MODE;
		rtwvif->self_role = RTW89_SELF_ROLE_AP;
		break;
	case NL80211_IFTYPE_ADHOC:
		rtwvif->net_type = RTW89_NET_TYPE_AD_HOC;
		rtwvif->self_role = RTW89_SELF_ROLE_CLIENT;
		break;
	case NL80211_IFTYPE_STATION:
		if (assoc) {
			rtwvif->net_type = RTW89_NET_TYPE_INFRA;
			rtwvif->trigger = vif->bss_conf.he_support;
		} else {
			rtwvif->net_type = RTW89_NET_TYPE_NO_LINK;
			rtwvif->trigger = false;
		}
		rtwvif->self_role = RTW89_SELF_ROLE_CLIENT;
		rtwvif->addr_cam.sec_ent_mode = RTW89_ADDR_CAM_SEC_NORMAL;
		break;
	case NL80211_IFTYPE_MONITOR:
		break;
	default:
		WARN_ON(1);
		break;
	}
}

int rtw89_core_sta_add(struct rtw89_dev *rtwdev,
		       struct ieee80211_vif *vif,
		       struct ieee80211_sta *sta)
{
	struct rtw89_vif *rtwvif = (struct rtw89_vif *)vif->drv_priv;
	struct rtw89_sta *rtwsta = (struct rtw89_sta *)sta->drv_priv;
	struct rtw89_hal *hal = &rtwdev->hal;
	u8 ant_num = hal->ant_diversity ? 2 : rtwdev->chip->rf_path_num;
	int i;
	int ret;

	rtwsta->rtwdev = rtwdev;
	rtwsta->rtwvif = rtwvif;
	rtwsta->prev_rssi = 0;
	INIT_LIST_HEAD(&rtwsta->ba_cam_list);
	skb_queue_head_init(&rtwsta->roc_queue);

	for (i = 0; i < ARRAY_SIZE(sta->txq); i++)
		rtw89_core_txq_init(rtwdev, sta->txq[i]);

	ewma_rssi_init(&rtwsta->avg_rssi);
	ewma_snr_init(&rtwsta->avg_snr);
	for (i = 0; i < ant_num; i++) {
		ewma_rssi_init(&rtwsta->rssi[i]);
		ewma_evm_init(&rtwsta->evm_min[i]);
		ewma_evm_init(&rtwsta->evm_max[i]);
	}

	if (vif->type == NL80211_IFTYPE_STATION && !sta->tdls) {
		/* for station mode, assign the mac_id from itself */
		rtwsta->mac_id = rtwvif->mac_id;
		/* must do rtw89_reg_6ghz_power_recalc() before rfk channel */
		rtw89_reg_6ghz_power_recalc(rtwdev, rtwvif, true);
		rtw89_btc_ntfy_role_info(rtwdev, rtwvif, rtwsta,
					 BTC_ROLE_MSTS_STA_CONN_START);
		rtw89_chip_rfk_channel(rtwdev);
	} else if (vif->type == NL80211_IFTYPE_AP || sta->tdls) {
		rtwsta->mac_id = rtw89_core_acquire_bit_map(rtwdev->mac_id_map,
							    RTW89_MAX_MAC_ID_NUM);
		if (rtwsta->mac_id == RTW89_MAX_MAC_ID_NUM)
			return -ENOSPC;

		ret = rtw89_mac_set_macid_pause(rtwdev, rtwsta->mac_id, false);
		if (ret) {
			rtw89_core_release_bit_map(rtwdev->mac_id_map, rtwsta->mac_id);
			rtw89_warn(rtwdev, "failed to send h2c macid pause\n");
			return ret;
		}

		ret = rtw89_fw_h2c_role_maintain(rtwdev, rtwvif, rtwsta,
						 RTW89_ROLE_CREATE);
		if (ret) {
			rtw89_core_release_bit_map(rtwdev->mac_id_map, rtwsta->mac_id);
			rtw89_warn(rtwdev, "failed to send h2c role info\n");
			return ret;
		}

		ret = rtw89_chip_h2c_default_cmac_tbl(rtwdev, rtwvif, rtwsta);
		if (ret)
			return ret;

		ret = rtw89_chip_h2c_default_dmac_tbl(rtwdev, rtwvif, rtwsta);
		if (ret)
			return ret;

		rtw89_queue_chanctx_change(rtwdev, RTW89_CHANCTX_REMOTE_STA_CHANGE);
	}

	return 0;
}

int rtw89_core_sta_disassoc(struct rtw89_dev *rtwdev,
			    struct ieee80211_vif *vif,
			    struct ieee80211_sta *sta)
{
	struct rtw89_vif *rtwvif = (struct rtw89_vif *)vif->drv_priv;
	struct rtw89_sta *rtwsta = (struct rtw89_sta *)sta->drv_priv;

	if (vif->type == NL80211_IFTYPE_STATION)
		rtw89_fw_h2c_set_bcn_fltr_cfg(rtwdev, vif, false);

	rtwdev->total_sta_assoc--;
	if (sta->tdls)
		rtwvif->tdls_peer--;
	rtwsta->disassoc = true;

	return 0;
}

int rtw89_core_sta_disconnect(struct rtw89_dev *rtwdev,
			      struct ieee80211_vif *vif,
			      struct ieee80211_sta *sta)
{
	struct rtw89_vif *rtwvif = (struct rtw89_vif *)vif->drv_priv;
	struct rtw89_sta *rtwsta = (struct rtw89_sta *)sta->drv_priv;
	int ret;

	rtw89_mac_bf_monitor_calc(rtwdev, sta, true);
	rtw89_mac_bf_disassoc(rtwdev, vif, sta);
	rtw89_core_free_sta_pending_ba(rtwdev, sta);
	rtw89_core_free_sta_pending_forbid_ba(rtwdev, sta);
	rtw89_core_free_sta_pending_roc_tx(rtwdev, sta);

	if (vif->type == NL80211_IFTYPE_AP || sta->tdls)
		rtw89_cam_deinit_addr_cam(rtwdev, &rtwsta->addr_cam);
	if (sta->tdls)
		rtw89_cam_deinit_bssid_cam(rtwdev, &rtwsta->bssid_cam);

	if (vif->type == NL80211_IFTYPE_STATION && !sta->tdls) {
		rtw89_vif_type_mapping(vif, false);
		rtw89_fw_release_general_pkt_list_vif(rtwdev, rtwvif, true);
	}

	ret = rtw89_chip_h2c_assoc_cmac_tbl(rtwdev, vif, sta);
	if (ret) {
		rtw89_warn(rtwdev, "failed to send h2c cmac table\n");
		return ret;
	}

	ret = rtw89_fw_h2c_join_info(rtwdev, rtwvif, rtwsta, true);
	if (ret) {
		rtw89_warn(rtwdev, "failed to send h2c join info\n");
		return ret;
	}

	/* update cam aid mac_id net_type */
	ret = rtw89_fw_h2c_cam(rtwdev, rtwvif, rtwsta, NULL);
	if (ret) {
		rtw89_warn(rtwdev, "failed to send h2c cam\n");
		return ret;
	}

	return ret;
}

int rtw89_core_sta_assoc(struct rtw89_dev *rtwdev,
			 struct ieee80211_vif *vif,
			 struct ieee80211_sta *sta)
{
	struct rtw89_vif *rtwvif = (struct rtw89_vif *)vif->drv_priv;
	struct rtw89_sta *rtwsta = (struct rtw89_sta *)sta->drv_priv;
	struct rtw89_bssid_cam_entry *bssid_cam = rtw89_get_bssid_cam_of(rtwvif, rtwsta);
	const struct rtw89_chan *chan = rtw89_chan_get(rtwdev,
						       rtwvif->sub_entity_idx);
	int ret;

	if (vif->type == NL80211_IFTYPE_AP || sta->tdls) {
		if (sta->tdls) {
			ret = rtw89_cam_init_bssid_cam(rtwdev, rtwvif, bssid_cam, sta->addr);
			if (ret) {
				rtw89_warn(rtwdev, "failed to send h2c init bssid cam for TDLS\n");
				return ret;
			}
		}

		ret = rtw89_cam_init_addr_cam(rtwdev, &rtwsta->addr_cam, bssid_cam);
		if (ret) {
			rtw89_warn(rtwdev, "failed to send h2c init addr cam\n");
			return ret;
		}
	}

	ret = rtw89_chip_h2c_assoc_cmac_tbl(rtwdev, vif, sta);
	if (ret) {
		rtw89_warn(rtwdev, "failed to send h2c cmac table\n");
		return ret;
	}

	ret = rtw89_fw_h2c_join_info(rtwdev, rtwvif, rtwsta, false);
	if (ret) {
		rtw89_warn(rtwdev, "failed to send h2c join info\n");
		return ret;
	}

	/* update cam aid mac_id net_type */
	ret = rtw89_fw_h2c_cam(rtwdev, rtwvif, rtwsta, NULL);
	if (ret) {
		rtw89_warn(rtwdev, "failed to send h2c cam\n");
		return ret;
	}

	rtwdev->total_sta_assoc++;
	if (sta->tdls)
		rtwvif->tdls_peer++;
	rtw89_phy_ra_assoc(rtwdev, sta);
	rtw89_mac_bf_assoc(rtwdev, vif, sta);
	rtw89_mac_bf_monitor_calc(rtwdev, sta, false);

	if (vif->type == NL80211_IFTYPE_STATION && !sta->tdls) {
		struct ieee80211_bss_conf *bss_conf = &vif->bss_conf;

		if (bss_conf->he_support &&
		    !(bss_conf->he_oper.params & IEEE80211_HE_OPERATION_ER_SU_DISABLE))
			rtwsta->er_cap = true;

		rtw89_btc_ntfy_role_info(rtwdev, rtwvif, rtwsta,
					 BTC_ROLE_MSTS_STA_CONN_END);
		rtw89_core_get_no_ul_ofdma_htc(rtwdev, &rtwsta->htc_template, chan);
		rtw89_phy_ul_tb_assoc(rtwdev, rtwvif);

		ret = rtw89_fw_h2c_general_pkt(rtwdev, rtwvif, rtwsta->mac_id);
		if (ret) {
			rtw89_warn(rtwdev, "failed to send h2c general packet\n");
			return ret;
		}

		rtw89_fw_h2c_set_bcn_fltr_cfg(rtwdev, vif, true);
	}

	return ret;
}

int rtw89_core_sta_remove(struct rtw89_dev *rtwdev,
			  struct ieee80211_vif *vif,
			  struct ieee80211_sta *sta)
{
	struct rtw89_vif *rtwvif = (struct rtw89_vif *)vif->drv_priv;
	struct rtw89_sta *rtwsta = (struct rtw89_sta *)sta->drv_priv;
	int ret;

	if (vif->type == NL80211_IFTYPE_STATION && !sta->tdls) {
		rtw89_reg_6ghz_power_recalc(rtwdev, rtwvif, false);
		rtw89_btc_ntfy_role_info(rtwdev, rtwvif, rtwsta,
					 BTC_ROLE_MSTS_STA_DIS_CONN);
	} else if (vif->type == NL80211_IFTYPE_AP || sta->tdls) {
		rtw89_core_release_bit_map(rtwdev->mac_id_map, rtwsta->mac_id);

		ret = rtw89_fw_h2c_role_maintain(rtwdev, rtwvif, rtwsta,
						 RTW89_ROLE_REMOVE);
		if (ret) {
			rtw89_warn(rtwdev, "failed to send h2c role info\n");
			return ret;
		}

		rtw89_queue_chanctx_change(rtwdev, RTW89_CHANCTX_REMOTE_STA_CHANGE);
	}

	return 0;
}

static void _rtw89_core_set_tid_config(struct rtw89_dev *rtwdev,
				       struct ieee80211_sta *sta,
				       struct cfg80211_tid_cfg *tid_conf)
{
	struct ieee80211_txq *txq;
	struct rtw89_txq *rtwtxq;
	u32 mask = tid_conf->mask;
	u8 tids = tid_conf->tids;
	int tids_nbit = BITS_PER_BYTE;
	int i;

	for (i = 0; i < tids_nbit; i++, tids >>= 1) {
		if (!tids)
			break;

		if (!(tids & BIT(0)))
			continue;

		txq = sta->txq[i];
		rtwtxq = (struct rtw89_txq *)txq->drv_priv;

		if (mask & BIT(NL80211_TID_CONFIG_ATTR_AMPDU_CTRL)) {
			if (tid_conf->ampdu == NL80211_TID_CONFIG_ENABLE) {
				clear_bit(RTW89_TXQ_F_FORBID_BA, &rtwtxq->flags);
			} else {
				if (test_bit(RTW89_TXQ_F_AMPDU, &rtwtxq->flags))
					ieee80211_stop_tx_ba_session(sta, txq->tid);
				spin_lock_bh(&rtwdev->ba_lock);
				list_del_init(&rtwtxq->list);
				set_bit(RTW89_TXQ_F_FORBID_BA, &rtwtxq->flags);
				spin_unlock_bh(&rtwdev->ba_lock);
			}
		}

		if (mask & BIT(NL80211_TID_CONFIG_ATTR_AMSDU_CTRL) && tids == 0xff) {
			if (tid_conf->amsdu == NL80211_TID_CONFIG_ENABLE)
				sta->max_amsdu_subframes = 0;
			else
				sta->max_amsdu_subframes = 1;
		}
	}
}

void rtw89_core_set_tid_config(struct rtw89_dev *rtwdev,
			       struct ieee80211_sta *sta,
			       struct cfg80211_tid_config *tid_config)
{
	int i;

	for (i = 0; i < tid_config->n_tid_conf; i++)
		_rtw89_core_set_tid_config(rtwdev, sta,
					   &tid_config->tid_conf[i]);
}

static void rtw89_init_ht_cap(struct rtw89_dev *rtwdev,
			      struct ieee80211_sta_ht_cap *ht_cap)
{
	static const __le16 highest[RF_PATH_MAX] = {
		cpu_to_le16(150), cpu_to_le16(300), cpu_to_le16(450), cpu_to_le16(600),
	};
	struct rtw89_hal *hal = &rtwdev->hal;
	u8 nss = hal->rx_nss;
	int i;

	ht_cap->ht_supported = true;
	ht_cap->cap = 0;
	ht_cap->cap |= IEEE80211_HT_CAP_SGI_20 |
		       IEEE80211_HT_CAP_MAX_AMSDU |
		       IEEE80211_HT_CAP_TX_STBC |
		       (1 << IEEE80211_HT_CAP_RX_STBC_SHIFT);
	ht_cap->cap |= IEEE80211_HT_CAP_LDPC_CODING;
	ht_cap->cap |= IEEE80211_HT_CAP_SUP_WIDTH_20_40 |
		       IEEE80211_HT_CAP_DSSSCCK40 |
		       IEEE80211_HT_CAP_SGI_40;
	ht_cap->ampdu_factor = IEEE80211_HT_MAX_AMPDU_64K;
	ht_cap->ampdu_density = IEEE80211_HT_MPDU_DENSITY_NONE;
	ht_cap->mcs.tx_params = IEEE80211_HT_MCS_TX_DEFINED;
	for (i = 0; i < nss; i++)
		ht_cap->mcs.rx_mask[i] = 0xFF;
	ht_cap->mcs.rx_mask[4] = 0x01;
	ht_cap->mcs.rx_highest = highest[nss - 1];
}

static void rtw89_init_vht_cap(struct rtw89_dev *rtwdev,
			       struct ieee80211_sta_vht_cap *vht_cap)
{
	static const __le16 highest_bw80[RF_PATH_MAX] = {
		cpu_to_le16(433), cpu_to_le16(867), cpu_to_le16(1300), cpu_to_le16(1733),
	};
	static const __le16 highest_bw160[RF_PATH_MAX] = {
		cpu_to_le16(867), cpu_to_le16(1733), cpu_to_le16(2600), cpu_to_le16(3467),
	};
	const struct rtw89_chip_info *chip = rtwdev->chip;
	const __le16 *highest = chip->support_bandwidths & BIT(NL80211_CHAN_WIDTH_160) ?
				highest_bw160 : highest_bw80;
	struct rtw89_hal *hal = &rtwdev->hal;
	u16 tx_mcs_map = 0, rx_mcs_map = 0;
	u8 sts_cap = 3;
	int i;

	for (i = 0; i < 8; i++) {
		if (i < hal->tx_nss)
			tx_mcs_map |= IEEE80211_VHT_MCS_SUPPORT_0_9 << (i * 2);
		else
			tx_mcs_map |= IEEE80211_VHT_MCS_NOT_SUPPORTED << (i * 2);
		if (i < hal->rx_nss)
			rx_mcs_map |= IEEE80211_VHT_MCS_SUPPORT_0_9 << (i * 2);
		else
			rx_mcs_map |= IEEE80211_VHT_MCS_NOT_SUPPORTED << (i * 2);
	}

	vht_cap->vht_supported = true;
	vht_cap->cap = IEEE80211_VHT_CAP_MAX_MPDU_LENGTH_11454 |
		       IEEE80211_VHT_CAP_SHORT_GI_80 |
		       IEEE80211_VHT_CAP_RXSTBC_1 |
		       IEEE80211_VHT_CAP_HTC_VHT |
		       IEEE80211_VHT_CAP_MAX_A_MPDU_LENGTH_EXPONENT_MASK |
		       0;
	vht_cap->cap |= IEEE80211_VHT_CAP_TXSTBC;
	vht_cap->cap |= IEEE80211_VHT_CAP_RXLDPC;
	vht_cap->cap |= IEEE80211_VHT_CAP_MU_BEAMFORMEE_CAPABLE |
			IEEE80211_VHT_CAP_SU_BEAMFORMEE_CAPABLE;
	vht_cap->cap |= sts_cap << IEEE80211_VHT_CAP_BEAMFORMEE_STS_SHIFT;
	if (chip->support_bandwidths & BIT(NL80211_CHAN_WIDTH_160))
		vht_cap->cap |= IEEE80211_VHT_CAP_SUPP_CHAN_WIDTH_160MHZ |
				IEEE80211_VHT_CAP_SHORT_GI_160;
	vht_cap->vht_mcs.rx_mcs_map = cpu_to_le16(rx_mcs_map);
	vht_cap->vht_mcs.tx_mcs_map = cpu_to_le16(tx_mcs_map);
	vht_cap->vht_mcs.rx_highest = highest[hal->rx_nss - 1];
	vht_cap->vht_mcs.tx_highest = highest[hal->tx_nss - 1];

	if (ieee80211_hw_check(rtwdev->hw, SUPPORTS_VHT_EXT_NSS_BW))
		vht_cap->vht_mcs.tx_highest |=
			cpu_to_le16(IEEE80211_VHT_EXT_NSS_BW_CAPABLE);
}

static void rtw89_init_he_cap(struct rtw89_dev *rtwdev,
			      enum nl80211_band band,
			      enum nl80211_iftype iftype,
			      struct ieee80211_sband_iftype_data *iftype_data)
{
	const struct rtw89_chip_info *chip = rtwdev->chip;
	struct rtw89_hal *hal = &rtwdev->hal;
	bool no_ng16 = (chip->chip_id == RTL8852A && hal->cv == CHIP_CBV) ||
		       (chip->chip_id == RTL8852B && hal->cv == CHIP_CAV);
	struct ieee80211_sta_he_cap *he_cap;
	int nss = hal->rx_nss;
	u8 *mac_cap_info;
	u8 *phy_cap_info;
	u16 mcs_map = 0;
	int i;

	for (i = 0; i < 8; i++) {
		if (i < nss)
			mcs_map |= IEEE80211_HE_MCS_SUPPORT_0_11 << (i * 2);
		else
			mcs_map |= IEEE80211_HE_MCS_NOT_SUPPORTED << (i * 2);
	}

	he_cap = &iftype_data->he_cap;
	mac_cap_info = he_cap->he_cap_elem.mac_cap_info;
	phy_cap_info = he_cap->he_cap_elem.phy_cap_info;

	he_cap->has_he = true;
	mac_cap_info[0] = IEEE80211_HE_MAC_CAP0_HTC_HE;
	if (iftype == NL80211_IFTYPE_STATION)
		mac_cap_info[1] = IEEE80211_HE_MAC_CAP1_TF_MAC_PAD_DUR_16US;
	mac_cap_info[2] = IEEE80211_HE_MAC_CAP2_ALL_ACK |
			  IEEE80211_HE_MAC_CAP2_BSR;
	mac_cap_info[3] = IEEE80211_HE_MAC_CAP3_MAX_AMPDU_LEN_EXP_EXT_2;
	if (iftype == NL80211_IFTYPE_AP)
		mac_cap_info[3] |= IEEE80211_HE_MAC_CAP3_OMI_CONTROL;
	mac_cap_info[4] = IEEE80211_HE_MAC_CAP4_OPS |
			  IEEE80211_HE_MAC_CAP4_AMSDU_IN_AMPDU;
	if (iftype == NL80211_IFTYPE_STATION)
		mac_cap_info[5] = IEEE80211_HE_MAC_CAP5_HT_VHT_TRIG_FRAME_RX;
	if (band == NL80211_BAND_2GHZ) {
		phy_cap_info[0] =
			IEEE80211_HE_PHY_CAP0_CHANNEL_WIDTH_SET_40MHZ_IN_2G;
	} else {
		phy_cap_info[0] =
			IEEE80211_HE_PHY_CAP0_CHANNEL_WIDTH_SET_40MHZ_80MHZ_IN_5G;
		if (chip->support_bandwidths & BIT(NL80211_CHAN_WIDTH_160))
			phy_cap_info[0] |= IEEE80211_HE_PHY_CAP0_CHANNEL_WIDTH_SET_160MHZ_IN_5G;
	}
	phy_cap_info[1] = IEEE80211_HE_PHY_CAP1_DEVICE_CLASS_A |
			  IEEE80211_HE_PHY_CAP1_LDPC_CODING_IN_PAYLOAD |
			  IEEE80211_HE_PHY_CAP1_HE_LTF_AND_GI_FOR_HE_PPDUS_0_8US;
	phy_cap_info[2] = IEEE80211_HE_PHY_CAP2_NDP_4x_LTF_AND_3_2US |
			  IEEE80211_HE_PHY_CAP2_STBC_TX_UNDER_80MHZ |
			  IEEE80211_HE_PHY_CAP2_STBC_RX_UNDER_80MHZ |
			  IEEE80211_HE_PHY_CAP2_DOPPLER_TX;
	phy_cap_info[3] = IEEE80211_HE_PHY_CAP3_DCM_MAX_CONST_RX_16_QAM;
	if (iftype == NL80211_IFTYPE_STATION)
		phy_cap_info[3] |= IEEE80211_HE_PHY_CAP3_DCM_MAX_CONST_TX_16_QAM |
				   IEEE80211_HE_PHY_CAP3_DCM_MAX_TX_NSS_2;
	if (iftype == NL80211_IFTYPE_AP)
		phy_cap_info[3] |= IEEE80211_HE_PHY_CAP3_RX_PARTIAL_BW_SU_IN_20MHZ_MU;
	phy_cap_info[4] = IEEE80211_HE_PHY_CAP4_SU_BEAMFORMEE |
			  IEEE80211_HE_PHY_CAP4_BEAMFORMEE_MAX_STS_UNDER_80MHZ_4;
	if (chip->support_bandwidths & BIT(NL80211_CHAN_WIDTH_160))
		phy_cap_info[4] |= IEEE80211_HE_PHY_CAP4_BEAMFORMEE_MAX_STS_ABOVE_80MHZ_4;
	phy_cap_info[5] = no_ng16 ? 0 :
			  IEEE80211_HE_PHY_CAP5_NG16_SU_FEEDBACK |
			  IEEE80211_HE_PHY_CAP5_NG16_MU_FEEDBACK;
	phy_cap_info[6] = IEEE80211_HE_PHY_CAP6_CODEBOOK_SIZE_42_SU |
			  IEEE80211_HE_PHY_CAP6_CODEBOOK_SIZE_75_MU |
			  IEEE80211_HE_PHY_CAP6_TRIG_SU_BEAMFORMING_FB |
			  IEEE80211_HE_PHY_CAP6_PARTIAL_BW_EXT_RANGE;
	phy_cap_info[7] = IEEE80211_HE_PHY_CAP7_POWER_BOOST_FACTOR_SUPP |
			  IEEE80211_HE_PHY_CAP7_HE_SU_MU_PPDU_4XLTF_AND_08_US_GI |
			  IEEE80211_HE_PHY_CAP7_MAX_NC_1;
	phy_cap_info[8] = IEEE80211_HE_PHY_CAP8_HE_ER_SU_PPDU_4XLTF_AND_08_US_GI |
			  IEEE80211_HE_PHY_CAP8_HE_ER_SU_1XLTF_AND_08_US_GI |
			  IEEE80211_HE_PHY_CAP8_DCM_MAX_RU_996;
	if (chip->support_bandwidths & BIT(NL80211_CHAN_WIDTH_160))
		phy_cap_info[8] |= IEEE80211_HE_PHY_CAP8_20MHZ_IN_160MHZ_HE_PPDU |
				   IEEE80211_HE_PHY_CAP8_80MHZ_IN_160MHZ_HE_PPDU;
	phy_cap_info[9] = IEEE80211_HE_PHY_CAP9_LONGER_THAN_16_SIGB_OFDM_SYM |
			  IEEE80211_HE_PHY_CAP9_RX_1024_QAM_LESS_THAN_242_TONE_RU |
			  IEEE80211_HE_PHY_CAP9_RX_FULL_BW_SU_USING_MU_WITH_COMP_SIGB |
			  IEEE80211_HE_PHY_CAP9_RX_FULL_BW_SU_USING_MU_WITH_NON_COMP_SIGB |
			  u8_encode_bits(IEEE80211_HE_PHY_CAP9_NOMINAL_PKT_PADDING_16US,
					 IEEE80211_HE_PHY_CAP9_NOMINAL_PKT_PADDING_MASK);
	if (iftype == NL80211_IFTYPE_STATION)
		phy_cap_info[9] |= IEEE80211_HE_PHY_CAP9_TX_1024_QAM_LESS_THAN_242_TONE_RU;
	he_cap->he_mcs_nss_supp.rx_mcs_80 = cpu_to_le16(mcs_map);
	he_cap->he_mcs_nss_supp.tx_mcs_80 = cpu_to_le16(mcs_map);
	if (chip->support_bandwidths & BIT(NL80211_CHAN_WIDTH_160)) {
		he_cap->he_mcs_nss_supp.rx_mcs_160 = cpu_to_le16(mcs_map);
		he_cap->he_mcs_nss_supp.tx_mcs_160 = cpu_to_le16(mcs_map);
	}

	if (band == NL80211_BAND_6GHZ) {
		__le16 capa;
<<<<<<< HEAD

		capa = le16_encode_bits(IEEE80211_HT_MPDU_DENSITY_NONE,
					IEEE80211_HE_6GHZ_CAP_MIN_MPDU_START) |
		       le16_encode_bits(IEEE80211_VHT_MAX_AMPDU_1024K,
					IEEE80211_HE_6GHZ_CAP_MAX_AMPDU_LEN_EXP) |
		       le16_encode_bits(IEEE80211_VHT_CAP_MAX_MPDU_LENGTH_11454,
					IEEE80211_HE_6GHZ_CAP_MAX_MPDU_LEN);
		iftype_data->he_6ghz_capa.capa = capa;
	}
}

static void rtw89_init_eht_cap(struct rtw89_dev *rtwdev,
			       enum nl80211_band band,
			       enum nl80211_iftype iftype,
			       struct ieee80211_sband_iftype_data *iftype_data)
{
	const struct rtw89_chip_info *chip = rtwdev->chip;
	struct ieee80211_eht_cap_elem_fixed *eht_cap_elem;
	struct ieee80211_eht_mcs_nss_supp *eht_nss;
	struct ieee80211_sta_eht_cap *eht_cap;
	struct rtw89_hal *hal = &rtwdev->hal;
	bool support_320mhz = false;
	int sts = 3;
	u8 val;

	if (chip->chip_gen == RTW89_CHIP_AX)
		return;

	if (band == NL80211_BAND_6GHZ &&
	    chip->support_bandwidths & BIT(NL80211_CHAN_WIDTH_320))
		support_320mhz = true;

	eht_cap = &iftype_data->eht_cap;
	eht_cap_elem = &eht_cap->eht_cap_elem;
	eht_nss = &eht_cap->eht_mcs_nss_supp;

	eht_cap->has_eht = true;

	eht_cap_elem->mac_cap_info[0] =
		u8_encode_bits(IEEE80211_EHT_MAC_CAP0_MAX_MPDU_LEN_7991,
			       IEEE80211_EHT_MAC_CAP0_MAX_MPDU_LEN_MASK);
	eht_cap_elem->mac_cap_info[1] = 0;

	eht_cap_elem->phy_cap_info[0] =
		IEEE80211_EHT_PHY_CAP0_NDP_4_EHT_LFT_32_GI |
		IEEE80211_EHT_PHY_CAP0_SU_BEAMFORMEE;
	if (support_320mhz)
		eht_cap_elem->phy_cap_info[0] |=
			IEEE80211_EHT_PHY_CAP0_320MHZ_IN_6GHZ;

	eht_cap_elem->phy_cap_info[0] |=
		u8_encode_bits(u8_get_bits(sts - 1, BIT(0)),
			       IEEE80211_EHT_PHY_CAP0_BEAMFORMEE_SS_80MHZ_MASK);
	eht_cap_elem->phy_cap_info[1] =
		u8_encode_bits(u8_get_bits(sts - 1, GENMASK(2, 1)),
			       IEEE80211_EHT_PHY_CAP1_BEAMFORMEE_SS_80MHZ_MASK) |
		u8_encode_bits(sts - 1,
			       IEEE80211_EHT_PHY_CAP1_BEAMFORMEE_SS_160MHZ_MASK);
	if (support_320mhz)
		eht_cap_elem->phy_cap_info[1] |=
			u8_encode_bits(sts - 1,
				       IEEE80211_EHT_PHY_CAP1_BEAMFORMEE_SS_320MHZ_MASK);

	eht_cap_elem->phy_cap_info[2] = 0;

	eht_cap_elem->phy_cap_info[3] =
		IEEE80211_EHT_PHY_CAP3_NG_16_SU_FEEDBACK |
		IEEE80211_EHT_PHY_CAP3_NG_16_MU_FEEDBACK |
		IEEE80211_EHT_PHY_CAP3_CODEBOOK_4_2_SU_FDBK |
		IEEE80211_EHT_PHY_CAP3_CODEBOOK_7_5_MU_FDBK |
		IEEE80211_EHT_PHY_CAP3_TRIG_CQI_FDBK;

	eht_cap_elem->phy_cap_info[4] =
		IEEE80211_EHT_PHY_CAP4_POWER_BOOST_FACT_SUPP |
		u8_encode_bits(1, IEEE80211_EHT_PHY_CAP4_MAX_NC_MASK);

	eht_cap_elem->phy_cap_info[5] =
		IEEE80211_EHT_PHY_CAP5_NON_TRIG_CQI_FEEDBACK |
		u8_encode_bits(IEEE80211_EHT_PHY_CAP5_COMMON_NOMINAL_PKT_PAD_20US,
			       IEEE80211_EHT_PHY_CAP5_COMMON_NOMINAL_PKT_PAD_MASK);

	eht_cap_elem->phy_cap_info[6] = 0;
	eht_cap_elem->phy_cap_info[7] = 0;
	eht_cap_elem->phy_cap_info[8] = 0;

	val = u8_encode_bits(hal->rx_nss, IEEE80211_EHT_MCS_NSS_RX) |
	      u8_encode_bits(hal->tx_nss, IEEE80211_EHT_MCS_NSS_TX);
	eht_nss->bw._80.rx_tx_mcs9_max_nss = val;
	eht_nss->bw._80.rx_tx_mcs11_max_nss = val;
	eht_nss->bw._80.rx_tx_mcs13_max_nss = val;
	eht_nss->bw._160.rx_tx_mcs9_max_nss = val;
	eht_nss->bw._160.rx_tx_mcs11_max_nss = val;
	eht_nss->bw._160.rx_tx_mcs13_max_nss = val;
	if (support_320mhz) {
		eht_nss->bw._320.rx_tx_mcs9_max_nss = val;
		eht_nss->bw._320.rx_tx_mcs11_max_nss = val;
		eht_nss->bw._320.rx_tx_mcs13_max_nss = val;
	}
}

#define RTW89_SBAND_IFTYPES_NR 2

static void rtw89_init_he_eht_cap(struct rtw89_dev *rtwdev,
				  enum nl80211_band band,
				  struct ieee80211_supported_band *sband)
{
	struct ieee80211_sband_iftype_data *iftype_data;
	enum nl80211_iftype iftype;
	int idx = 0;

	iftype_data = kcalloc(RTW89_SBAND_IFTYPES_NR, sizeof(*iftype_data), GFP_KERNEL);
	if (!iftype_data)
		return;

=======

		capa = le16_encode_bits(IEEE80211_HT_MPDU_DENSITY_NONE,
					IEEE80211_HE_6GHZ_CAP_MIN_MPDU_START) |
		       le16_encode_bits(IEEE80211_VHT_MAX_AMPDU_1024K,
					IEEE80211_HE_6GHZ_CAP_MAX_AMPDU_LEN_EXP) |
		       le16_encode_bits(IEEE80211_VHT_CAP_MAX_MPDU_LENGTH_11454,
					IEEE80211_HE_6GHZ_CAP_MAX_MPDU_LEN);
		iftype_data->he_6ghz_capa.capa = capa;
	}
}

static void rtw89_init_eht_cap(struct rtw89_dev *rtwdev,
			       enum nl80211_band band,
			       enum nl80211_iftype iftype,
			       struct ieee80211_sband_iftype_data *iftype_data)
{
	const struct rtw89_chip_info *chip = rtwdev->chip;
	struct ieee80211_eht_cap_elem_fixed *eht_cap_elem;
	struct ieee80211_eht_mcs_nss_supp *eht_nss;
	struct ieee80211_sta_eht_cap *eht_cap;
	struct rtw89_hal *hal = &rtwdev->hal;
	bool support_320mhz = false;
	int sts = 3;
	u8 val;

	if (chip->chip_gen == RTW89_CHIP_AX)
		return;

	if (band == NL80211_BAND_6GHZ &&
	    chip->support_bandwidths & BIT(NL80211_CHAN_WIDTH_320))
		support_320mhz = true;

	eht_cap = &iftype_data->eht_cap;
	eht_cap_elem = &eht_cap->eht_cap_elem;
	eht_nss = &eht_cap->eht_mcs_nss_supp;

	eht_cap->has_eht = true;

	eht_cap_elem->mac_cap_info[0] =
		u8_encode_bits(IEEE80211_EHT_MAC_CAP0_MAX_MPDU_LEN_7991,
			       IEEE80211_EHT_MAC_CAP0_MAX_MPDU_LEN_MASK);
	eht_cap_elem->mac_cap_info[1] = 0;

	eht_cap_elem->phy_cap_info[0] =
		IEEE80211_EHT_PHY_CAP0_NDP_4_EHT_LFT_32_GI |
		IEEE80211_EHT_PHY_CAP0_SU_BEAMFORMEE;
	if (support_320mhz)
		eht_cap_elem->phy_cap_info[0] |=
			IEEE80211_EHT_PHY_CAP0_320MHZ_IN_6GHZ;

	eht_cap_elem->phy_cap_info[0] |=
		u8_encode_bits(u8_get_bits(sts - 1, BIT(0)),
			       IEEE80211_EHT_PHY_CAP0_BEAMFORMEE_SS_80MHZ_MASK);
	eht_cap_elem->phy_cap_info[1] =
		u8_encode_bits(u8_get_bits(sts - 1, GENMASK(2, 1)),
			       IEEE80211_EHT_PHY_CAP1_BEAMFORMEE_SS_80MHZ_MASK) |
		u8_encode_bits(sts - 1,
			       IEEE80211_EHT_PHY_CAP1_BEAMFORMEE_SS_160MHZ_MASK);
	if (support_320mhz)
		eht_cap_elem->phy_cap_info[1] |=
			u8_encode_bits(sts - 1,
				       IEEE80211_EHT_PHY_CAP1_BEAMFORMEE_SS_320MHZ_MASK);

	eht_cap_elem->phy_cap_info[2] = 0;

	eht_cap_elem->phy_cap_info[3] =
		IEEE80211_EHT_PHY_CAP3_NG_16_SU_FEEDBACK |
		IEEE80211_EHT_PHY_CAP3_NG_16_MU_FEEDBACK |
		IEEE80211_EHT_PHY_CAP3_CODEBOOK_4_2_SU_FDBK |
		IEEE80211_EHT_PHY_CAP3_CODEBOOK_7_5_MU_FDBK |
		IEEE80211_EHT_PHY_CAP3_TRIG_CQI_FDBK;

	eht_cap_elem->phy_cap_info[4] =
		IEEE80211_EHT_PHY_CAP4_POWER_BOOST_FACT_SUPP |
		u8_encode_bits(1, IEEE80211_EHT_PHY_CAP4_MAX_NC_MASK);

	eht_cap_elem->phy_cap_info[5] =
		IEEE80211_EHT_PHY_CAP5_NON_TRIG_CQI_FEEDBACK |
		u8_encode_bits(IEEE80211_EHT_PHY_CAP5_COMMON_NOMINAL_PKT_PAD_20US,
			       IEEE80211_EHT_PHY_CAP5_COMMON_NOMINAL_PKT_PAD_MASK);

	eht_cap_elem->phy_cap_info[6] = 0;
	eht_cap_elem->phy_cap_info[7] = 0;
	eht_cap_elem->phy_cap_info[8] = 0;

	val = u8_encode_bits(hal->rx_nss, IEEE80211_EHT_MCS_NSS_RX) |
	      u8_encode_bits(hal->tx_nss, IEEE80211_EHT_MCS_NSS_TX);
	eht_nss->bw._80.rx_tx_mcs9_max_nss = val;
	eht_nss->bw._80.rx_tx_mcs11_max_nss = val;
	eht_nss->bw._80.rx_tx_mcs13_max_nss = val;
	eht_nss->bw._160.rx_tx_mcs9_max_nss = val;
	eht_nss->bw._160.rx_tx_mcs11_max_nss = val;
	eht_nss->bw._160.rx_tx_mcs13_max_nss = val;
	if (support_320mhz) {
		eht_nss->bw._320.rx_tx_mcs9_max_nss = val;
		eht_nss->bw._320.rx_tx_mcs11_max_nss = val;
		eht_nss->bw._320.rx_tx_mcs13_max_nss = val;
	}
}

#define RTW89_SBAND_IFTYPES_NR 2

static void rtw89_init_he_eht_cap(struct rtw89_dev *rtwdev,
				  enum nl80211_band band,
				  struct ieee80211_supported_band *sband)
{
	struct ieee80211_sband_iftype_data *iftype_data;
	enum nl80211_iftype iftype;
	int idx = 0;

	iftype_data = kcalloc(RTW89_SBAND_IFTYPES_NR, sizeof(*iftype_data), GFP_KERNEL);
	if (!iftype_data)
		return;

>>>>>>> dd66185c
	for (iftype = 0; iftype < NUM_NL80211_IFTYPES; iftype++) {
		switch (iftype) {
		case NL80211_IFTYPE_STATION:
		case NL80211_IFTYPE_AP:
			break;
		default:
			continue;
		}

		if (idx >= RTW89_SBAND_IFTYPES_NR) {
			rtw89_warn(rtwdev, "run out of iftype_data\n");
			break;
		}

		iftype_data[idx].types_mask = BIT(iftype);

		rtw89_init_he_cap(rtwdev, band, iftype, &iftype_data[idx]);
		rtw89_init_eht_cap(rtwdev, band, iftype, &iftype_data[idx]);

		idx++;
	}

	_ieee80211_set_sband_iftype_data(sband, iftype_data, idx);
}

static int rtw89_core_set_supported_band(struct rtw89_dev *rtwdev)
{
	struct ieee80211_hw *hw = rtwdev->hw;
	struct ieee80211_supported_band *sband_2ghz = NULL, *sband_5ghz = NULL;
	struct ieee80211_supported_band *sband_6ghz = NULL;
	u32 size = sizeof(struct ieee80211_supported_band);
	u8 support_bands = rtwdev->chip->support_bands;

	if (support_bands & BIT(NL80211_BAND_2GHZ)) {
		sband_2ghz = kmemdup(&rtw89_sband_2ghz, size, GFP_KERNEL);
		if (!sband_2ghz)
			goto err;
		rtw89_init_ht_cap(rtwdev, &sband_2ghz->ht_cap);
		rtw89_init_he_eht_cap(rtwdev, NL80211_BAND_2GHZ, sband_2ghz);
		hw->wiphy->bands[NL80211_BAND_2GHZ] = sband_2ghz;
	}

	if (support_bands & BIT(NL80211_BAND_5GHZ)) {
		sband_5ghz = kmemdup(&rtw89_sband_5ghz, size, GFP_KERNEL);
		if (!sband_5ghz)
			goto err;
		rtw89_init_ht_cap(rtwdev, &sband_5ghz->ht_cap);
		rtw89_init_vht_cap(rtwdev, &sband_5ghz->vht_cap);
		rtw89_init_he_eht_cap(rtwdev, NL80211_BAND_5GHZ, sband_5ghz);
		hw->wiphy->bands[NL80211_BAND_5GHZ] = sband_5ghz;
	}

	if (support_bands & BIT(NL80211_BAND_6GHZ)) {
		sband_6ghz = kmemdup(&rtw89_sband_6ghz, size, GFP_KERNEL);
		if (!sband_6ghz)
			goto err;
		rtw89_init_he_eht_cap(rtwdev, NL80211_BAND_6GHZ, sband_6ghz);
		hw->wiphy->bands[NL80211_BAND_6GHZ] = sband_6ghz;
	}

	return 0;

err:
	hw->wiphy->bands[NL80211_BAND_2GHZ] = NULL;
	hw->wiphy->bands[NL80211_BAND_5GHZ] = NULL;
	hw->wiphy->bands[NL80211_BAND_6GHZ] = NULL;
	if (sband_2ghz)
		kfree((__force void *)sband_2ghz->iftype_data);
	if (sband_5ghz)
		kfree((__force void *)sband_5ghz->iftype_data);
	if (sband_6ghz)
		kfree((__force void *)sband_6ghz->iftype_data);
	kfree(sband_2ghz);
	kfree(sband_5ghz);
	kfree(sband_6ghz);
	return -ENOMEM;
}

static void rtw89_core_clr_supported_band(struct rtw89_dev *rtwdev)
{
	struct ieee80211_hw *hw = rtwdev->hw;

	if (hw->wiphy->bands[NL80211_BAND_2GHZ])
		kfree((__force void *)hw->wiphy->bands[NL80211_BAND_2GHZ]->iftype_data);
	if (hw->wiphy->bands[NL80211_BAND_5GHZ])
		kfree((__force void *)hw->wiphy->bands[NL80211_BAND_5GHZ]->iftype_data);
	if (hw->wiphy->bands[NL80211_BAND_6GHZ])
		kfree((__force void *)hw->wiphy->bands[NL80211_BAND_6GHZ]->iftype_data);
	kfree(hw->wiphy->bands[NL80211_BAND_2GHZ]);
	kfree(hw->wiphy->bands[NL80211_BAND_5GHZ]);
	kfree(hw->wiphy->bands[NL80211_BAND_6GHZ]);
	hw->wiphy->bands[NL80211_BAND_2GHZ] = NULL;
	hw->wiphy->bands[NL80211_BAND_5GHZ] = NULL;
	hw->wiphy->bands[NL80211_BAND_6GHZ] = NULL;
}

static void rtw89_core_ppdu_sts_init(struct rtw89_dev *rtwdev)
{
	int i;

	for (i = 0; i < RTW89_PHY_MAX; i++)
		skb_queue_head_init(&rtwdev->ppdu_sts.rx_queue[i]);
	for (i = 0; i < RTW89_PHY_MAX; i++)
		rtwdev->ppdu_sts.curr_rx_ppdu_cnt[i] = U8_MAX;
}

void rtw89_core_update_beacon_work(struct work_struct *work)
{
	struct rtw89_dev *rtwdev;
	struct rtw89_vif *rtwvif = container_of(work, struct rtw89_vif,
						update_beacon_work);

	if (rtwvif->net_type != RTW89_NET_TYPE_AP_MODE)
		return;

	rtwdev = rtwvif->rtwdev;
	mutex_lock(&rtwdev->mutex);
	rtw89_chip_h2c_update_beacon(rtwdev, rtwvif);
	mutex_unlock(&rtwdev->mutex);
}

int rtw89_wait_for_cond(struct rtw89_wait_info *wait, unsigned int cond)
{
	struct completion *cmpl = &wait->completion;
	unsigned long timeout;
	unsigned int cur;

	cur = atomic_cmpxchg(&wait->cond, RTW89_WAIT_COND_IDLE, cond);
	if (cur != RTW89_WAIT_COND_IDLE)
		return -EBUSY;

	timeout = wait_for_completion_timeout(cmpl, RTW89_WAIT_FOR_COND_TIMEOUT);
	if (timeout == 0) {
		atomic_set(&wait->cond, RTW89_WAIT_COND_IDLE);
		return -ETIMEDOUT;
	}

	if (wait->data.err)
		return -EFAULT;

	return 0;
}

void rtw89_complete_cond(struct rtw89_wait_info *wait, unsigned int cond,
			 const struct rtw89_completion_data *data)
{
	unsigned int cur;

	cur = atomic_cmpxchg(&wait->cond, cond, RTW89_WAIT_COND_IDLE);
	if (cur != cond)
		return;

	wait->data = *data;
	complete(&wait->completion);
}

void rtw89_core_ntfy_btc_event(struct rtw89_dev *rtwdev, enum rtw89_btc_hmsg event)
{
	u16 bt_req_len;

	switch (event) {
	case RTW89_BTC_HMSG_SET_BT_REQ_SLOT:
		bt_req_len = rtw89_coex_query_bt_req_len(rtwdev, RTW89_PHY_0);
		rtw89_debug(rtwdev, RTW89_DBG_BTC,
			    "coex updates BT req len to %d TU\n", bt_req_len);
		rtw89_queue_chanctx_change(rtwdev, RTW89_CHANCTX_BT_SLOT_CHANGE);
		break;
	default:
		if (event < NUM_OF_RTW89_BTC_HMSG)
			rtw89_debug(rtwdev, RTW89_DBG_BTC,
				    "unhandled BTC HMSG event: %d\n", event);
		else
			rtw89_warn(rtwdev,
				   "unrecognized BTC HMSG event: %d\n", event);
		break;
	}
}

int rtw89_core_start(struct rtw89_dev *rtwdev)
{
	int ret;

	ret = rtw89_mac_init(rtwdev);
	if (ret) {
		rtw89_err(rtwdev, "mac init fail, ret:%d\n", ret);
		return ret;
	}

	rtw89_btc_ntfy_poweron(rtwdev);

	/* efuse process */

	/* pre-config BB/RF, BB reset/RFC reset */
	ret = rtw89_chip_reset_bb_rf(rtwdev);
	if (ret)
		return ret;

	rtw89_phy_init_bb_reg(rtwdev);
	rtw89_chip_bb_postinit(rtwdev);
	rtw89_phy_init_rf_reg(rtwdev, false);

	rtw89_btc_ntfy_init(rtwdev, BTC_MODE_NORMAL);

	rtw89_phy_dm_init(rtwdev);

	rtw89_mac_cfg_ppdu_status(rtwdev, RTW89_MAC_0, true);
	rtw89_mac_update_rts_threshold(rtwdev, RTW89_MAC_0);

	rtw89_tas_reset(rtwdev);

	ret = rtw89_hci_start(rtwdev);
	if (ret) {
		rtw89_err(rtwdev, "failed to start hci\n");
		return ret;
	}

	ieee80211_queue_delayed_work(rtwdev->hw, &rtwdev->track_work,
				     RTW89_TRACK_WORK_PERIOD);

	set_bit(RTW89_FLAG_RUNNING, rtwdev->flags);

	rtw89_chip_rfk_init_late(rtwdev);
	rtw89_btc_ntfy_radio_state(rtwdev, BTC_RFCTRL_WL_ON);
	rtw89_fw_h2c_fw_log(rtwdev, rtwdev->fw.log.enable);
	rtw89_fw_h2c_init_ba_cam(rtwdev);

	return 0;
}

void rtw89_core_stop(struct rtw89_dev *rtwdev)
{
	struct rtw89_btc *btc = &rtwdev->btc;

	/* Prvent to stop twice; enter_ips and ops_stop */
	if (!test_bit(RTW89_FLAG_RUNNING, rtwdev->flags))
		return;

	rtw89_btc_ntfy_radio_state(rtwdev, BTC_RFCTRL_WL_OFF);

	clear_bit(RTW89_FLAG_RUNNING, rtwdev->flags);

	mutex_unlock(&rtwdev->mutex);

	cancel_work_sync(&rtwdev->c2h_work);
	cancel_work_sync(&rtwdev->cancel_6ghz_probe_work);
	cancel_work_sync(&btc->eapol_notify_work);
	cancel_work_sync(&btc->arp_notify_work);
	cancel_work_sync(&btc->dhcp_notify_work);
	cancel_work_sync(&btc->icmp_notify_work);
	cancel_delayed_work_sync(&rtwdev->txq_reinvoke_work);
	cancel_delayed_work_sync(&rtwdev->track_work);
	cancel_delayed_work_sync(&rtwdev->chanctx_work);
	cancel_delayed_work_sync(&rtwdev->coex_act1_work);
	cancel_delayed_work_sync(&rtwdev->coex_bt_devinfo_work);
	cancel_delayed_work_sync(&rtwdev->coex_rfk_chk_work);
	cancel_delayed_work_sync(&rtwdev->cfo_track_work);
	cancel_delayed_work_sync(&rtwdev->forbid_ba_work);
	cancel_delayed_work_sync(&rtwdev->antdiv_work);

	mutex_lock(&rtwdev->mutex);

	rtw89_btc_ntfy_poweroff(rtwdev);
	rtw89_hci_flush_queues(rtwdev, BIT(rtwdev->hw->queues) - 1, true);
	rtw89_mac_flush_txq(rtwdev, BIT(rtwdev->hw->queues) - 1, true);
	rtw89_hci_stop(rtwdev);
	rtw89_hci_deinit(rtwdev);
	rtw89_mac_pwr_off(rtwdev);
	rtw89_hci_reset(rtwdev);
}

int rtw89_core_init(struct rtw89_dev *rtwdev)
{
	struct rtw89_btc *btc = &rtwdev->btc;
	u8 band;

	INIT_LIST_HEAD(&rtwdev->ba_list);
	INIT_LIST_HEAD(&rtwdev->forbid_ba_list);
	INIT_LIST_HEAD(&rtwdev->rtwvifs_list);
	INIT_LIST_HEAD(&rtwdev->early_h2c_list);
	for (band = NL80211_BAND_2GHZ; band < NUM_NL80211_BANDS; band++) {
		if (!(rtwdev->chip->support_bands & BIT(band)))
			continue;
		INIT_LIST_HEAD(&rtwdev->scan_info.pkt_list[band]);
	}
	INIT_WORK(&rtwdev->ba_work, rtw89_core_ba_work);
	INIT_WORK(&rtwdev->txq_work, rtw89_core_txq_work);
	INIT_DELAYED_WORK(&rtwdev->txq_reinvoke_work, rtw89_core_txq_reinvoke_work);
	INIT_DELAYED_WORK(&rtwdev->track_work, rtw89_track_work);
	INIT_DELAYED_WORK(&rtwdev->chanctx_work, rtw89_chanctx_work);
	INIT_DELAYED_WORK(&rtwdev->coex_act1_work, rtw89_coex_act1_work);
	INIT_DELAYED_WORK(&rtwdev->coex_bt_devinfo_work, rtw89_coex_bt_devinfo_work);
	INIT_DELAYED_WORK(&rtwdev->coex_rfk_chk_work, rtw89_coex_rfk_chk_work);
	INIT_DELAYED_WORK(&rtwdev->cfo_track_work, rtw89_phy_cfo_track_work);
	INIT_DELAYED_WORK(&rtwdev->forbid_ba_work, rtw89_forbid_ba_work);
	INIT_DELAYED_WORK(&rtwdev->antdiv_work, rtw89_phy_antdiv_work);
	rtwdev->txq_wq = alloc_workqueue("rtw89_tx_wq", WQ_UNBOUND | WQ_HIGHPRI, 0);
	if (!rtwdev->txq_wq)
		return -ENOMEM;
	spin_lock_init(&rtwdev->ba_lock);
	spin_lock_init(&rtwdev->rpwm_lock);
	mutex_init(&rtwdev->mutex);
	mutex_init(&rtwdev->rf_mutex);
	rtwdev->total_sta_assoc = 0;

	rtw89_init_wait(&rtwdev->mcc.wait);
	rtw89_init_wait(&rtwdev->mac.fw_ofld_wait);

	INIT_WORK(&rtwdev->c2h_work, rtw89_fw_c2h_work);
	INIT_WORK(&rtwdev->ips_work, rtw89_ips_work);
	INIT_WORK(&rtwdev->load_firmware_work, rtw89_load_firmware_work);
	INIT_WORK(&rtwdev->cancel_6ghz_probe_work, rtw89_cancel_6ghz_probe_work);

	skb_queue_head_init(&rtwdev->c2h_queue);
	rtw89_core_ppdu_sts_init(rtwdev);
	rtw89_traffic_stats_init(rtwdev, &rtwdev->stats);

	rtwdev->hal.rx_fltr = DEFAULT_AX_RX_FLTR;
	rtwdev->dbcc_en = false;
	rtwdev->mlo_dbcc_mode = MLO_DBCC_NOT_SUPPORT;
<<<<<<< HEAD
=======
	rtwdev->mac.qta_mode = RTW89_QTA_SCC;

	if (rtwdev->chip->chip_gen == RTW89_CHIP_BE) {
		rtwdev->dbcc_en = true;
		rtwdev->mac.qta_mode = RTW89_QTA_DBCC;
		rtwdev->mlo_dbcc_mode = MLO_2_PLUS_0_1RF;
	}
>>>>>>> dd66185c

	INIT_WORK(&btc->eapol_notify_work, rtw89_btc_ntfy_eapol_packet_work);
	INIT_WORK(&btc->arp_notify_work, rtw89_btc_ntfy_arp_packet_work);
	INIT_WORK(&btc->dhcp_notify_work, rtw89_btc_ntfy_dhcp_packet_work);
	INIT_WORK(&btc->icmp_notify_work, rtw89_btc_ntfy_icmp_packet_work);

	init_completion(&rtwdev->fw.req.completion);
	init_completion(&rtwdev->rfk_wait.completion);

	schedule_work(&rtwdev->load_firmware_work);

	rtw89_ser_init(rtwdev);
	rtw89_entity_init(rtwdev);
	rtw89_tas_init(rtwdev);

	return 0;
}
EXPORT_SYMBOL(rtw89_core_init);

void rtw89_core_deinit(struct rtw89_dev *rtwdev)
{
	rtw89_ser_deinit(rtwdev);
	rtw89_unload_firmware(rtwdev);
	rtw89_fw_free_all_early_h2c(rtwdev);

	destroy_workqueue(rtwdev->txq_wq);
	mutex_destroy(&rtwdev->rf_mutex);
	mutex_destroy(&rtwdev->mutex);
}
EXPORT_SYMBOL(rtw89_core_deinit);

void rtw89_core_scan_start(struct rtw89_dev *rtwdev, struct rtw89_vif *rtwvif,
			   const u8 *mac_addr, bool hw_scan)
{
	const struct rtw89_chan *chan = rtw89_chan_get(rtwdev,
						       rtwvif->sub_entity_idx);

	rtwdev->scanning = true;
	rtw89_leave_lps(rtwdev);
	if (hw_scan)
		rtw89_leave_ips_by_hwflags(rtwdev);

	ether_addr_copy(rtwvif->mac_addr, mac_addr);
	rtw89_btc_ntfy_scan_start(rtwdev, RTW89_PHY_0, chan->band_type);
	rtw89_chip_rfk_scan(rtwdev, true);
	rtw89_hci_recalc_int_mit(rtwdev);
	rtw89_phy_config_edcca(rtwdev, true);

	rtw89_fw_h2c_cam(rtwdev, rtwvif, NULL, mac_addr);
}

void rtw89_core_scan_complete(struct rtw89_dev *rtwdev,
			      struct ieee80211_vif *vif, bool hw_scan)
{
	struct rtw89_vif *rtwvif = vif ? (struct rtw89_vif *)vif->drv_priv : NULL;

	if (!rtwvif)
		return;

	ether_addr_copy(rtwvif->mac_addr, vif->addr);
	rtw89_fw_h2c_cam(rtwdev, rtwvif, NULL, NULL);

	rtw89_chip_rfk_scan(rtwdev, false);
	rtw89_btc_ntfy_scan_finish(rtwdev, RTW89_PHY_0);
	rtw89_phy_config_edcca(rtwdev, false);

	rtwdev->scanning = false;
	rtwdev->dig.bypass_dig = true;
	if (hw_scan && (rtwdev->hw->conf.flags & IEEE80211_CONF_IDLE))
		ieee80211_queue_work(rtwdev->hw, &rtwdev->ips_work);
}

static void rtw89_read_chip_ver(struct rtw89_dev *rtwdev)
{
	const struct rtw89_chip_info *chip = rtwdev->chip;
	int ret;
	u8 val;
	u8 cv;

	cv = rtw89_read32_mask(rtwdev, R_AX_SYS_CFG1, B_AX_CHIP_VER_MASK);
	if (chip->chip_id == RTL8852A && cv <= CHIP_CBV) {
		if (rtw89_read32(rtwdev, R_AX_GPIO0_7_FUNC_SEL) == RTW89_R32_DEAD)
			cv = CHIP_CAV;
		else
			cv = CHIP_CBV;
	}

	rtwdev->hal.cv = cv;

	if (chip->chip_id == RTL8852B || chip->chip_id == RTL8851B) {
		ret = rtw89_mac_read_xtal_si(rtwdev, XTAL_SI_CV, &val);
		if (ret)
			return;

		rtwdev->hal.acv = u8_get_bits(val, XTAL_SI_ACV_MASK);
	}
}

static void rtw89_core_setup_phycap(struct rtw89_dev *rtwdev)
{
	rtwdev->hal.support_cckpd =
		!(rtwdev->chip->chip_id == RTL8852A && rtwdev->hal.cv <= CHIP_CBV) &&
		!(rtwdev->chip->chip_id == RTL8852B && rtwdev->hal.cv <= CHIP_CAV);
	rtwdev->hal.support_igi =
		rtwdev->chip->chip_id == RTL8852A && rtwdev->hal.cv <= CHIP_CBV;
}

static void rtw89_core_setup_rfe_parms(struct rtw89_dev *rtwdev)
{
	const struct rtw89_chip_info *chip = rtwdev->chip;
	const struct rtw89_rfe_parms_conf *conf = chip->rfe_parms_conf;
	struct rtw89_efuse *efuse = &rtwdev->efuse;
	const struct rtw89_rfe_parms *sel;
	u8 rfe_type = efuse->rfe_type;

	if (!conf) {
		sel = chip->dflt_parms;
		goto out;
	}

	while (conf->rfe_parms) {
		if (rfe_type == conf->rfe_type) {
			sel = conf->rfe_parms;
			goto out;
		}
		conf++;
	}

	sel = chip->dflt_parms;

out:
	rtwdev->rfe_parms = rtw89_load_rfe_data_from_fw(rtwdev, sel);
	rtw89_load_txpwr_table(rtwdev, rtwdev->rfe_parms->byr_tbl);
}

static int rtw89_chip_efuse_info_setup(struct rtw89_dev *rtwdev)
{
	const struct rtw89_mac_gen_def *mac = rtwdev->chip->mac_def;
	int ret;

	ret = rtw89_mac_partial_init(rtwdev, false);
	if (ret)
		return ret;

	ret = mac->parse_efuse_map(rtwdev);
	if (ret)
		return ret;

	ret = mac->parse_phycap_map(rtwdev);
	if (ret)
		return ret;

	ret = rtw89_mac_setup_phycap(rtwdev);
	if (ret)
		return ret;

	rtw89_core_setup_phycap(rtwdev);

	rtw89_hci_mac_pre_deinit(rtwdev);

	rtw89_mac_pwr_off(rtwdev);

	return 0;
}

static int rtw89_chip_board_info_setup(struct rtw89_dev *rtwdev)
{
	rtw89_chip_fem_setup(rtwdev);

	return 0;
}

int rtw89_chip_info_setup(struct rtw89_dev *rtwdev)
{
	int ret;

	rtw89_read_chip_ver(rtwdev);

	ret = rtw89_wait_firmware_completion(rtwdev);
	if (ret) {
		rtw89_err(rtwdev, "failed to wait firmware completion\n");
		return ret;
	}

	ret = rtw89_fw_recognize(rtwdev);
	if (ret) {
		rtw89_err(rtwdev, "failed to recognize firmware\n");
		return ret;
	}

	ret = rtw89_chip_efuse_info_setup(rtwdev);
	if (ret)
		return ret;

	ret = rtw89_fw_recognize_elements(rtwdev);
	if (ret) {
		rtw89_err(rtwdev, "failed to recognize firmware elements\n");
		return ret;
	}

	ret = rtw89_chip_board_info_setup(rtwdev);
	if (ret)
		return ret;

	rtw89_core_setup_rfe_parms(rtwdev);
	rtwdev->ps_mode = rtw89_update_ps_mode(rtwdev);

	return 0;
}
EXPORT_SYMBOL(rtw89_chip_info_setup);

static int rtw89_core_register_hw(struct rtw89_dev *rtwdev)
{
	const struct rtw89_chip_info *chip = rtwdev->chip;
	struct ieee80211_hw *hw = rtwdev->hw;
	struct rtw89_efuse *efuse = &rtwdev->efuse;
	struct rtw89_hal *hal = &rtwdev->hal;
	int ret;
	int tx_headroom = IEEE80211_HT_CTL_LEN;

	hw->vif_data_size = sizeof(struct rtw89_vif);
	hw->sta_data_size = sizeof(struct rtw89_sta);
	hw->txq_data_size = sizeof(struct rtw89_txq);
	hw->chanctx_data_size = sizeof(struct rtw89_chanctx_cfg);

	SET_IEEE80211_PERM_ADDR(hw, efuse->addr);

	hw->extra_tx_headroom = tx_headroom;
	hw->queues = IEEE80211_NUM_ACS;
	hw->max_rx_aggregation_subframes = RTW89_MAX_RX_AGG_NUM;
	hw->max_tx_aggregation_subframes = RTW89_MAX_TX_AGG_NUM;
	hw->uapsd_max_sp_len = IEEE80211_WMM_IE_STA_QOSINFO_SP_ALL;

	ieee80211_hw_set(hw, SIGNAL_DBM);
	ieee80211_hw_set(hw, HAS_RATE_CONTROL);
	ieee80211_hw_set(hw, MFP_CAPABLE);
	ieee80211_hw_set(hw, REPORTS_TX_ACK_STATUS);
	ieee80211_hw_set(hw, AMPDU_AGGREGATION);
	ieee80211_hw_set(hw, RX_INCLUDES_FCS);
	ieee80211_hw_set(hw, TX_AMSDU);
	ieee80211_hw_set(hw, SUPPORT_FAST_XMIT);
	ieee80211_hw_set(hw, SUPPORTS_AMSDU_IN_AMPDU);
	ieee80211_hw_set(hw, SUPPORTS_PS);
	ieee80211_hw_set(hw, SUPPORTS_DYNAMIC_PS);
	ieee80211_hw_set(hw, SINGLE_SCAN_ON_ALL_BANDS);
	ieee80211_hw_set(hw, SUPPORTS_MULTI_BSSID);
	ieee80211_hw_set(hw, WANT_MONITOR_VIF);

	if (chip->support_bandwidths & BIT(NL80211_CHAN_WIDTH_160))
		ieee80211_hw_set(hw, SUPPORTS_VHT_EXT_NSS_BW);

	if (chip->support_bandwidths & BIT(NL80211_CHAN_WIDTH_160))
		ieee80211_hw_set(hw, SUPPORTS_VHT_EXT_NSS_BW);

	if (RTW89_CHK_FW_FEATURE(BEACON_FILTER, &rtwdev->fw))
		ieee80211_hw_set(hw, CONNECTION_MONITOR);

	hw->wiphy->interface_modes = BIT(NL80211_IFTYPE_STATION) |
				     BIT(NL80211_IFTYPE_AP) |
				     BIT(NL80211_IFTYPE_P2P_CLIENT) |
				     BIT(NL80211_IFTYPE_P2P_GO);

	if (hal->ant_diversity) {
		hw->wiphy->available_antennas_tx = 0x3;
		hw->wiphy->available_antennas_rx = 0x3;
	} else {
		hw->wiphy->available_antennas_tx = BIT(rtwdev->chip->rf_path_num) - 1;
		hw->wiphy->available_antennas_rx = BIT(rtwdev->chip->rf_path_num) - 1;
	}

	hw->wiphy->flags |= WIPHY_FLAG_SUPPORTS_TDLS |
			    WIPHY_FLAG_TDLS_EXTERNAL_SETUP |
			    WIPHY_FLAG_AP_UAPSD | WIPHY_FLAG_SPLIT_SCAN_6GHZ;
	hw->wiphy->features |= NL80211_FEATURE_SCAN_RANDOM_MAC_ADDR;

	hw->wiphy->max_scan_ssids = RTW89_SCANOFLD_MAX_SSID;
	hw->wiphy->max_scan_ie_len = RTW89_SCANOFLD_MAX_IE_LEN;

#ifdef CONFIG_PM
	hw->wiphy->wowlan = rtwdev->chip->wowlan_stub;
#endif

	hw->wiphy->tid_config_support.vif |= BIT(NL80211_TID_CONFIG_ATTR_AMPDU_CTRL);
	hw->wiphy->tid_config_support.peer |= BIT(NL80211_TID_CONFIG_ATTR_AMPDU_CTRL);
	hw->wiphy->tid_config_support.vif |= BIT(NL80211_TID_CONFIG_ATTR_AMSDU_CTRL);
	hw->wiphy->tid_config_support.peer |= BIT(NL80211_TID_CONFIG_ATTR_AMSDU_CTRL);
	hw->wiphy->max_remain_on_channel_duration = 1000;

	wiphy_ext_feature_set(hw->wiphy, NL80211_EXT_FEATURE_CAN_REPLACE_PTK0);

	ret = rtw89_core_set_supported_band(rtwdev);
	if (ret) {
		rtw89_err(rtwdev, "failed to set supported band\n");
		return ret;
	}

	ret = rtw89_regd_setup(rtwdev);
	if (ret) {
		rtw89_err(rtwdev, "failed to set up regd\n");
		goto err_free_supported_band;
	}

	hw->wiphy->sar_capa = &rtw89_sar_capa;

	ret = ieee80211_register_hw(hw);
	if (ret) {
		rtw89_err(rtwdev, "failed to register hw\n");
		goto err_free_supported_band;
	}

	ret = rtw89_regd_init(rtwdev, rtw89_regd_notifier);
	if (ret) {
		rtw89_err(rtwdev, "failed to init regd\n");
		goto err_unregister_hw;
	}

	return 0;

err_unregister_hw:
	ieee80211_unregister_hw(hw);
err_free_supported_band:
	rtw89_core_clr_supported_band(rtwdev);

	return ret;
}

static void rtw89_core_unregister_hw(struct rtw89_dev *rtwdev)
{
	struct ieee80211_hw *hw = rtwdev->hw;

	ieee80211_unregister_hw(hw);
	rtw89_core_clr_supported_band(rtwdev);
}

int rtw89_core_register(struct rtw89_dev *rtwdev)
{
	int ret;

	ret = rtw89_core_register_hw(rtwdev);
	if (ret) {
		rtw89_err(rtwdev, "failed to register core hw\n");
		return ret;
	}

	rtw89_debugfs_init(rtwdev);

	return 0;
}
EXPORT_SYMBOL(rtw89_core_register);

void rtw89_core_unregister(struct rtw89_dev *rtwdev)
{
	rtw89_core_unregister_hw(rtwdev);
}
EXPORT_SYMBOL(rtw89_core_unregister);

struct rtw89_dev *rtw89_alloc_ieee80211_hw(struct device *device,
					   u32 bus_data_size,
					   const struct rtw89_chip_info *chip)
{
	struct rtw89_fw_info early_fw = {};
	const struct firmware *firmware;
	struct ieee80211_hw *hw;
	struct rtw89_dev *rtwdev;
	struct ieee80211_ops *ops;
	u32 driver_data_size;
	int fw_format = -1;
	bool no_chanctx;

	firmware = rtw89_early_fw_feature_recognize(device, chip, &early_fw, &fw_format);

	ops = kmemdup(&rtw89_ops, sizeof(rtw89_ops), GFP_KERNEL);
	if (!ops)
		goto err;

	no_chanctx = chip->support_chanctx_num == 0 ||
		     !RTW89_CHK_FW_FEATURE(SCAN_OFFLOAD, &early_fw) ||
		     !RTW89_CHK_FW_FEATURE(BEACON_FILTER, &early_fw);

	if (no_chanctx) {
		ops->add_chanctx = ieee80211_emulate_add_chanctx;
		ops->remove_chanctx = ieee80211_emulate_remove_chanctx;
		ops->change_chanctx = ieee80211_emulate_change_chanctx;
		ops->switch_vif_chanctx = ieee80211_emulate_switch_vif_chanctx;
		ops->assign_vif_chanctx = NULL;
		ops->unassign_vif_chanctx = NULL;
		ops->remain_on_channel = NULL;
		ops->cancel_remain_on_channel = NULL;
	}

	driver_data_size = sizeof(struct rtw89_dev) + bus_data_size;
	hw = ieee80211_alloc_hw(driver_data_size, ops);
	if (!hw)
		goto err;

	hw->wiphy->iface_combinations = rtw89_iface_combs;

	if (no_chanctx || chip->support_chanctx_num == 1)
		hw->wiphy->n_iface_combinations = 1;
	else
		hw->wiphy->n_iface_combinations = ARRAY_SIZE(rtw89_iface_combs);

	rtwdev = hw->priv;
	rtwdev->hw = hw;
	rtwdev->dev = device;
	rtwdev->ops = ops;
	rtwdev->chip = chip;
	rtwdev->fw.req.firmware = firmware;
	rtwdev->fw.fw_format = fw_format;

	rtw89_debug(rtwdev, RTW89_DBG_FW, "probe driver %s chanctx\n",
		    no_chanctx ? "without" : "with");

	return rtwdev;

err:
	kfree(ops);
	release_firmware(firmware);
	return NULL;
}
EXPORT_SYMBOL(rtw89_alloc_ieee80211_hw);

void rtw89_free_ieee80211_hw(struct rtw89_dev *rtwdev)
{
	kfree(rtwdev->ops);
	kfree(rtwdev->rfe_data);
	release_firmware(rtwdev->fw.req.firmware);
	ieee80211_free_hw(rtwdev->hw);
}
EXPORT_SYMBOL(rtw89_free_ieee80211_hw);

MODULE_AUTHOR("Realtek Corporation");
MODULE_DESCRIPTION("Realtek 802.11ax wireless core module");
MODULE_LICENSE("Dual BSD/GPL");<|MERGE_RESOLUTION|>--- conflicted
+++ resolved
@@ -3779,7 +3779,6 @@
 
 	if (band == NL80211_BAND_6GHZ) {
 		__le16 capa;
-<<<<<<< HEAD
 
 		capa = le16_encode_bits(IEEE80211_HT_MPDU_DENSITY_NONE,
 					IEEE80211_HE_6GHZ_CAP_MIN_MPDU_START) |
@@ -3894,122 +3893,6 @@
 	if (!iftype_data)
 		return;
 
-=======
-
-		capa = le16_encode_bits(IEEE80211_HT_MPDU_DENSITY_NONE,
-					IEEE80211_HE_6GHZ_CAP_MIN_MPDU_START) |
-		       le16_encode_bits(IEEE80211_VHT_MAX_AMPDU_1024K,
-					IEEE80211_HE_6GHZ_CAP_MAX_AMPDU_LEN_EXP) |
-		       le16_encode_bits(IEEE80211_VHT_CAP_MAX_MPDU_LENGTH_11454,
-					IEEE80211_HE_6GHZ_CAP_MAX_MPDU_LEN);
-		iftype_data->he_6ghz_capa.capa = capa;
-	}
-}
-
-static void rtw89_init_eht_cap(struct rtw89_dev *rtwdev,
-			       enum nl80211_band band,
-			       enum nl80211_iftype iftype,
-			       struct ieee80211_sband_iftype_data *iftype_data)
-{
-	const struct rtw89_chip_info *chip = rtwdev->chip;
-	struct ieee80211_eht_cap_elem_fixed *eht_cap_elem;
-	struct ieee80211_eht_mcs_nss_supp *eht_nss;
-	struct ieee80211_sta_eht_cap *eht_cap;
-	struct rtw89_hal *hal = &rtwdev->hal;
-	bool support_320mhz = false;
-	int sts = 3;
-	u8 val;
-
-	if (chip->chip_gen == RTW89_CHIP_AX)
-		return;
-
-	if (band == NL80211_BAND_6GHZ &&
-	    chip->support_bandwidths & BIT(NL80211_CHAN_WIDTH_320))
-		support_320mhz = true;
-
-	eht_cap = &iftype_data->eht_cap;
-	eht_cap_elem = &eht_cap->eht_cap_elem;
-	eht_nss = &eht_cap->eht_mcs_nss_supp;
-
-	eht_cap->has_eht = true;
-
-	eht_cap_elem->mac_cap_info[0] =
-		u8_encode_bits(IEEE80211_EHT_MAC_CAP0_MAX_MPDU_LEN_7991,
-			       IEEE80211_EHT_MAC_CAP0_MAX_MPDU_LEN_MASK);
-	eht_cap_elem->mac_cap_info[1] = 0;
-
-	eht_cap_elem->phy_cap_info[0] =
-		IEEE80211_EHT_PHY_CAP0_NDP_4_EHT_LFT_32_GI |
-		IEEE80211_EHT_PHY_CAP0_SU_BEAMFORMEE;
-	if (support_320mhz)
-		eht_cap_elem->phy_cap_info[0] |=
-			IEEE80211_EHT_PHY_CAP0_320MHZ_IN_6GHZ;
-
-	eht_cap_elem->phy_cap_info[0] |=
-		u8_encode_bits(u8_get_bits(sts - 1, BIT(0)),
-			       IEEE80211_EHT_PHY_CAP0_BEAMFORMEE_SS_80MHZ_MASK);
-	eht_cap_elem->phy_cap_info[1] =
-		u8_encode_bits(u8_get_bits(sts - 1, GENMASK(2, 1)),
-			       IEEE80211_EHT_PHY_CAP1_BEAMFORMEE_SS_80MHZ_MASK) |
-		u8_encode_bits(sts - 1,
-			       IEEE80211_EHT_PHY_CAP1_BEAMFORMEE_SS_160MHZ_MASK);
-	if (support_320mhz)
-		eht_cap_elem->phy_cap_info[1] |=
-			u8_encode_bits(sts - 1,
-				       IEEE80211_EHT_PHY_CAP1_BEAMFORMEE_SS_320MHZ_MASK);
-
-	eht_cap_elem->phy_cap_info[2] = 0;
-
-	eht_cap_elem->phy_cap_info[3] =
-		IEEE80211_EHT_PHY_CAP3_NG_16_SU_FEEDBACK |
-		IEEE80211_EHT_PHY_CAP3_NG_16_MU_FEEDBACK |
-		IEEE80211_EHT_PHY_CAP3_CODEBOOK_4_2_SU_FDBK |
-		IEEE80211_EHT_PHY_CAP3_CODEBOOK_7_5_MU_FDBK |
-		IEEE80211_EHT_PHY_CAP3_TRIG_CQI_FDBK;
-
-	eht_cap_elem->phy_cap_info[4] =
-		IEEE80211_EHT_PHY_CAP4_POWER_BOOST_FACT_SUPP |
-		u8_encode_bits(1, IEEE80211_EHT_PHY_CAP4_MAX_NC_MASK);
-
-	eht_cap_elem->phy_cap_info[5] =
-		IEEE80211_EHT_PHY_CAP5_NON_TRIG_CQI_FEEDBACK |
-		u8_encode_bits(IEEE80211_EHT_PHY_CAP5_COMMON_NOMINAL_PKT_PAD_20US,
-			       IEEE80211_EHT_PHY_CAP5_COMMON_NOMINAL_PKT_PAD_MASK);
-
-	eht_cap_elem->phy_cap_info[6] = 0;
-	eht_cap_elem->phy_cap_info[7] = 0;
-	eht_cap_elem->phy_cap_info[8] = 0;
-
-	val = u8_encode_bits(hal->rx_nss, IEEE80211_EHT_MCS_NSS_RX) |
-	      u8_encode_bits(hal->tx_nss, IEEE80211_EHT_MCS_NSS_TX);
-	eht_nss->bw._80.rx_tx_mcs9_max_nss = val;
-	eht_nss->bw._80.rx_tx_mcs11_max_nss = val;
-	eht_nss->bw._80.rx_tx_mcs13_max_nss = val;
-	eht_nss->bw._160.rx_tx_mcs9_max_nss = val;
-	eht_nss->bw._160.rx_tx_mcs11_max_nss = val;
-	eht_nss->bw._160.rx_tx_mcs13_max_nss = val;
-	if (support_320mhz) {
-		eht_nss->bw._320.rx_tx_mcs9_max_nss = val;
-		eht_nss->bw._320.rx_tx_mcs11_max_nss = val;
-		eht_nss->bw._320.rx_tx_mcs13_max_nss = val;
-	}
-}
-
-#define RTW89_SBAND_IFTYPES_NR 2
-
-static void rtw89_init_he_eht_cap(struct rtw89_dev *rtwdev,
-				  enum nl80211_band band,
-				  struct ieee80211_supported_band *sband)
-{
-	struct ieee80211_sband_iftype_data *iftype_data;
-	enum nl80211_iftype iftype;
-	int idx = 0;
-
-	iftype_data = kcalloc(RTW89_SBAND_IFTYPES_NR, sizeof(*iftype_data), GFP_KERNEL);
-	if (!iftype_data)
-		return;
-
->>>>>>> dd66185c
 	for (iftype = 0; iftype < NUM_NL80211_IFTYPES; iftype++) {
 		switch (iftype) {
 		case NL80211_IFTYPE_STATION:
@@ -4329,8 +4212,6 @@
 	rtwdev->hal.rx_fltr = DEFAULT_AX_RX_FLTR;
 	rtwdev->dbcc_en = false;
 	rtwdev->mlo_dbcc_mode = MLO_DBCC_NOT_SUPPORT;
-<<<<<<< HEAD
-=======
 	rtwdev->mac.qta_mode = RTW89_QTA_SCC;
 
 	if (rtwdev->chip->chip_gen == RTW89_CHIP_BE) {
@@ -4338,7 +4219,6 @@
 		rtwdev->mac.qta_mode = RTW89_QTA_DBCC;
 		rtwdev->mlo_dbcc_mode = MLO_2_PLUS_0_1RF;
 	}
->>>>>>> dd66185c
 
 	INIT_WORK(&btc->eapol_notify_work, rtw89_btc_ntfy_eapol_packet_work);
 	INIT_WORK(&btc->arp_notify_work, rtw89_btc_ntfy_arp_packet_work);
@@ -4590,9 +4470,6 @@
 	if (chip->support_bandwidths & BIT(NL80211_CHAN_WIDTH_160))
 		ieee80211_hw_set(hw, SUPPORTS_VHT_EXT_NSS_BW);
 
-	if (chip->support_bandwidths & BIT(NL80211_CHAN_WIDTH_160))
-		ieee80211_hw_set(hw, SUPPORTS_VHT_EXT_NSS_BW);
-
 	if (RTW89_CHK_FW_FEATURE(BEACON_FILTER, &rtwdev->fw))
 		ieee80211_hw_set(hw, CONNECTION_MONITOR);
 
