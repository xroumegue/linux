--- conflicted
+++ resolved
@@ -1296,26 +1296,8 @@
 
 #define INTEL_DEVID(dev_priv)	(RUNTIME_INFO(dev_priv)->device_id)
 
-<<<<<<< HEAD
-=======
-/*
- * Deprecated: this will be replaced by individual IP checks:
- * GRAPHICS_VER(), MEDIA_VER() and DISPLAY_VER()
- */
-#define INTEL_GEN(dev_priv)		GRAPHICS_VER(dev_priv)
-/*
- * Deprecated: use IS_GRAPHICS_VER(), IS_MEDIA_VER() and IS_DISPLAY_VER() as
- * appropriate.
- */
-#define IS_GEN_RANGE(dev_priv, s, e)	IS_GRAPHICS_VER(dev_priv, (s), (e))
-/*
- * Deprecated: use GRAPHICS_VER(), MEDIA_VER() and DISPLAY_VER() as appropriate.
- */
-#define IS_GEN(dev_priv, n)		(GRAPHICS_VER(dev_priv) == (n))
-
-#define IP_VER(ver, rel)		((ver) << 8 | (rel))
-
->>>>>>> 927dfdd0
+#define IP_VER(ver, rel)              ((ver) << 8 | (rel))
+
 #define GRAPHICS_VER(i915)		(INTEL_INFO(i915)->graphics_ver)
 #define GRAPHICS_VER_FULL(i915)		IP_VER(INTEL_INFO(i915)->graphics_ver, \
 					       INTEL_INFO(i915)->graphics_rel)
