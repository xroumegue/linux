--- conflicted
+++ resolved
@@ -117,11 +117,7 @@
 	} else {
 		i = 0;
 		is_umem = true;
-<<<<<<< HEAD
-		for_each_sg_dma_page (sghead, &sg_iter, pages, 0) {
-=======
 		for_each_sg_dma_page(sghead, &sg_iter, nmaps, 0) {
->>>>>>> 0ecfebd2
 			pbl->pg_map_arr[i] = sg_page_iter_dma_address(&sg_iter);
 			pbl->pg_arr[i] = NULL;
 			pbl->pg_count++;
