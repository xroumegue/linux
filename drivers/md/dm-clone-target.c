// SPDX-License-Identifier: GPL-2.0-only
/*
 * Copyright (C) 2019 Arrikto, Inc. All Rights Reserved.
 */

#include <linux/mm.h>
#include <linux/bio.h>
#include <linux/err.h>
#include <linux/hash.h>
#include <linux/list.h>
#include <linux/log2.h>
#include <linux/init.h>
#include <linux/slab.h>
#include <linux/wait.h>
#include <linux/dm-io.h>
#include <linux/mutex.h>
#include <linux/atomic.h>
#include <linux/bitops.h>
#include <linux/blkdev.h>
#include <linux/kdev_t.h>
#include <linux/kernel.h>
#include <linux/module.h>
#include <linux/jiffies.h>
#include <linux/mempool.h>
#include <linux/spinlock.h>
#include <linux/blk_types.h>
#include <linux/dm-kcopyd.h>
#include <linux/workqueue.h>
#include <linux/backing-dev.h>
#include <linux/device-mapper.h>

#include "dm.h"
#include "dm-clone-metadata.h"

#define DM_MSG_PREFIX "clone"

/*
 * Minimum and maximum allowed region sizes
 */
#define MIN_REGION_SIZE (1 << 3)  /* 4KB */
#define MAX_REGION_SIZE (1 << 21) /* 1GB */

#define MIN_HYDRATIONS 256 /* Size of hydration mempool */
#define DEFAULT_HYDRATION_THRESHOLD 1 /* 1 region */
#define DEFAULT_HYDRATION_BATCH_SIZE 1 /* Hydrate in batches of 1 region */

#define COMMIT_PERIOD HZ /* 1 sec */

/*
 * Hydration hash table size: 1 << HASH_TABLE_BITS
 */
#define HASH_TABLE_BITS 15

DECLARE_DM_KCOPYD_THROTTLE_WITH_MODULE_PARM(clone_hydration_throttle,
	"A percentage of time allocated for hydrating regions");

/* Slab cache for struct dm_clone_region_hydration */
static struct kmem_cache *_hydration_cache;

/* dm-clone metadata modes */
enum clone_metadata_mode {
	CM_WRITE,		/* metadata may be changed */
	CM_READ_ONLY,		/* metadata may not be changed */
	CM_FAIL,		/* all metadata I/O fails */
};

struct hash_table_bucket;

struct clone {
	struct dm_target *ti;
	struct dm_target_callbacks callbacks;

	struct dm_dev *metadata_dev;
	struct dm_dev *dest_dev;
	struct dm_dev *source_dev;

	unsigned long nr_regions;
	sector_t region_size;
	unsigned int region_shift;

	/*
	 * A metadata commit and the actions taken in case it fails should run
	 * as a single atomic step.
	 */
	struct mutex commit_lock;

	struct dm_clone_metadata *cmd;

	/*
	 * bio used to flush the destination device, before committing the
	 * metadata.
	 */
	struct bio flush_bio;

	/* Region hydration hash table */
	struct hash_table_bucket *ht;

	atomic_t ios_in_flight;

	wait_queue_head_t hydration_stopped;

	mempool_t hydration_pool;

	unsigned long last_commit_jiffies;

	/*
	 * We defer incoming WRITE bios for regions that are not hydrated,
	 * until after these regions have been hydrated.
	 *
	 * Also, we defer REQ_FUA and REQ_PREFLUSH bios, until after the
	 * metadata have been committed.
	 */
	spinlock_t lock;
	struct bio_list deferred_bios;
	struct bio_list deferred_discard_bios;
	struct bio_list deferred_flush_bios;
	struct bio_list deferred_flush_completions;

	/* Maximum number of regions being copied during background hydration. */
	unsigned int hydration_threshold;

	/* Number of regions to batch together during background hydration. */
	unsigned int hydration_batch_size;

	/* Which region to hydrate next */
	unsigned long hydration_offset;

	atomic_t hydrations_in_flight;

	/*
	 * Save a copy of the table line rather than reconstructing it for the
	 * status.
	 */
	unsigned int nr_ctr_args;
	const char **ctr_args;

	struct workqueue_struct *wq;
	struct work_struct worker;
	struct delayed_work waker;

	struct dm_kcopyd_client *kcopyd_client;

	enum clone_metadata_mode mode;
	unsigned long flags;
};

/*
 * dm-clone flags
 */
#define DM_CLONE_DISCARD_PASSDOWN 0
#define DM_CLONE_HYDRATION_ENABLED 1
#define DM_CLONE_HYDRATION_SUSPENDED 2

/*---------------------------------------------------------------------------*/

/*
 * Metadata failure handling.
 */
static enum clone_metadata_mode get_clone_mode(struct clone *clone)
{
	return READ_ONCE(clone->mode);
}

static const char *clone_device_name(struct clone *clone)
{
	return dm_table_device_name(clone->ti->table);
}

static void __set_clone_mode(struct clone *clone, enum clone_metadata_mode new_mode)
{
	const char *descs[] = {
		"read-write",
		"read-only",
		"fail"
	};

	enum clone_metadata_mode old_mode = get_clone_mode(clone);

	/* Never move out of fail mode */
	if (old_mode == CM_FAIL)
		new_mode = CM_FAIL;

	switch (new_mode) {
	case CM_FAIL:
	case CM_READ_ONLY:
		dm_clone_metadata_set_read_only(clone->cmd);
		break;

	case CM_WRITE:
		dm_clone_metadata_set_read_write(clone->cmd);
		break;
	}

	WRITE_ONCE(clone->mode, new_mode);

	if (new_mode != old_mode) {
		dm_table_event(clone->ti->table);
		DMINFO("%s: Switching to %s mode", clone_device_name(clone),
		       descs[(int)new_mode]);
	}
}

static void __abort_transaction(struct clone *clone)
{
	const char *dev_name = clone_device_name(clone);

	if (get_clone_mode(clone) >= CM_READ_ONLY)
		return;

	DMERR("%s: Aborting current metadata transaction", dev_name);
	if (dm_clone_metadata_abort(clone->cmd)) {
		DMERR("%s: Failed to abort metadata transaction", dev_name);
		__set_clone_mode(clone, CM_FAIL);
	}
}

static void __reload_in_core_bitset(struct clone *clone)
{
	const char *dev_name = clone_device_name(clone);

	if (get_clone_mode(clone) == CM_FAIL)
		return;

	/* Reload the on-disk bitset */
	DMINFO("%s: Reloading on-disk bitmap", dev_name);
	if (dm_clone_reload_in_core_bitset(clone->cmd)) {
		DMERR("%s: Failed to reload on-disk bitmap", dev_name);
		__set_clone_mode(clone, CM_FAIL);
	}
}

static void __metadata_operation_failed(struct clone *clone, const char *op, int r)
{
	DMERR("%s: Metadata operation `%s' failed: error = %d",
	      clone_device_name(clone), op, r);

	__abort_transaction(clone);
	__set_clone_mode(clone, CM_READ_ONLY);

	/*
	 * dm_clone_reload_in_core_bitset() may run concurrently with either
	 * dm_clone_set_region_hydrated() or dm_clone_cond_set_range(), but
	 * it's safe as we have already set the metadata to read-only mode.
	 */
	__reload_in_core_bitset(clone);
}

/*---------------------------------------------------------------------------*/

/* Wake up anyone waiting for region hydrations to stop */
static inline void wakeup_hydration_waiters(struct clone *clone)
{
	wake_up_all(&clone->hydration_stopped);
}

static inline void wake_worker(struct clone *clone)
{
	queue_work(clone->wq, &clone->worker);
}

/*---------------------------------------------------------------------------*/

/*
 * bio helper functions.
 */
static inline void remap_to_source(struct clone *clone, struct bio *bio)
{
	bio_set_dev(bio, clone->source_dev->bdev);
}

static inline void remap_to_dest(struct clone *clone, struct bio *bio)
{
	bio_set_dev(bio, clone->dest_dev->bdev);
}

static bool bio_triggers_commit(struct clone *clone, struct bio *bio)
{
	return op_is_flush(bio->bi_opf) &&
		dm_clone_changed_this_transaction(clone->cmd);
}

/* Get the address of the region in sectors */
static inline sector_t region_to_sector(struct clone *clone, unsigned long region_nr)
{
	return (region_nr << clone->region_shift);
}

/* Get the region number of the bio */
static inline unsigned long bio_to_region(struct clone *clone, struct bio *bio)
{
	return (bio->bi_iter.bi_sector >> clone->region_shift);
}

/* Get the region range covered by the bio */
static void bio_region_range(struct clone *clone, struct bio *bio,
			     unsigned long *rs, unsigned long *re)
{
	*rs = dm_sector_div_up(bio->bi_iter.bi_sector, clone->region_size);
	*re = bio_end_sector(bio) >> clone->region_shift;
}

/* Check whether a bio overwrites a region */
static inline bool is_overwrite_bio(struct clone *clone, struct bio *bio)
{
	return (bio_data_dir(bio) == WRITE && bio_sectors(bio) == clone->region_size);
}

static void fail_bios(struct bio_list *bios, blk_status_t status)
{
	struct bio *bio;

	while ((bio = bio_list_pop(bios))) {
		bio->bi_status = status;
		bio_endio(bio);
	}
}

static void submit_bios(struct bio_list *bios)
{
	struct bio *bio;
	struct blk_plug plug;

	blk_start_plug(&plug);

	while ((bio = bio_list_pop(bios)))
		generic_make_request(bio);

	blk_finish_plug(&plug);
}

/*
 * Submit bio to the underlying device.
 *
 * If the bio triggers a commit, delay it, until after the metadata have been
 * committed.
 *
 * NOTE: The bio remapping must be performed by the caller.
 */
static void issue_bio(struct clone *clone, struct bio *bio)
{
	if (!bio_triggers_commit(clone, bio)) {
		generic_make_request(bio);
		return;
	}

	/*
	 * If the metadata mode is RO or FAIL we won't be able to commit the
	 * metadata, so we complete the bio with an error.
	 */
	if (unlikely(get_clone_mode(clone) >= CM_READ_ONLY)) {
		bio_io_error(bio);
		return;
	}

	/*
	 * Batch together any bios that trigger commits and then issue a single
	 * commit for them in process_deferred_flush_bios().
	 */
	spin_lock_irq(&clone->lock);
	bio_list_add(&clone->deferred_flush_bios, bio);
	spin_unlock_irq(&clone->lock);

	wake_worker(clone);
}

/*
 * Remap bio to the destination device and submit it.
 *
 * If the bio triggers a commit, delay it, until after the metadata have been
 * committed.
 */
static void remap_and_issue(struct clone *clone, struct bio *bio)
{
	remap_to_dest(clone, bio);
	issue_bio(clone, bio);
}

/*
 * Issue bios that have been deferred until after their region has finished
 * hydrating.
 *
 * We delegate the bio submission to the worker thread, so this is safe to call
 * from interrupt context.
 */
static void issue_deferred_bios(struct clone *clone, struct bio_list *bios)
{
	struct bio *bio;
	unsigned long flags;
	struct bio_list flush_bios = BIO_EMPTY_LIST;
	struct bio_list normal_bios = BIO_EMPTY_LIST;

	if (bio_list_empty(bios))
		return;

	while ((bio = bio_list_pop(bios))) {
		if (bio_triggers_commit(clone, bio))
			bio_list_add(&flush_bios, bio);
		else
			bio_list_add(&normal_bios, bio);
	}

	spin_lock_irqsave(&clone->lock, flags);
	bio_list_merge(&clone->deferred_bios, &normal_bios);
	bio_list_merge(&clone->deferred_flush_bios, &flush_bios);
	spin_unlock_irqrestore(&clone->lock, flags);

	wake_worker(clone);
}

static void complete_overwrite_bio(struct clone *clone, struct bio *bio)
{
	unsigned long flags;

	/*
	 * If the bio has the REQ_FUA flag set we must commit the metadata
	 * before signaling its completion.
	 *
	 * complete_overwrite_bio() is only called by hydration_complete(),
	 * after having successfully updated the metadata. This means we don't
	 * need to call dm_clone_changed_this_transaction() to check if the
	 * metadata has changed and thus we can avoid taking the metadata spin
	 * lock.
	 */
	if (!(bio->bi_opf & REQ_FUA)) {
		bio_endio(bio);
		return;
	}

	/*
	 * If the metadata mode is RO or FAIL we won't be able to commit the
	 * metadata, so we complete the bio with an error.
	 */
	if (unlikely(get_clone_mode(clone) >= CM_READ_ONLY)) {
		bio_io_error(bio);
		return;
	}

	/*
	 * Batch together any bios that trigger commits and then issue a single
	 * commit for them in process_deferred_flush_bios().
	 */
	spin_lock_irqsave(&clone->lock, flags);
	bio_list_add(&clone->deferred_flush_completions, bio);
	spin_unlock_irqrestore(&clone->lock, flags);

	wake_worker(clone);
}

static void trim_bio(struct bio *bio, sector_t sector, unsigned int len)
{
	bio->bi_iter.bi_sector = sector;
	bio->bi_iter.bi_size = to_bytes(len);
}

static void complete_discard_bio(struct clone *clone, struct bio *bio, bool success)
{
	unsigned long rs, re;

	/*
	 * If the destination device supports discards, remap and trim the
	 * discard bio and pass it down. Otherwise complete the bio
	 * immediately.
	 */
	if (test_bit(DM_CLONE_DISCARD_PASSDOWN, &clone->flags) && success) {
		remap_to_dest(clone, bio);
		bio_region_range(clone, bio, &rs, &re);
		trim_bio(bio, rs << clone->region_shift,
			 (re - rs) << clone->region_shift);
		generic_make_request(bio);
	} else
		bio_endio(bio);
}

static void process_discard_bio(struct clone *clone, struct bio *bio)
{
	unsigned long rs, re;

	bio_region_range(clone, bio, &rs, &re);
	BUG_ON(re > clone->nr_regions);

	if (unlikely(rs == re)) {
		bio_endio(bio);
		return;
	}

	/*
	 * The covered regions are already hydrated so we just need to pass
	 * down the discard.
	 */
	if (dm_clone_is_range_hydrated(clone->cmd, rs, re - rs)) {
		complete_discard_bio(clone, bio, true);
		return;
	}

	/*
	 * If the metadata mode is RO or FAIL we won't be able to update the
	 * metadata for the regions covered by the discard so we just ignore
	 * it.
	 */
	if (unlikely(get_clone_mode(clone) >= CM_READ_ONLY)) {
		bio_endio(bio);
		return;
	}

	/*
	 * Defer discard processing.
	 */
	spin_lock_irq(&clone->lock);
	bio_list_add(&clone->deferred_discard_bios, bio);
	spin_unlock_irq(&clone->lock);

	wake_worker(clone);
}

/*---------------------------------------------------------------------------*/

/*
 * dm-clone region hydrations.
 */
struct dm_clone_region_hydration {
	struct clone *clone;
	unsigned long region_nr;

	struct bio *overwrite_bio;
	bio_end_io_t *overwrite_bio_end_io;

	struct bio_list deferred_bios;

	blk_status_t status;

	/* Used by hydration batching */
	struct list_head list;

	/* Used by hydration hash table */
	struct hlist_node h;
};

/*
 * Hydration hash table implementation.
 *
 * Ideally we would like to use list_bl, which uses bit spin locks and employs
 * the least significant bit of the list head to lock the corresponding bucket,
 * reducing the memory overhead for the locks. But, currently, list_bl and bit
 * spin locks don't support IRQ safe versions. Since we have to take the lock
 * in both process and interrupt context, we must fall back to using regular
 * spin locks; one per hash table bucket.
 */
struct hash_table_bucket {
	struct hlist_head head;

	/* Spinlock protecting the bucket */
	spinlock_t lock;
};

#define bucket_lock_irqsave(bucket, flags) \
	spin_lock_irqsave(&(bucket)->lock, flags)

#define bucket_unlock_irqrestore(bucket, flags) \
	spin_unlock_irqrestore(&(bucket)->lock, flags)

#define bucket_lock_irq(bucket) \
	spin_lock_irq(&(bucket)->lock)

#define bucket_unlock_irq(bucket) \
	spin_unlock_irq(&(bucket)->lock)

static int hash_table_init(struct clone *clone)
{
	unsigned int i, sz;
	struct hash_table_bucket *bucket;

	sz = 1 << HASH_TABLE_BITS;

	clone->ht = kvmalloc(sz * sizeof(struct hash_table_bucket), GFP_KERNEL);
	if (!clone->ht)
		return -ENOMEM;

	for (i = 0; i < sz; i++) {
		bucket = clone->ht + i;

		INIT_HLIST_HEAD(&bucket->head);
		spin_lock_init(&bucket->lock);
	}

	return 0;
}

static void hash_table_exit(struct clone *clone)
{
	kvfree(clone->ht);
}

static struct hash_table_bucket *get_hash_table_bucket(struct clone *clone,
						       unsigned long region_nr)
{
	return &clone->ht[hash_long(region_nr, HASH_TABLE_BITS)];
}

/*
 * Search hash table for a hydration with hd->region_nr == region_nr
 *
 * NOTE: Must be called with the bucket lock held
 */
static struct dm_clone_region_hydration *__hash_find(struct hash_table_bucket *bucket,
						     unsigned long region_nr)
{
	struct dm_clone_region_hydration *hd;

	hlist_for_each_entry(hd, &bucket->head, h) {
		if (hd->region_nr == region_nr)
			return hd;
	}

	return NULL;
}

/*
 * Insert a hydration into the hash table.
 *
 * NOTE: Must be called with the bucket lock held.
 */
static inline void __insert_region_hydration(struct hash_table_bucket *bucket,
					     struct dm_clone_region_hydration *hd)
{
	hlist_add_head(&hd->h, &bucket->head);
}

/*
 * This function inserts a hydration into the hash table, unless someone else
 * managed to insert a hydration for the same region first. In the latter case
 * it returns the existing hydration descriptor for this region.
 *
 * NOTE: Must be called with the hydration hash table lock held.
 */
static struct dm_clone_region_hydration *
__find_or_insert_region_hydration(struct hash_table_bucket *bucket,
				  struct dm_clone_region_hydration *hd)
{
	struct dm_clone_region_hydration *hd2;

	hd2 = __hash_find(bucket, hd->region_nr);
	if (hd2)
		return hd2;

	__insert_region_hydration(bucket, hd);

	return hd;
}

/*---------------------------------------------------------------------------*/

/* Allocate a hydration */
static struct dm_clone_region_hydration *alloc_hydration(struct clone *clone)
{
	struct dm_clone_region_hydration *hd;

	/*
	 * Allocate a hydration from the hydration mempool.
	 * This might block but it can't fail.
	 */
	hd = mempool_alloc(&clone->hydration_pool, GFP_NOIO);
	hd->clone = clone;

	return hd;
}

static inline void free_hydration(struct dm_clone_region_hydration *hd)
{
	mempool_free(hd, &hd->clone->hydration_pool);
}

/* Initialize a hydration */
static void hydration_init(struct dm_clone_region_hydration *hd, unsigned long region_nr)
{
	hd->region_nr = region_nr;
	hd->overwrite_bio = NULL;
	bio_list_init(&hd->deferred_bios);
	hd->status = 0;

	INIT_LIST_HEAD(&hd->list);
	INIT_HLIST_NODE(&hd->h);
}

/*---------------------------------------------------------------------------*/

/*
 * Update dm-clone's metadata after a region has finished hydrating and remove
 * hydration from the hash table.
 */
static int hydration_update_metadata(struct dm_clone_region_hydration *hd)
{
	int r = 0;
	unsigned long flags;
	struct hash_table_bucket *bucket;
	struct clone *clone = hd->clone;

	if (unlikely(get_clone_mode(clone) >= CM_READ_ONLY))
		r = -EPERM;

	/* Update the metadata */
	if (likely(!r) && hd->status == BLK_STS_OK)
		r = dm_clone_set_region_hydrated(clone->cmd, hd->region_nr);

	bucket = get_hash_table_bucket(clone, hd->region_nr);

	/* Remove hydration from hash table */
	bucket_lock_irqsave(bucket, flags);
	hlist_del(&hd->h);
	bucket_unlock_irqrestore(bucket, flags);

	return r;
}

/*
 * Complete a region's hydration:
 *
 *	1. Update dm-clone's metadata.
 *	2. Remove hydration from hash table.
 *	3. Complete overwrite bio.
 *	4. Issue deferred bios.
 *	5. If this was the last hydration, wake up anyone waiting for
 *	   hydrations to finish.
 */
static void hydration_complete(struct dm_clone_region_hydration *hd)
{
	int r;
	blk_status_t status;
	struct clone *clone = hd->clone;

	r = hydration_update_metadata(hd);

	if (hd->status == BLK_STS_OK && likely(!r)) {
		if (hd->overwrite_bio)
			complete_overwrite_bio(clone, hd->overwrite_bio);

		issue_deferred_bios(clone, &hd->deferred_bios);
	} else {
		status = r ? BLK_STS_IOERR : hd->status;

		if (hd->overwrite_bio)
			bio_list_add(&hd->deferred_bios, hd->overwrite_bio);

		fail_bios(&hd->deferred_bios, status);
	}

	free_hydration(hd);

	if (atomic_dec_and_test(&clone->hydrations_in_flight))
		wakeup_hydration_waiters(clone);
}

static void hydration_kcopyd_callback(int read_err, unsigned long write_err, void *context)
{
	blk_status_t status;

	struct dm_clone_region_hydration *tmp, *hd = context;
	struct clone *clone = hd->clone;

	LIST_HEAD(batched_hydrations);

	if (read_err || write_err) {
		DMERR_LIMIT("%s: hydration failed", clone_device_name(clone));
		status = BLK_STS_IOERR;
	} else {
		status = BLK_STS_OK;
	}
	list_splice_tail(&hd->list, &batched_hydrations);

	hd->status = status;
	hydration_complete(hd);

	/* Complete batched hydrations */
	list_for_each_entry_safe(hd, tmp, &batched_hydrations, list) {
		hd->status = status;
		hydration_complete(hd);
	}

	/* Continue background hydration, if there is no I/O in-flight */
	if (test_bit(DM_CLONE_HYDRATION_ENABLED, &clone->flags) &&
	    !atomic_read(&clone->ios_in_flight))
		wake_worker(clone);
}

static void hydration_copy(struct dm_clone_region_hydration *hd, unsigned int nr_regions)
{
	unsigned long region_start, region_end;
	sector_t tail_size, region_size, total_size;
	struct dm_io_region from, to;
	struct clone *clone = hd->clone;

	region_size = clone->region_size;
	region_start = hd->region_nr;
	region_end = region_start + nr_regions - 1;

	total_size = (nr_regions - 1) << clone->region_shift;

	if (region_end == clone->nr_regions - 1) {
		/*
		 * The last region of the target might be smaller than
		 * region_size.
		 */
		tail_size = clone->ti->len & (region_size - 1);
		if (!tail_size)
			tail_size = region_size;
	} else {
		tail_size = region_size;
	}

	total_size += tail_size;

	from.bdev = clone->source_dev->bdev;
	from.sector = region_to_sector(clone, region_start);
	from.count = total_size;

	to.bdev = clone->dest_dev->bdev;
	to.sector = from.sector;
	to.count = from.count;

	/* Issue copy */
	atomic_add(nr_regions, &clone->hydrations_in_flight);
	dm_kcopyd_copy(clone->kcopyd_client, &from, 1, &to, 0,
		       hydration_kcopyd_callback, hd);
}

static void overwrite_endio(struct bio *bio)
{
	struct dm_clone_region_hydration *hd = bio->bi_private;

	bio->bi_end_io = hd->overwrite_bio_end_io;
	hd->status = bio->bi_status;

	hydration_complete(hd);
}

static void hydration_overwrite(struct dm_clone_region_hydration *hd, struct bio *bio)
{
	/*
	 * We don't need to save and restore bio->bi_private because device
	 * mapper core generates a new bio for us to use, with clean
	 * bi_private.
	 */
	hd->overwrite_bio = bio;
	hd->overwrite_bio_end_io = bio->bi_end_io;

	bio->bi_end_io = overwrite_endio;
	bio->bi_private = hd;

	atomic_inc(&hd->clone->hydrations_in_flight);
	generic_make_request(bio);
}

/*
 * Hydrate bio's region.
 *
 * This function starts the hydration of the bio's region and puts the bio in
 * the list of deferred bios for this region. In case, by the time this
 * function is called, the region has finished hydrating it's submitted to the
 * destination device.
 *
 * NOTE: The bio remapping must be performed by the caller.
 */
static void hydrate_bio_region(struct clone *clone, struct bio *bio)
{
	unsigned long region_nr;
	struct hash_table_bucket *bucket;
	struct dm_clone_region_hydration *hd, *hd2;

	region_nr = bio_to_region(clone, bio);
	bucket = get_hash_table_bucket(clone, region_nr);

	bucket_lock_irq(bucket);

	hd = __hash_find(bucket, region_nr);
	if (hd) {
		/* Someone else is hydrating the region */
		bio_list_add(&hd->deferred_bios, bio);
		bucket_unlock_irq(bucket);
		return;
	}

	if (dm_clone_is_region_hydrated(clone->cmd, region_nr)) {
		/* The region has been hydrated */
		bucket_unlock_irq(bucket);
		issue_bio(clone, bio);
		return;
	}

	/*
	 * We must allocate a hydration descriptor and start the hydration of
	 * the corresponding region.
	 */
	bucket_unlock_irq(bucket);

	hd = alloc_hydration(clone);
	hydration_init(hd, region_nr);

	bucket_lock_irq(bucket);

	/* Check if the region has been hydrated in the meantime. */
	if (dm_clone_is_region_hydrated(clone->cmd, region_nr)) {
		bucket_unlock_irq(bucket);
		free_hydration(hd);
		issue_bio(clone, bio);
		return;
	}

	hd2 = __find_or_insert_region_hydration(bucket, hd);
	if (hd2 != hd) {
		/* Someone else started the region's hydration. */
		bio_list_add(&hd2->deferred_bios, bio);
		bucket_unlock_irq(bucket);
		free_hydration(hd);
		return;
	}

	/*
	 * If the metadata mode is RO or FAIL then there is no point starting a
	 * hydration, since we will not be able to update the metadata when the
	 * hydration finishes.
	 */
	if (unlikely(get_clone_mode(clone) >= CM_READ_ONLY)) {
		hlist_del(&hd->h);
		bucket_unlock_irq(bucket);
		free_hydration(hd);
		bio_io_error(bio);
		return;
	}

	/*
	 * Start region hydration.
	 *
	 * If a bio overwrites a region, i.e., its size is equal to the
	 * region's size, then we don't need to copy the region from the source
	 * to the destination device.
	 */
	if (is_overwrite_bio(clone, bio)) {
		bucket_unlock_irq(bucket);
		hydration_overwrite(hd, bio);
	} else {
		bio_list_add(&hd->deferred_bios, bio);
		bucket_unlock_irq(bucket);
		hydration_copy(hd, 1);
	}
}

/*---------------------------------------------------------------------------*/

/*
 * Background hydrations.
 */

/*
 * Batch region hydrations.
 *
 * To better utilize device bandwidth we batch together the hydration of
 * adjacent regions. This allows us to use small region sizes, e.g., 4KB, which
 * is good for small, random write performance (because of the overwriting of
 * un-hydrated regions) and at the same time issue big copy requests to kcopyd
 * to achieve high hydration bandwidth.
 */
struct batch_info {
	struct dm_clone_region_hydration *head;
	unsigned int nr_batched_regions;
};

static void __batch_hydration(struct batch_info *batch,
			      struct dm_clone_region_hydration *hd)
{
	struct clone *clone = hd->clone;
	unsigned int max_batch_size = READ_ONCE(clone->hydration_batch_size);

	if (batch->head) {
		/* Try to extend the current batch */
		if (batch->nr_batched_regions < max_batch_size &&
		    (batch->head->region_nr + batch->nr_batched_regions) == hd->region_nr) {
			list_add_tail(&hd->list, &batch->head->list);
			batch->nr_batched_regions++;
			hd = NULL;
		}

		/* Check if we should issue the current batch */
		if (batch->nr_batched_regions >= max_batch_size || hd) {
			hydration_copy(batch->head, batch->nr_batched_regions);
			batch->head = NULL;
			batch->nr_batched_regions = 0;
		}
	}

	if (!hd)
		return;

	/* We treat max batch sizes of zero and one equivalently */
	if (max_batch_size <= 1) {
		hydration_copy(hd, 1);
		return;
	}

	/* Start a new batch */
	BUG_ON(!list_empty(&hd->list));
	batch->head = hd;
	batch->nr_batched_regions = 1;
}

static unsigned long __start_next_hydration(struct clone *clone,
					    unsigned long offset,
					    struct batch_info *batch)
{
	struct hash_table_bucket *bucket;
	struct dm_clone_region_hydration *hd;
	unsigned long nr_regions = clone->nr_regions;

	hd = alloc_hydration(clone);

	/* Try to find a region to hydrate. */
	do {
		offset = dm_clone_find_next_unhydrated_region(clone->cmd, offset);
		if (offset == nr_regions)
			break;

		bucket = get_hash_table_bucket(clone, offset);
		bucket_lock_irq(bucket);

		if (!dm_clone_is_region_hydrated(clone->cmd, offset) &&
		    !__hash_find(bucket, offset)) {
			hydration_init(hd, offset);
			__insert_region_hydration(bucket, hd);
			bucket_unlock_irq(bucket);

			/* Batch hydration */
			__batch_hydration(batch, hd);

			return (offset + 1);
		}

		bucket_unlock_irq(bucket);

	} while (++offset < nr_regions);

	if (hd)
		free_hydration(hd);

	return offset;
}

/*
 * This function searches for regions that still reside in the source device
 * and starts their hydration.
 */
static void do_hydration(struct clone *clone)
{
	unsigned int current_volume;
	unsigned long offset, nr_regions = clone->nr_regions;

	struct batch_info batch = {
		.head = NULL,
		.nr_batched_regions = 0,
	};

	if (unlikely(get_clone_mode(clone) >= CM_READ_ONLY))
		return;

	if (dm_clone_is_hydration_done(clone->cmd))
		return;

	/*
	 * Avoid race with device suspension.
	 */
	atomic_inc(&clone->hydrations_in_flight);

	/*
	 * Make sure atomic_inc() is ordered before test_bit(), otherwise we
	 * might race with clone_postsuspend() and start a region hydration
	 * after the target has been suspended.
	 *
	 * This is paired with the smp_mb__after_atomic() in
	 * clone_postsuspend().
	 */
	smp_mb__after_atomic();

	offset = clone->hydration_offset;
	while (likely(!test_bit(DM_CLONE_HYDRATION_SUSPENDED, &clone->flags)) &&
	       !atomic_read(&clone->ios_in_flight) &&
	       test_bit(DM_CLONE_HYDRATION_ENABLED, &clone->flags) &&
	       offset < nr_regions) {
		current_volume = atomic_read(&clone->hydrations_in_flight);
		current_volume += batch.nr_batched_regions;

		if (current_volume > READ_ONCE(clone->hydration_threshold))
			break;

		offset = __start_next_hydration(clone, offset, &batch);
	}

	if (batch.head)
		hydration_copy(batch.head, batch.nr_batched_regions);

	if (offset >= nr_regions)
		offset = 0;

	clone->hydration_offset = offset;

	if (atomic_dec_and_test(&clone->hydrations_in_flight))
		wakeup_hydration_waiters(clone);
}

/*---------------------------------------------------------------------------*/

static bool need_commit_due_to_time(struct clone *clone)
{
	return !time_in_range(jiffies, clone->last_commit_jiffies,
			      clone->last_commit_jiffies + COMMIT_PERIOD);
}

/*
 * A non-zero return indicates read-only or fail mode.
 */
static int commit_metadata(struct clone *clone, bool *dest_dev_flushed)
{
	int r = 0;

	if (dest_dev_flushed)
		*dest_dev_flushed = false;

	mutex_lock(&clone->commit_lock);

	if (!dm_clone_changed_this_transaction(clone->cmd))
		goto out;

	if (unlikely(get_clone_mode(clone) >= CM_READ_ONLY)) {
		r = -EPERM;
		goto out;
	}

	r = dm_clone_metadata_pre_commit(clone->cmd);
	if (unlikely(r)) {
		__metadata_operation_failed(clone, "dm_clone_metadata_pre_commit", r);
		goto out;
	}

	bio_reset(&clone->flush_bio);
	bio_set_dev(&clone->flush_bio, clone->dest_dev->bdev);
	clone->flush_bio.bi_opf = REQ_OP_WRITE | REQ_PREFLUSH;

	r = submit_bio_wait(&clone->flush_bio);
	if (unlikely(r)) {
		__metadata_operation_failed(clone, "flush destination device", r);
		goto out;
	}

	if (dest_dev_flushed)
		*dest_dev_flushed = true;

	r = dm_clone_metadata_commit(clone->cmd);
	if (unlikely(r)) {
		__metadata_operation_failed(clone, "dm_clone_metadata_commit", r);
		goto out;
	}

	if (dm_clone_is_hydration_done(clone->cmd))
		dm_table_event(clone->ti->table);
out:
	mutex_unlock(&clone->commit_lock);

	return r;
}

static void process_deferred_discards(struct clone *clone)
{
	int r = -EPERM;
	struct bio *bio;
	struct blk_plug plug;
	unsigned long rs, re;
	struct bio_list discards = BIO_EMPTY_LIST;

	spin_lock_irq(&clone->lock);
	bio_list_merge(&discards, &clone->deferred_discard_bios);
	bio_list_init(&clone->deferred_discard_bios);
	spin_unlock_irq(&clone->lock);

	if (bio_list_empty(&discards))
		return;

	if (unlikely(get_clone_mode(clone) >= CM_READ_ONLY))
		goto out;

	/* Update the metadata */
	bio_list_for_each(bio, &discards) {
		bio_region_range(clone, bio, &rs, &re);
		/*
		 * A discard request might cover regions that have been already
		 * hydrated. There is no need to update the metadata for these
		 * regions.
		 */
		r = dm_clone_cond_set_range(clone->cmd, rs, re - rs);

		if (unlikely(r))
			break;
	}
out:
	blk_start_plug(&plug);
	while ((bio = bio_list_pop(&discards)))
		complete_discard_bio(clone, bio, r == 0);
	blk_finish_plug(&plug);
}

static void process_deferred_bios(struct clone *clone)
{
	struct bio_list bios = BIO_EMPTY_LIST;

	spin_lock_irq(&clone->lock);
	bio_list_merge(&bios, &clone->deferred_bios);
	bio_list_init(&clone->deferred_bios);
	spin_unlock_irq(&clone->lock);

	if (bio_list_empty(&bios))
		return;

	submit_bios(&bios);
}

static void process_deferred_flush_bios(struct clone *clone)
{
	struct bio *bio;
<<<<<<< HEAD
=======
	bool dest_dev_flushed;
>>>>>>> a7196caf
	struct bio_list bios = BIO_EMPTY_LIST;
	struct bio_list bio_completions = BIO_EMPTY_LIST;

	/*
	 * If there are any deferred flush bios, we must commit the metadata
	 * before issuing them or signaling their completion.
	 */
	spin_lock_irq(&clone->lock);
	bio_list_merge(&bios, &clone->deferred_flush_bios);
	bio_list_init(&clone->deferred_flush_bios);

	bio_list_merge(&bio_completions, &clone->deferred_flush_completions);
	bio_list_init(&clone->deferred_flush_completions);
	spin_unlock_irq(&clone->lock);

	if (bio_list_empty(&bios) && bio_list_empty(&bio_completions) &&
	    !(dm_clone_changed_this_transaction(clone->cmd) && need_commit_due_to_time(clone)))
		return;

	if (commit_metadata(clone, &dest_dev_flushed)) {
		bio_list_merge(&bios, &bio_completions);

		while ((bio = bio_list_pop(&bios)))
			bio_io_error(bio);

		return;
	}

	clone->last_commit_jiffies = jiffies;

	while ((bio = bio_list_pop(&bio_completions)))
		bio_endio(bio);

	while ((bio = bio_list_pop(&bios))) {
		if ((bio->bi_opf & REQ_PREFLUSH) && dest_dev_flushed) {
			/* We just flushed the destination device as part of
			 * the metadata commit, so there is no reason to send
			 * another flush.
			 */
			bio_endio(bio);
		} else {
			generic_make_request(bio);
		}
	}
}

static void do_worker(struct work_struct *work)
{
	struct clone *clone = container_of(work, typeof(*clone), worker);

	process_deferred_bios(clone);
	process_deferred_discards(clone);

	/*
	 * process_deferred_flush_bios():
	 *
	 *   - Commit metadata
	 *
	 *   - Process deferred REQ_FUA completions
	 *
	 *   - Process deferred REQ_PREFLUSH bios
	 */
	process_deferred_flush_bios(clone);

	/* Background hydration */
	do_hydration(clone);
}

/*
 * Commit periodically so that not too much unwritten data builds up.
 *
 * Also, restart background hydration, if it has been stopped by in-flight I/O.
 */
static void do_waker(struct work_struct *work)
{
	struct clone *clone = container_of(to_delayed_work(work), struct clone, waker);

	wake_worker(clone);
	queue_delayed_work(clone->wq, &clone->waker, COMMIT_PERIOD);
}

/*---------------------------------------------------------------------------*/

/*
 * Target methods
 */
static int clone_map(struct dm_target *ti, struct bio *bio)
{
	struct clone *clone = ti->private;
	unsigned long region_nr;

	atomic_inc(&clone->ios_in_flight);

	if (unlikely(get_clone_mode(clone) == CM_FAIL))
		return DM_MAPIO_KILL;

	/*
	 * REQ_PREFLUSH bios carry no data:
	 *
	 * - Commit metadata, if changed
	 *
	 * - Pass down to destination device
	 */
	if (bio->bi_opf & REQ_PREFLUSH) {
		remap_and_issue(clone, bio);
		return DM_MAPIO_SUBMITTED;
	}

	bio->bi_iter.bi_sector = dm_target_offset(ti, bio->bi_iter.bi_sector);

	/*
	 * dm-clone interprets discards and performs a fast hydration of the
	 * discarded regions, i.e., we skip the copy from the source device and
	 * just mark the regions as hydrated.
	 */
	if (bio_op(bio) == REQ_OP_DISCARD) {
		process_discard_bio(clone, bio);
		return DM_MAPIO_SUBMITTED;
	}

	/*
	 * If the bio's region is hydrated, redirect it to the destination
	 * device.
	 *
	 * If the region is not hydrated and the bio is a READ, redirect it to
	 * the source device.
	 *
	 * Else, defer WRITE bio until after its region has been hydrated and
	 * start the region's hydration immediately.
	 */
	region_nr = bio_to_region(clone, bio);
	if (dm_clone_is_region_hydrated(clone->cmd, region_nr)) {
		remap_and_issue(clone, bio);
		return DM_MAPIO_SUBMITTED;
	} else if (bio_data_dir(bio) == READ) {
		remap_to_source(clone, bio);
		return DM_MAPIO_REMAPPED;
	}

	remap_to_dest(clone, bio);
	hydrate_bio_region(clone, bio);

	return DM_MAPIO_SUBMITTED;
}

static int clone_endio(struct dm_target *ti, struct bio *bio, blk_status_t *error)
{
	struct clone *clone = ti->private;

	atomic_dec(&clone->ios_in_flight);

	return DM_ENDIO_DONE;
}

static void emit_flags(struct clone *clone, char *result, unsigned int maxlen,
		       ssize_t *sz_ptr)
{
	ssize_t sz = *sz_ptr;
	unsigned int count;

	count = !test_bit(DM_CLONE_HYDRATION_ENABLED, &clone->flags);
	count += !test_bit(DM_CLONE_DISCARD_PASSDOWN, &clone->flags);

	DMEMIT("%u ", count);

	if (!test_bit(DM_CLONE_HYDRATION_ENABLED, &clone->flags))
		DMEMIT("no_hydration ");

	if (!test_bit(DM_CLONE_DISCARD_PASSDOWN, &clone->flags))
		DMEMIT("no_discard_passdown ");

	*sz_ptr = sz;
}

static void emit_core_args(struct clone *clone, char *result,
			   unsigned int maxlen, ssize_t *sz_ptr)
{
	ssize_t sz = *sz_ptr;
	unsigned int count = 4;

	DMEMIT("%u hydration_threshold %u hydration_batch_size %u ", count,
	       READ_ONCE(clone->hydration_threshold),
	       READ_ONCE(clone->hydration_batch_size));

	*sz_ptr = sz;
}

/*
 * Status format:
 *
 * <metadata block size> <#used metadata blocks>/<#total metadata blocks>
 * <clone region size> <#hydrated regions>/<#total regions> <#hydrating regions>
 * <#features> <features>* <#core args> <core args>* <clone metadata mode>
 */
static void clone_status(struct dm_target *ti, status_type_t type,
			 unsigned int status_flags, char *result,
			 unsigned int maxlen)
{
	int r;
	unsigned int i;
	ssize_t sz = 0;
	dm_block_t nr_free_metadata_blocks = 0;
	dm_block_t nr_metadata_blocks = 0;
	char buf[BDEVNAME_SIZE];
	struct clone *clone = ti->private;

	switch (type) {
	case STATUSTYPE_INFO:
		if (get_clone_mode(clone) == CM_FAIL) {
			DMEMIT("Fail");
			break;
		}

		/* Commit to ensure statistics aren't out-of-date */
		if (!(status_flags & DM_STATUS_NOFLUSH_FLAG) && !dm_suspended(ti))
			(void) commit_metadata(clone, NULL);

		r = dm_clone_get_free_metadata_block_count(clone->cmd, &nr_free_metadata_blocks);

		if (r) {
			DMERR("%s: dm_clone_get_free_metadata_block_count returned %d",
			      clone_device_name(clone), r);
			goto error;
		}

		r = dm_clone_get_metadata_dev_size(clone->cmd, &nr_metadata_blocks);

		if (r) {
			DMERR("%s: dm_clone_get_metadata_dev_size returned %d",
			      clone_device_name(clone), r);
			goto error;
		}

		DMEMIT("%u %llu/%llu %llu %lu/%lu %u ",
		       DM_CLONE_METADATA_BLOCK_SIZE,
		       (unsigned long long)(nr_metadata_blocks - nr_free_metadata_blocks),
		       (unsigned long long)nr_metadata_blocks,
		       (unsigned long long)clone->region_size,
		       dm_clone_nr_of_hydrated_regions(clone->cmd),
		       clone->nr_regions,
		       atomic_read(&clone->hydrations_in_flight));

		emit_flags(clone, result, maxlen, &sz);
		emit_core_args(clone, result, maxlen, &sz);

		switch (get_clone_mode(clone)) {
		case CM_WRITE:
			DMEMIT("rw");
			break;
		case CM_READ_ONLY:
			DMEMIT("ro");
			break;
		case CM_FAIL:
			DMEMIT("Fail");
		}

		break;

	case STATUSTYPE_TABLE:
		format_dev_t(buf, clone->metadata_dev->bdev->bd_dev);
		DMEMIT("%s ", buf);

		format_dev_t(buf, clone->dest_dev->bdev->bd_dev);
		DMEMIT("%s ", buf);

		format_dev_t(buf, clone->source_dev->bdev->bd_dev);
		DMEMIT("%s", buf);

		for (i = 0; i < clone->nr_ctr_args; i++)
			DMEMIT(" %s", clone->ctr_args[i]);
	}

	return;

error:
	DMEMIT("Error");
}

static int clone_is_congested(struct dm_target_callbacks *cb, int bdi_bits)
{
	struct request_queue *dest_q, *source_q;
	struct clone *clone = container_of(cb, struct clone, callbacks);

	source_q = bdev_get_queue(clone->source_dev->bdev);
	dest_q = bdev_get_queue(clone->dest_dev->bdev);

	return (bdi_congested(dest_q->backing_dev_info, bdi_bits) |
		bdi_congested(source_q->backing_dev_info, bdi_bits));
}

static sector_t get_dev_size(struct dm_dev *dev)
{
	return i_size_read(dev->bdev->bd_inode) >> SECTOR_SHIFT;
}

/*---------------------------------------------------------------------------*/

/*
 * Construct a clone device mapping:
 *
 * clone <metadata dev> <destination dev> <source dev> <region size>
 *	[<#feature args> [<feature arg>]* [<#core args> [key value]*]]
 *
 * metadata dev: Fast device holding the persistent metadata
 * destination dev: The destination device, which will become a clone of the
 *                  source device
 * source dev: The read-only source device that gets cloned
 * region size: dm-clone unit size in sectors
 *
 * #feature args: Number of feature arguments passed
 * feature args: E.g. no_hydration, no_discard_passdown
 *
 * #core arguments: An even number of core arguments
 * core arguments: Key/value pairs for tuning the core
 *		   E.g. 'hydration_threshold 256'
 */
static int parse_feature_args(struct dm_arg_set *as, struct clone *clone)
{
	int r;
	unsigned int argc;
	const char *arg_name;
	struct dm_target *ti = clone->ti;

	const struct dm_arg args = {
		.min = 0,
		.max = 2,
		.error = "Invalid number of feature arguments"
	};

	/* No feature arguments supplied */
	if (!as->argc)
		return 0;

	r = dm_read_arg_group(&args, as, &argc, &ti->error);
	if (r)
		return r;

	while (argc) {
		arg_name = dm_shift_arg(as);
		argc--;

		if (!strcasecmp(arg_name, "no_hydration")) {
			__clear_bit(DM_CLONE_HYDRATION_ENABLED, &clone->flags);
		} else if (!strcasecmp(arg_name, "no_discard_passdown")) {
			__clear_bit(DM_CLONE_DISCARD_PASSDOWN, &clone->flags);
		} else {
			ti->error = "Invalid feature argument";
			return -EINVAL;
		}
	}

	return 0;
}

static int parse_core_args(struct dm_arg_set *as, struct clone *clone)
{
	int r;
	unsigned int argc;
	unsigned int value;
	const char *arg_name;
	struct dm_target *ti = clone->ti;

	const struct dm_arg args = {
		.min = 0,
		.max = 4,
		.error = "Invalid number of core arguments"
	};

	/* Initialize core arguments */
	clone->hydration_batch_size = DEFAULT_HYDRATION_BATCH_SIZE;
	clone->hydration_threshold = DEFAULT_HYDRATION_THRESHOLD;

	/* No core arguments supplied */
	if (!as->argc)
		return 0;

	r = dm_read_arg_group(&args, as, &argc, &ti->error);
	if (r)
		return r;

	if (argc & 1) {
		ti->error = "Number of core arguments must be even";
		return -EINVAL;
	}

	while (argc) {
		arg_name = dm_shift_arg(as);
		argc -= 2;

		if (!strcasecmp(arg_name, "hydration_threshold")) {
			if (kstrtouint(dm_shift_arg(as), 10, &value)) {
				ti->error = "Invalid value for argument `hydration_threshold'";
				return -EINVAL;
			}
			clone->hydration_threshold = value;
		} else if (!strcasecmp(arg_name, "hydration_batch_size")) {
			if (kstrtouint(dm_shift_arg(as), 10, &value)) {
				ti->error = "Invalid value for argument `hydration_batch_size'";
				return -EINVAL;
			}
			clone->hydration_batch_size = value;
		} else {
			ti->error = "Invalid core argument";
			return -EINVAL;
		}
	}

	return 0;
}

static int parse_region_size(struct clone *clone, struct dm_arg_set *as, char **error)
{
	int r;
	unsigned int region_size;
	struct dm_arg arg;

	arg.min = MIN_REGION_SIZE;
	arg.max = MAX_REGION_SIZE;
	arg.error = "Invalid region size";

	r = dm_read_arg(&arg, as, &region_size, error);
	if (r)
		return r;

	/* Check region size is a power of 2 */
	if (!is_power_of_2(region_size)) {
		*error = "Region size is not a power of 2";
		return -EINVAL;
	}

	/* Validate the region size against the device logical block size */
	if (region_size % (bdev_logical_block_size(clone->source_dev->bdev) >> 9) ||
	    region_size % (bdev_logical_block_size(clone->dest_dev->bdev) >> 9)) {
		*error = "Region size is not a multiple of device logical block size";
		return -EINVAL;
	}

	clone->region_size = region_size;

	return 0;
}

static int validate_nr_regions(unsigned long n, char **error)
{
	/*
	 * dm_bitset restricts us to 2^32 regions. test_bit & co. restrict us
	 * further to 2^31 regions.
	 */
	if (n > (1UL << 31)) {
		*error = "Too many regions. Consider increasing the region size";
		return -EINVAL;
	}

	return 0;
}

static int parse_metadata_dev(struct clone *clone, struct dm_arg_set *as, char **error)
{
	int r;
	sector_t metadata_dev_size;
	char b[BDEVNAME_SIZE];

	r = dm_get_device(clone->ti, dm_shift_arg(as), FMODE_READ | FMODE_WRITE,
			  &clone->metadata_dev);
	if (r) {
		*error = "Error opening metadata device";
		return r;
	}

	metadata_dev_size = get_dev_size(clone->metadata_dev);
	if (metadata_dev_size > DM_CLONE_METADATA_MAX_SECTORS_WARNING)
		DMWARN("Metadata device %s is larger than %u sectors: excess space will not be used.",
		       bdevname(clone->metadata_dev->bdev, b), DM_CLONE_METADATA_MAX_SECTORS);

	return 0;
}

static int parse_dest_dev(struct clone *clone, struct dm_arg_set *as, char **error)
{
	int r;
	sector_t dest_dev_size;

	r = dm_get_device(clone->ti, dm_shift_arg(as), FMODE_READ | FMODE_WRITE,
			  &clone->dest_dev);
	if (r) {
		*error = "Error opening destination device";
		return r;
	}

	dest_dev_size = get_dev_size(clone->dest_dev);
	if (dest_dev_size < clone->ti->len) {
		dm_put_device(clone->ti, clone->dest_dev);
		*error = "Device size larger than destination device";
		return -EINVAL;
	}

	return 0;
}

static int parse_source_dev(struct clone *clone, struct dm_arg_set *as, char **error)
{
	int r;
	sector_t source_dev_size;

	r = dm_get_device(clone->ti, dm_shift_arg(as), FMODE_READ,
			  &clone->source_dev);
	if (r) {
		*error = "Error opening source device";
		return r;
	}

	source_dev_size = get_dev_size(clone->source_dev);
	if (source_dev_size < clone->ti->len) {
		dm_put_device(clone->ti, clone->source_dev);
		*error = "Device size larger than source device";
		return -EINVAL;
	}

	return 0;
}

static int copy_ctr_args(struct clone *clone, int argc, const char **argv, char **error)
{
	unsigned int i;
	const char **copy;

	copy = kcalloc(argc, sizeof(*copy), GFP_KERNEL);
	if (!copy)
		goto error;

	for (i = 0; i < argc; i++) {
		copy[i] = kstrdup(argv[i], GFP_KERNEL);

		if (!copy[i]) {
			while (i--)
				kfree(copy[i]);
			kfree(copy);
			goto error;
		}
	}

	clone->nr_ctr_args = argc;
	clone->ctr_args = copy;
	return 0;

error:
	*error = "Failed to allocate memory for table line";
	return -ENOMEM;
}

static int clone_ctr(struct dm_target *ti, unsigned int argc, char **argv)
{
	int r;
	struct clone *clone;
	struct dm_arg_set as;

	if (argc < 4) {
		ti->error = "Invalid number of arguments";
		return -EINVAL;
	}

	as.argc = argc;
	as.argv = argv;

	clone = kzalloc(sizeof(*clone), GFP_KERNEL);
	if (!clone) {
		ti->error = "Failed to allocate clone structure";
		return -ENOMEM;
	}

	clone->ti = ti;

	/* Initialize dm-clone flags */
	__set_bit(DM_CLONE_HYDRATION_ENABLED, &clone->flags);
	__set_bit(DM_CLONE_HYDRATION_SUSPENDED, &clone->flags);
	__set_bit(DM_CLONE_DISCARD_PASSDOWN, &clone->flags);

	r = parse_metadata_dev(clone, &as, &ti->error);
	if (r)
		goto out_with_clone;

	r = parse_dest_dev(clone, &as, &ti->error);
	if (r)
		goto out_with_meta_dev;

	r = parse_source_dev(clone, &as, &ti->error);
	if (r)
		goto out_with_dest_dev;

	r = parse_region_size(clone, &as, &ti->error);
	if (r)
		goto out_with_source_dev;

	clone->region_shift = __ffs(clone->region_size);
	clone->nr_regions = dm_sector_div_up(ti->len, clone->region_size);

	r = validate_nr_regions(clone->nr_regions, &ti->error);
	if (r)
		goto out_with_source_dev;

	r = dm_set_target_max_io_len(ti, clone->region_size);
	if (r) {
		ti->error = "Failed to set max io len";
		goto out_with_source_dev;
	}

	r = parse_feature_args(&as, clone);
	if (r)
		goto out_with_source_dev;

	r = parse_core_args(&as, clone);
	if (r)
		goto out_with_source_dev;

	/* Load metadata */
	clone->cmd = dm_clone_metadata_open(clone->metadata_dev->bdev, ti->len,
					    clone->region_size);
	if (IS_ERR(clone->cmd)) {
		ti->error = "Failed to load metadata";
		r = PTR_ERR(clone->cmd);
		goto out_with_source_dev;
	}

	__set_clone_mode(clone, CM_WRITE);

	if (get_clone_mode(clone) != CM_WRITE) {
		ti->error = "Unable to get write access to metadata, please check/repair metadata";
		r = -EPERM;
		goto out_with_metadata;
	}

	clone->last_commit_jiffies = jiffies;

	/* Allocate hydration hash table */
	r = hash_table_init(clone);
	if (r) {
		ti->error = "Failed to allocate hydration hash table";
		goto out_with_metadata;
	}

	atomic_set(&clone->ios_in_flight, 0);
	init_waitqueue_head(&clone->hydration_stopped);
	spin_lock_init(&clone->lock);
	bio_list_init(&clone->deferred_bios);
	bio_list_init(&clone->deferred_discard_bios);
	bio_list_init(&clone->deferred_flush_bios);
	bio_list_init(&clone->deferred_flush_completions);
	clone->hydration_offset = 0;
	atomic_set(&clone->hydrations_in_flight, 0);
	bio_init(&clone->flush_bio, NULL, 0);

	clone->wq = alloc_workqueue("dm-" DM_MSG_PREFIX, WQ_MEM_RECLAIM, 0);
	if (!clone->wq) {
		ti->error = "Failed to allocate workqueue";
		r = -ENOMEM;
		goto out_with_ht;
	}

	INIT_WORK(&clone->worker, do_worker);
	INIT_DELAYED_WORK(&clone->waker, do_waker);

	clone->kcopyd_client = dm_kcopyd_client_create(&dm_kcopyd_throttle);
	if (IS_ERR(clone->kcopyd_client)) {
		r = PTR_ERR(clone->kcopyd_client);
		goto out_with_wq;
	}

	r = mempool_init_slab_pool(&clone->hydration_pool, MIN_HYDRATIONS,
				   _hydration_cache);
	if (r) {
		ti->error = "Failed to create dm_clone_region_hydration memory pool";
		goto out_with_kcopyd;
	}

	/* Save a copy of the table line */
	r = copy_ctr_args(clone, argc - 3, (const char **)argv + 3, &ti->error);
	if (r)
		goto out_with_mempool;

	mutex_init(&clone->commit_lock);
	clone->callbacks.congested_fn = clone_is_congested;
	dm_table_add_target_callbacks(ti->table, &clone->callbacks);

	/* Enable flushes */
	ti->num_flush_bios = 1;
	ti->flush_supported = true;

	/* Enable discards */
	ti->discards_supported = true;
	ti->num_discard_bios = 1;

	ti->private = clone;

	return 0;

out_with_mempool:
	mempool_exit(&clone->hydration_pool);
out_with_kcopyd:
	dm_kcopyd_client_destroy(clone->kcopyd_client);
out_with_wq:
	destroy_workqueue(clone->wq);
out_with_ht:
	hash_table_exit(clone);
out_with_metadata:
	dm_clone_metadata_close(clone->cmd);
out_with_source_dev:
	dm_put_device(ti, clone->source_dev);
out_with_dest_dev:
	dm_put_device(ti, clone->dest_dev);
out_with_meta_dev:
	dm_put_device(ti, clone->metadata_dev);
out_with_clone:
	kfree(clone);

	return r;
}

static void clone_dtr(struct dm_target *ti)
{
	unsigned int i;
	struct clone *clone = ti->private;

	mutex_destroy(&clone->commit_lock);
	bio_uninit(&clone->flush_bio);

	for (i = 0; i < clone->nr_ctr_args; i++)
		kfree(clone->ctr_args[i]);
	kfree(clone->ctr_args);

	mempool_exit(&clone->hydration_pool);
	dm_kcopyd_client_destroy(clone->kcopyd_client);
	destroy_workqueue(clone->wq);
	hash_table_exit(clone);
	dm_clone_metadata_close(clone->cmd);
	dm_put_device(ti, clone->source_dev);
	dm_put_device(ti, clone->dest_dev);
	dm_put_device(ti, clone->metadata_dev);

	kfree(clone);
}

/*---------------------------------------------------------------------------*/

static void clone_postsuspend(struct dm_target *ti)
{
	struct clone *clone = ti->private;

	/*
	 * To successfully suspend the device:
	 *
	 *	- We cancel the delayed work for periodic commits and wait for
	 *	  it to finish.
	 *
	 *	- We stop the background hydration, i.e. we prevent new region
	 *	  hydrations from starting.
	 *
	 *	- We wait for any in-flight hydrations to finish.
	 *
	 *	- We flush the workqueue.
	 *
	 *	- We commit the metadata.
	 */
	cancel_delayed_work_sync(&clone->waker);

	set_bit(DM_CLONE_HYDRATION_SUSPENDED, &clone->flags);

	/*
	 * Make sure set_bit() is ordered before atomic_read(), otherwise we
	 * might race with do_hydration() and miss some started region
	 * hydrations.
	 *
	 * This is paired with smp_mb__after_atomic() in do_hydration().
	 */
	smp_mb__after_atomic();

	wait_event(clone->hydration_stopped, !atomic_read(&clone->hydrations_in_flight));
	flush_workqueue(clone->wq);

	(void) commit_metadata(clone, NULL);
}

static void clone_resume(struct dm_target *ti)
{
	struct clone *clone = ti->private;

	clear_bit(DM_CLONE_HYDRATION_SUSPENDED, &clone->flags);
	do_waker(&clone->waker.work);
}

static bool bdev_supports_discards(struct block_device *bdev)
{
	struct request_queue *q = bdev_get_queue(bdev);

	return (q && blk_queue_discard(q));
}

/*
 * If discard_passdown was enabled verify that the destination device supports
 * discards. Disable discard_passdown if not.
 */
static void disable_passdown_if_not_supported(struct clone *clone)
{
	struct block_device *dest_dev = clone->dest_dev->bdev;
	struct queue_limits *dest_limits = &bdev_get_queue(dest_dev)->limits;
	const char *reason = NULL;
	char buf[BDEVNAME_SIZE];

	if (!test_bit(DM_CLONE_DISCARD_PASSDOWN, &clone->flags))
		return;

	if (!bdev_supports_discards(dest_dev))
		reason = "discard unsupported";
	else if (dest_limits->max_discard_sectors < clone->region_size)
		reason = "max discard sectors smaller than a region";

	if (reason) {
		DMWARN("Destination device (%s) %s: Disabling discard passdown.",
		       bdevname(dest_dev, buf), reason);
		clear_bit(DM_CLONE_DISCARD_PASSDOWN, &clone->flags);
	}
}

static void set_discard_limits(struct clone *clone, struct queue_limits *limits)
{
	struct block_device *dest_bdev = clone->dest_dev->bdev;
	struct queue_limits *dest_limits = &bdev_get_queue(dest_bdev)->limits;

	if (!test_bit(DM_CLONE_DISCARD_PASSDOWN, &clone->flags)) {
		/* No passdown is done so we set our own virtual limits */
		limits->discard_granularity = clone->region_size << SECTOR_SHIFT;
		limits->max_discard_sectors = round_down(UINT_MAX >> SECTOR_SHIFT, clone->region_size);
		return;
	}

	/*
	 * clone_iterate_devices() is stacking both the source and destination
	 * device limits but discards aren't passed to the source device, so
	 * inherit destination's limits.
	 */
	limits->max_discard_sectors = dest_limits->max_discard_sectors;
	limits->max_hw_discard_sectors = dest_limits->max_hw_discard_sectors;
	limits->discard_granularity = dest_limits->discard_granularity;
	limits->discard_alignment = dest_limits->discard_alignment;
	limits->discard_misaligned = dest_limits->discard_misaligned;
	limits->max_discard_segments = dest_limits->max_discard_segments;
}

static void clone_io_hints(struct dm_target *ti, struct queue_limits *limits)
{
	struct clone *clone = ti->private;
	u64 io_opt_sectors = limits->io_opt >> SECTOR_SHIFT;

	/*
	 * If the system-determined stacked limits are compatible with
	 * dm-clone's region size (io_opt is a factor) do not override them.
	 */
	if (io_opt_sectors < clone->region_size ||
	    do_div(io_opt_sectors, clone->region_size)) {
		blk_limits_io_min(limits, clone->region_size << SECTOR_SHIFT);
		blk_limits_io_opt(limits, clone->region_size << SECTOR_SHIFT);
	}

	disable_passdown_if_not_supported(clone);
	set_discard_limits(clone, limits);
}

static int clone_iterate_devices(struct dm_target *ti,
				 iterate_devices_callout_fn fn, void *data)
{
	int ret;
	struct clone *clone = ti->private;
	struct dm_dev *dest_dev = clone->dest_dev;
	struct dm_dev *source_dev = clone->source_dev;

	ret = fn(ti, source_dev, 0, ti->len, data);
	if (!ret)
		ret = fn(ti, dest_dev, 0, ti->len, data);
	return ret;
}

/*
 * dm-clone message functions.
 */
static void set_hydration_threshold(struct clone *clone, unsigned int nr_regions)
{
	WRITE_ONCE(clone->hydration_threshold, nr_regions);

	/*
	 * If user space sets hydration_threshold to zero then the hydration
	 * will stop. If at a later time the hydration_threshold is increased
	 * we must restart the hydration process by waking up the worker.
	 */
	wake_worker(clone);
}

static void set_hydration_batch_size(struct clone *clone, unsigned int nr_regions)
{
	WRITE_ONCE(clone->hydration_batch_size, nr_regions);
}

static void enable_hydration(struct clone *clone)
{
	if (!test_and_set_bit(DM_CLONE_HYDRATION_ENABLED, &clone->flags))
		wake_worker(clone);
}

static void disable_hydration(struct clone *clone)
{
	clear_bit(DM_CLONE_HYDRATION_ENABLED, &clone->flags);
}

static int clone_message(struct dm_target *ti, unsigned int argc, char **argv,
			 char *result, unsigned int maxlen)
{
	struct clone *clone = ti->private;
	unsigned int value;

	if (!argc)
		return -EINVAL;

	if (!strcasecmp(argv[0], "enable_hydration")) {
		enable_hydration(clone);
		return 0;
	}

	if (!strcasecmp(argv[0], "disable_hydration")) {
		disable_hydration(clone);
		return 0;
	}

	if (argc != 2)
		return -EINVAL;

	if (!strcasecmp(argv[0], "hydration_threshold")) {
		if (kstrtouint(argv[1], 10, &value))
			return -EINVAL;

		set_hydration_threshold(clone, value);

		return 0;
	}

	if (!strcasecmp(argv[0], "hydration_batch_size")) {
		if (kstrtouint(argv[1], 10, &value))
			return -EINVAL;

		set_hydration_batch_size(clone, value);

		return 0;
	}

	DMERR("%s: Unsupported message `%s'", clone_device_name(clone), argv[0]);
	return -EINVAL;
}

static struct target_type clone_target = {
	.name = "clone",
	.version = {1, 0, 0},
	.module = THIS_MODULE,
	.ctr = clone_ctr,
	.dtr =  clone_dtr,
	.map = clone_map,
	.end_io = clone_endio,
	.postsuspend = clone_postsuspend,
	.resume = clone_resume,
	.status = clone_status,
	.message = clone_message,
	.io_hints = clone_io_hints,
	.iterate_devices = clone_iterate_devices,
};

/*---------------------------------------------------------------------------*/

/* Module functions */
static int __init dm_clone_init(void)
{
	int r;

	_hydration_cache = KMEM_CACHE(dm_clone_region_hydration, 0);
	if (!_hydration_cache)
		return -ENOMEM;

	r = dm_register_target(&clone_target);
	if (r < 0) {
		DMERR("Failed to register clone target");
		return r;
	}

	return 0;
}

static void __exit dm_clone_exit(void)
{
	dm_unregister_target(&clone_target);

	kmem_cache_destroy(_hydration_cache);
	_hydration_cache = NULL;
}

/* Module hooks */
module_init(dm_clone_init);
module_exit(dm_clone_exit);

MODULE_DESCRIPTION(DM_NAME " clone target");
MODULE_AUTHOR("Nikos Tsironis <ntsironis@arrikto.com>");
MODULE_LICENSE("GPL");<|MERGE_RESOLUTION|>--- conflicted
+++ resolved
@@ -1221,10 +1221,7 @@
 static void process_deferred_flush_bios(struct clone *clone)
 {
 	struct bio *bio;
-<<<<<<< HEAD
-=======
 	bool dest_dev_flushed;
->>>>>>> a7196caf
 	struct bio_list bios = BIO_EMPTY_LIST;
 	struct bio_list bio_completions = BIO_EMPTY_LIST;
 
