--- conflicted
+++ resolved
@@ -112,7 +112,6 @@
 	default:
 		return -EINVAL;
 	}
-<<<<<<< HEAD
 }
 
 static void xgpio_read_ch(struct xgpio_instance *chip, int reg, int bit, unsigned long *a)
@@ -140,35 +139,6 @@
 	int bit, lastbit = xgpio_to_bit(chip, chip->gc.ngpio - 1);
 
 	for (bit = 0; bit <= lastbit ; bit += 32)
-=======
-}
-
-static void xgpio_read_ch(struct xgpio_instance *chip, int reg, int bit, unsigned long *a)
-{
-	void __iomem *addr = chip->regs + reg + xgpio_regoffset(chip, bit / 32);
-	xgpio_set_value32(a, bit, xgpio_readreg(addr));
-}
-
-static void xgpio_write_ch(struct xgpio_instance *chip, int reg, int bit, unsigned long *a)
-{
-	void __iomem *addr = chip->regs + reg + xgpio_regoffset(chip, bit / 32);
-	xgpio_writereg(addr, xgpio_get_value32(a, bit));
-}
-
-static void xgpio_read_ch_all(struct xgpio_instance *chip, int reg, unsigned long *a)
-{
-	int bit, lastbit = xgpio_to_bit(chip, chip->gc.ngpio - 1);
-
-	for (bit = 0; bit <= lastbit ; bit += 32)
-		xgpio_read_ch(chip, reg, bit, a);
-}
-
-static void xgpio_write_ch_all(struct xgpio_instance *chip, int reg, unsigned long *a)
-{
-	int bit, lastbit = xgpio_to_bit(chip, chip->gc.ngpio - 1);
-
-	for (bit = 0; bit <= lastbit ; bit += 32)
->>>>>>> df0cc57e
 		xgpio_write_ch(chip, reg, bit, a);
 }
 
