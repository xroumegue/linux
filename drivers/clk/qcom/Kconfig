--- conflicted
+++ resolved
@@ -280,8 +280,6 @@
 	  Say Y if you want to support graphics controller devices and
 	  functionality such as 3D graphics.
 
-<<<<<<< HEAD
-=======
 config SC_MSS_7180
 	tristate "SC7180 Modem Clock Controller"
 	select SC_GCC_7180
@@ -291,7 +289,6 @@
 	  Say Y if you want to use the Modem branch clocks of the Modem
 	  subsystem clock controller to reset the MSS subsystem.
 
->>>>>>> 04d5ce62
 config SC_VIDEOCC_7180
 	tristate "SC7180 Video Clock Controller"
 	select SC_GCC_7180
