# SPDX-License-Identifier: GPL-2.0
#
# Makefile for the video capture/playback device drivers.
#

obj-$(CONFIG_VIDEO_ALLEGRO_DVT)		+= allegro-dvt/
obj-$(CONFIG_VIDEO_ASPEED)		+= aspeed-video.o
obj-$(CONFIG_VIDEO_CADENCE)		+= cadence/
obj-$(CONFIG_VIDEO_VIA_CAMERA) += via-camera.o
obj-$(CONFIG_VIDEO_CAFE_CCIC) += marvell-ccic/
obj-$(CONFIG_VIDEO_MMP_CAMERA) += marvell-ccic/

obj-$(CONFIG_VIDEO_OMAP3)	+= omap3isp/
obj-$(CONFIG_VIDEO_PXA27x)	+= pxa_camera.o

obj-$(CONFIG_VIDEO_VIU) += fsl-viu.o

obj-y	+= ti-vpe/

obj-$(CONFIG_VIDEO_MX2_EMMAPRP)		+= mx2_emmaprp.o
obj-$(CONFIG_VIDEO_CODA)		+= coda/

obj-$(CONFIG_VIDEO_IMX)			+= imx/
obj-$(CONFIG_VIDEO_IMX_PXP)		+= imx-pxp.o
obj-$(CONFIG_VIDEO_IMX8_JPEG)		+= imx-jpeg/
<<<<<<< HEAD
obj-y += nxp/imx8-isi/
=======
obj-y += nxp/dw100/
>>>>>>> c51c84d6

obj-$(CONFIG_VIDEO_MEM2MEM_DEINTERLACE)	+= m2m-deinterlace.o

obj-$(CONFIG_VIDEO_MUX)			+= video-mux.o

obj-$(CONFIG_VIDEO_S3C_CAMIF)		+= s3c-camif/
obj-$(CONFIG_VIDEO_SAMSUNG_EXYNOS4_IS)	+= exynos4-is/
obj-$(CONFIG_VIDEO_SAMSUNG_S5P_JPEG)	+= s5p-jpeg/
obj-$(CONFIG_VIDEO_SAMSUNG_S5P_MFC)	+= s5p-mfc/

obj-$(CONFIG_VIDEO_SAMSUNG_S5P_G2D)	+= s5p-g2d/
obj-$(CONFIG_VIDEO_SAMSUNG_EXYNOS_GSC)	+= exynos-gsc/

obj-$(CONFIG_VIDEO_STI_BDISP)		+= sti/bdisp/
obj-$(CONFIG_VIDEO_STI_HVA)		+= sti/hva/
obj-$(CONFIG_DVB_C8SECTPFE)		+= sti/c8sectpfe/

obj-$(CONFIG_VIDEO_STI_DELTA)		+= sti/delta/

obj-y					+= stm32/

obj-y					+= davinci/

obj-$(CONFIG_VIDEO_SH_VOU)		+= sh_vou.o

obj-$(CONFIG_VIDEO_RCAR_DRIF)		+= rcar_drif.o
obj-$(CONFIG_VIDEO_RENESAS_CEU)		+= renesas-ceu.o
obj-$(CONFIG_VIDEO_RENESAS_FCP)		+= rcar-fcp.o
obj-$(CONFIG_VIDEO_RENESAS_FDP1)	+= rcar_fdp1.o
obj-$(CONFIG_VIDEO_RENESAS_JPU)		+= rcar_jpu.o
obj-$(CONFIG_VIDEO_RENESAS_VSP1)	+= vsp1/

obj-$(CONFIG_VIDEO_ROCKCHIP_ISP1)	+= rockchip/rkisp1/
obj-$(CONFIG_VIDEO_ROCKCHIP_RGA)	+= rockchip/rga/

obj-y	+= omap/

obj-$(CONFIG_VIDEO_AM437X_VPFE)		+= am437x/

obj-$(CONFIG_VIDEO_XILINX)		+= xilinx/

obj-$(CONFIG_VIDEO_RCAR_VIN)		+= rcar-vin/

obj-$(CONFIG_VIDEO_ATMEL_ISC)		+= atmel/
obj-$(CONFIG_VIDEO_ATMEL_ISI)		+= atmel/
obj-$(CONFIG_VIDEO_ATMEL_XISC)		+= atmel/

obj-$(CONFIG_VIDEO_STM32_DCMI)		+= stm32/

obj-$(CONFIG_VIDEO_MX8_CAPTURE)		+= imx8/
obj-$(CONFIG_VIDEO_MXC_CAPTURE)		+= mxc/capture/
obj-$(CONFIG_VIDEO_MXC_OUTPUT)		+= mxc/output/

obj-$(CONFIG_VIDEO_MEDIATEK_VPU)	+= mtk-vpu/

obj-$(CONFIG_VIDEO_MEDIATEK_VCODEC)	+= mtk-vcodec/

obj-$(CONFIG_VIDEO_MEDIATEK_MDP)	+= mtk-mdp/

obj-$(CONFIG_VIDEO_MEDIATEK_JPEG)	+= mtk-jpeg/

obj-$(CONFIG_VIDEO_QCOM_CAMSS)		+= qcom/camss/

obj-$(CONFIG_VIDEO_QCOM_VENUS)		+= qcom/venus/

obj-y					+= sunxi/

obj-$(CONFIG_VIDEO_MESON_GE2D)		+= meson/ge2d/<|MERGE_RESOLUTION|>--- conflicted
+++ resolved
@@ -23,11 +23,8 @@
 obj-$(CONFIG_VIDEO_IMX)			+= imx/
 obj-$(CONFIG_VIDEO_IMX_PXP)		+= imx-pxp.o
 obj-$(CONFIG_VIDEO_IMX8_JPEG)		+= imx-jpeg/
-<<<<<<< HEAD
 obj-y += nxp/imx8-isi/
-=======
 obj-y += nxp/dw100/
->>>>>>> c51c84d6
 
 obj-$(CONFIG_VIDEO_MEM2MEM_DEINTERLACE)	+= m2m-deinterlace.o
 
