--- conflicted
+++ resolved
@@ -636,10 +636,6 @@
 
 	/* byte 8-11 */
 	wq->wqcfg->priv = !!(wq->type == IDXD_WQT_KERNEL);
-<<<<<<< HEAD
-	wq->wqcfg->mode = 1;
-	wq->wqcfg->priority = wq->priority;
-=======
 	if (wq_dedicated(wq))
 		wq->wqcfg->mode = 1;
 
@@ -657,7 +653,6 @@
 
 	if (idxd->hw.wq_cap.wq_ats_support)
 		wq->wqcfg->wq_ats_disable = wq->ats_dis;
->>>>>>> 115ff12a
 
 	/* bytes 12-15 */
 	wq->wqcfg->max_xfer_shift = ilog2(wq->max_xfer_bytes);
