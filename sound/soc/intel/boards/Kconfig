# SPDX-License-Identifier: GPL-2.0-only
menuconfig SND_SOC_INTEL_MACH
	bool "Intel Machine drivers"
	depends on SND_SOC_INTEL_SST_TOPLEVEL || SND_SOC_SOF_INTEL_TOPLEVEL
	help
	 Intel ASoC Machine Drivers. If you have a Intel machine that
	 has an audio controller with a DSP and I2S or DMIC port, then
	 enable this option by saying Y

	 Note that the answer to this question doesn't directly affect the
	 kernel: saying N will just cause the configurator to skip all
	 the questions about Intel ASoC machine drivers.

if SND_SOC_INTEL_MACH

if SND_SOC_INTEL_HASWELL

config SND_SOC_INTEL_HASWELL_MACH
	tristate "Haswell Lynxpoint"
	depends on I2C
	depends on I2C_DESIGNWARE_PLATFORM || COMPILE_TEST
	depends on X86_INTEL_LPSS || COMPILE_TEST
	select SND_SOC_RT5640
	help
	  This adds support for the Lynxpoint Audio DSP on Intel(R) Haswell
	  Ultrabook platforms. This is a recommended option.
	  Say Y or m if you have such a device.
	  If unsure select "N".

endif ## SND_SOC_INTEL_HASWELL

if SND_SOC_INTEL_HASWELL || SND_SOC_SOF_BROADWELL

config SND_SOC_INTEL_BDW_RT5677_MACH
	tristate "Broadwell with RT5677 codec"
	depends on I2C
	depends on I2C_DESIGNWARE_PLATFORM || COMPILE_TEST
	depends on GPIOLIB || COMPILE_TEST
	depends on X86_INTEL_LPSS || COMPILE_TEST
	select SND_SOC_RT5677
	help
	  This adds support for Intel Broadwell platform based boards with
	  the RT5677 audio codec. This is a recommended option.
	  Say Y or m if you have such a device.
	  If unsure select "N".

config SND_SOC_INTEL_BROADWELL_MACH
	tristate "Broadwell Wildcatpoint"
	depends on I2C
	depends on I2C_DESIGNWARE_PLATFORM || COMPILE_TEST
	depends on X86_INTEL_LPSS || COMPILE_TEST
	select SND_SOC_RT286
	help
	  This adds support for the Wilcatpoint Audio DSP on Intel(R) Broadwell
	  Ultrabook platforms.
	  Say Y or m if you have such a device. This is a recommended option.
	  If unsure select "N".
endif ## SND_SOC_INTEL_HASWELL || SND_SOC_SOF_BROADWELL

if SND_SOC_INTEL_BAYTRAIL

config SND_SOC_INTEL_BYT_MAX98090_MACH
	tristate "Baytrail with MAX98090 codec"
	depends on I2C
	depends on X86_INTEL_LPSS || COMPILE_TEST
	select SND_SOC_MAX98090
	help
	  This adds audio driver for Intel Baytrail platform based boards
	  with the MAX98090 audio codec. This driver is deprecated, use
	  SND_SOC_INTEL_CHT_BSW_MAX98090_TI_MACH instead for better
	  functionality.

config SND_SOC_INTEL_BYT_RT5640_MACH
	tristate "Baytrail with RT5640 codec"
	depends on I2C
	depends on X86_INTEL_LPSS || COMPILE_TEST
	select SND_SOC_RT5640
	help
	  This adds audio driver for Intel Baytrail platform based boards
	  with the RT5640 audio codec. This driver is deprecated, use
	  SND_SOC_INTEL_BYTCR_RT5640_MACH instead for better functionality.

endif ## SND_SOC_INTEL_BAYTRAIL

if SND_SST_ATOM_HIFI2_PLATFORM || SND_SOC_SOF_BAYTRAIL

config SND_SOC_INTEL_BYTCR_RT5640_MACH
	tristate "Baytrail and Baytrail-CR with RT5640 codec"
	depends on I2C && ACPI
	depends on X86_INTEL_LPSS || COMPILE_TEST
	select SND_SOC_ACPI
	select SND_SOC_RT5640
	help
	  This adds support for ASoC machine driver for Intel(R) Baytrail and Baytrail-CR
	  platforms with RT5640 audio codec.
	  Say Y or m if you have such a device. This is a recommended option.
	  If unsure select "N".

config SND_SOC_INTEL_BYTCR_RT5651_MACH
	tristate "Baytrail and Baytrail-CR with RT5651 codec"
	depends on I2C && ACPI
	depends on X86_INTEL_LPSS || COMPILE_TEST
	select SND_SOC_ACPI
	select SND_SOC_RT5651
	help
	  This adds support for ASoC machine driver for Intel(R) Baytrail and Baytrail-CR
	  platforms with RT5651 audio codec.
	  Say Y or m if you have such a device. This is a recommended option.
	  If unsure select "N".

config SND_SOC_INTEL_CHT_BSW_RT5672_MACH
	tristate "Cherrytrail & Braswell with RT5672 codec"
	depends on I2C && ACPI
	depends on X86_INTEL_LPSS || COMPILE_TEST
	select SND_SOC_ACPI
	select SND_SOC_RT5670
	help
	  This adds support for ASoC machine driver for Intel(R) Cherrytrail & Braswell
	  platforms with RT5672 audio codec.
	  Say Y or m if you have such a device. This is a recommended option.
	  If unsure select "N".

config SND_SOC_INTEL_CHT_BSW_RT5645_MACH
	tristate "Cherrytrail & Braswell with RT5645/5650 codec"
	depends on I2C && ACPI
	depends on X86_INTEL_LPSS || COMPILE_TEST
	select SND_SOC_ACPI
	select SND_SOC_RT5645
	help
	  This adds support for ASoC machine driver for Intel(R) Cherrytrail & Braswell
	  platforms with RT5645/5650 audio codec.
	  Say Y or m if you have such a device. This is a recommended option.
	  If unsure select "N".

config SND_SOC_INTEL_CHT_BSW_MAX98090_TI_MACH
	tristate "Cherrytrail & Braswell with MAX98090 & TI codec"
	depends on I2C && ACPI
	depends on X86_INTEL_LPSS || COMPILE_TEST
	select SND_SOC_MAX98090
	select SND_SOC_TS3A227E
	help
	  This adds support for ASoC machine driver for Intel(R) Cherrytrail & Braswell
	  platforms with MAX98090 audio codec it also can support TI jack chip as aux device.
	  Say Y or m if you have such a device. This is a recommended option.
	  If unsure select "N".

config SND_SOC_INTEL_CHT_BSW_NAU8824_MACH
	tristate "Cherrytrail & Braswell with NAU88L24 codec"
	depends on I2C && ACPI
	depends on X86_INTEL_LPSS || COMPILE_TEST
	select SND_SOC_ACPI
	select SND_SOC_NAU8824
	help
	  This adds support for ASoC machine driver for Intel(R) Cherrytrail & Braswell
	  platforms with NAU88L24 audio codec.
	  Say Y or m if you have such a device. This is a recommended option.
	  If unsure select "N".

config SND_SOC_INTEL_BYT_CHT_CX2072X_MACH
	tristate "Baytrail & Cherrytrail with CX2072X codec"
	depends on I2C && ACPI
	depends on X86_INTEL_LPSS || COMPILE_TEST
	select SND_SOC_ACPI
	select SND_SOC_CX2072X
	help
	  This adds support for ASoC machine driver for Intel(R) Baytrail &
	  Cherrytrail platforms with Conexant CX2072X audio codec.
	  Say Y or m if you have such a device. This is a recommended option.
	  If unsure select "N".

config SND_SOC_INTEL_BYT_CHT_DA7213_MACH
	tristate "Baytrail & Cherrytrail with DA7212/7213 codec"
	depends on I2C && ACPI
	depends on X86_INTEL_LPSS || COMPILE_TEST
	select SND_SOC_ACPI
	select SND_SOC_DA7213
	help
	  This adds support for ASoC machine driver for Intel(R) Baytrail & CherryTrail
	  platforms with DA7212/7213 audio codec.
	  Say Y or m if you have such a device. This is a recommended option.
	  If unsure select "N".

config SND_SOC_INTEL_BYT_CHT_ES8316_MACH
	tristate "Baytrail & Cherrytrail with ES8316 codec"
	depends on I2C && ACPI
	depends on X86_INTEL_LPSS || COMPILE_TEST
	select SND_SOC_ACPI
	select SND_SOC_ES8316
	help
	  This adds support for ASoC machine driver for Intel(R) Baytrail &
	  Cherrytrail platforms with ES8316 audio codec.
	  Say Y or m if you have such a device. This is a recommended option.
	  If unsure select "N".

endif ## SND_SST_ATOM_HIFI2_PLATFORM || SND_SOC_SOF_BAYTRAIL

if SND_SST_ATOM_HIFI2_PLATFORM

config SND_SOC_INTEL_BYT_CHT_NOCODEC_MACH
	tristate "Baytrail & Cherrytrail platform with no codec (MinnowBoard MAX, Up)"
	depends on I2C && ACPI
	depends on X86_INTEL_LPSS || COMPILE_TEST
	help
	  This adds support for ASoC machine driver for the MinnowBoard Max or
	  Up boards and provides access to I2S signals on the Low-Speed
	  connector. This is not a recommended option outside of these cases.
	  It is not intended to be enabled by distros by default.
	  Say Y or m if you have such a device.

	  If unsure select "N".

endif ## SND_SST_ATOM_HIFI2_PLATFORM

if SND_SOC_INTEL_SKL

config SND_SOC_INTEL_SKL_RT286_MACH
	tristate "SKL with RT286 I2S mode"
	depends on I2C && ACPI
	depends on MFD_INTEL_LPSS || COMPILE_TEST
	select SND_SOC_RT286
	select SND_SOC_DMIC
	select SND_SOC_HDAC_HDMI
	help
	   This adds support for ASoC machine driver for Skylake platforms
	   with RT286 I2S audio codec.
	   Say Y or m if you have such a device.
	   If unsure select "N".

config SND_SOC_INTEL_SKL_NAU88L25_SSM4567_MACH
	tristate "SKL with NAU88L25 and SSM4567 in I2S Mode"
	depends on I2C && ACPI
	depends on MFD_INTEL_LPSS || COMPILE_TEST
	select SND_SOC_NAU8825
	select SND_SOC_SSM4567
	select SND_SOC_DMIC
	select SND_SOC_HDAC_HDMI
	help
	  This adds support for ASoC Onboard Codec I2S machine driver. This will
	  create an alsa sound card for NAU88L25 + SSM4567.
	  Say Y or m if you have such a device. This is a recommended option.
	  If unsure select "N".

config SND_SOC_INTEL_SKL_NAU88L25_MAX98357A_MACH
	tristate "SKL with NAU88L25 and MAX98357A in I2S Mode"
	depends on I2C && ACPI
	depends on MFD_INTEL_LPSS || COMPILE_TEST
	select SND_SOC_NAU8825
	select SND_SOC_MAX98357A
	select SND_SOC_DMIC
	select SND_SOC_HDAC_HDMI
	help
	  This adds support for ASoC Onboard Codec I2S machine driver. This will
	  create an alsa sound card for NAU88L25 + MAX98357A.
	  Say Y or m if you have such a device. This is a recommended option.
	  If unsure select "N".

endif ## SND_SOC_INTEL_SKL

config SND_SOC_INTEL_DA7219_MAX98357A_GENERIC
	tristate
	select SND_SOC_DA7219
	select SND_SOC_MAX98357A
	select SND_SOC_DMIC
	select SND_SOC_HDAC_HDMI

config SND_SOC_INTEL_BXT_DA7219_MAX98357A_COMMON
	tristate
	select SND_SOC_INTEL_DA7219_MAX98357A_GENERIC

if SND_SOC_INTEL_APL

config SND_SOC_INTEL_BXT_DA7219_MAX98357A_MACH
	tristate "Broxton with DA7219 and MAX98357A in I2S Mode"
	depends on I2C && ACPI
	depends on MFD_INTEL_LPSS || COMPILE_TEST
	select SND_SOC_INTEL_BXT_DA7219_MAX98357A_COMMON
	help
	   This adds support for ASoC machine driver for Broxton-P platforms
	   with DA7219 + MAX98357A I2S audio codec.
	   Say Y or m if you have such a device. This is a recommended option.
	   If unsure select "N".

config SND_SOC_INTEL_BXT_RT298_MACH
	tristate "Broxton with RT298 I2S mode"
	depends on I2C && ACPI
	depends on MFD_INTEL_LPSS || COMPILE_TEST
	select SND_SOC_RT298
	select SND_SOC_DMIC
	select SND_SOC_HDAC_HDMI
	help
	   This adds support for ASoC machine driver for Broxton platforms
	   with RT286 I2S audio codec.
	   Say Y or m if you have such a device. This is a recommended option.
	   If unsure select "N".

endif ## SND_SOC_INTEL_APL

if SND_SOC_INTEL_KBL

config SND_SOC_INTEL_KBL_RT5663_MAX98927_MACH
	tristate "KBL with RT5663 and MAX98927 in I2S Mode"
	depends on I2C && ACPI
	depends on MFD_INTEL_LPSS || COMPILE_TEST
	select SND_SOC_RT5663
	select SND_SOC_MAX98927
	select SND_SOC_DMIC
	select SND_SOC_HDAC_HDMI
	select SND_SOC_INTEL_SKYLAKE_SSP_CLK
	help
	  This adds support for ASoC Onboard Codec I2S machine driver. This will
	  create an alsa sound card for RT5663 + MAX98927.
	  Say Y or m if you have such a device. This is a recommended option.
	  If unsure select "N".

config SND_SOC_INTEL_KBL_RT5663_RT5514_MAX98927_MACH
	tristate "KBL with RT5663, RT5514 and MAX98927 in I2S Mode"
	depends on I2C && ACPI
	depends on MFD_INTEL_LPSS || COMPILE_TEST
<<<<<<< HEAD
	depends on SPI
	select SND_SOC_RT5663
	select SND_SOC_RT5514
	select SND_SOC_RT5514_SPI
	select SND_SOC_MAX98927
	select SND_SOC_HDAC_HDMI
	help
	  This adds support for ASoC Onboard Codec I2S machine driver. This will
	  create an alsa sound card for RT5663 + RT5514 + MAX98927.
	  Say Y or m if you have such a device. This is a recommended option.
	  If unsure select "N".
=======
        depends on SPI
        select SND_SOC_RT5663
        select SND_SOC_RT5514
        select SND_SOC_RT5514_SPI
        select SND_SOC_MAX98927
        select SND_SOC_HDAC_HDMI
	select SND_SOC_INTEL_SKYLAKE_SSP_CLK
        help
          This adds support for ASoC Onboard Codec I2S machine driver. This will
          create an alsa sound card for RT5663 + RT5514 + MAX98927.
          Say Y or m if you have such a device. This is a recommended option.
          If unsure select "N".
>>>>>>> 2acdcabb

config SND_SOC_INTEL_KBL_DA7219_MAX98357A_MACH
	tristate "KBL with DA7219 and MAX98357A in I2S Mode"
	depends on I2C && ACPI
	depends on MFD_INTEL_LPSS || COMPILE_TEST
	select SND_SOC_INTEL_DA7219_MAX98357A_GENERIC
	help
	  This adds support for ASoC Onboard Codec I2S machine driver. This will
	  create an alsa sound card for DA7219 + MAX98357A I2S audio codec.
	  Say Y if you have such a device.

config SND_SOC_INTEL_KBL_DA7219_MAX98927_MACH
	tristate "KBL with DA7219 and MAX98927 in I2S Mode"
	depends on I2C && ACPI
	depends on MFD_INTEL_LPSS || COMPILE_TEST
	select SND_SOC_DA7219
	select SND_SOC_MAX98927
	select SND_SOC_MAX98373
	select SND_SOC_DMIC
	select SND_SOC_HDAC_HDMI
	help
	  This adds support for ASoC Onboard Codec I2S machine driver. This will
	  create an alsa sound card for DA7219 + MAX98927 I2S audio codec.
	  Say Y if you have such a device.
	  If unsure select "N".

config SND_SOC_INTEL_KBL_RT5660_MACH
	tristate "KBL with RT5660 in I2S Mode"
	depends on I2C && ACPI
	depends on MFD_INTEL_LPSS || COMPILE_TEST
	select SND_SOC_RT5660
	select SND_SOC_HDAC_HDMI
	help
	  This adds support for ASoC Onboard Codec I2S machine driver. This will
	  create an alsa sound card for RT5660 I2S audio codec.
	  Say Y if you have such a device.

endif ## SND_SOC_INTEL_KBL

if SND_SOC_SOF_GEMINILAKE  && SND_SOC_SOF_HDA_LINK

config SND_SOC_INTEL_GLK_DA7219_MAX98357A_MACH
	tristate "GLK with DA7219 and MAX98357A in I2S Mode"
	depends on I2C && ACPI
	depends on MFD_INTEL_LPSS || COMPILE_TEST
	select SND_SOC_INTEL_BXT_DA7219_MAX98357A_COMMON
	help
	   This adds support for ASoC machine driver for Geminilake platforms
	   with DA7219 + MAX98357A I2S audio codec.
	   Say Y or m if you have such a device. This is a recommended option.
	   If unsure select "N".

config SND_SOC_INTEL_GLK_RT5682_MAX98357A_MACH
	tristate "GLK with RT5682 and MAX98357A in I2S Mode"
	depends on I2C && ACPI
	depends on MFD_INTEL_LPSS || COMPILE_TEST
	select SND_SOC_RT5682
	select SND_SOC_MAX98357A
	select SND_SOC_DMIC
	select SND_SOC_HDAC_HDMI
	help
	   This adds support for ASoC machine driver for Geminilake platforms
	   with RT5682 + MAX98357A I2S audio codec.
	   Say Y if you have such a device.
	   If unsure select "N".

endif ## SND_SOC_SOF_GEMINILAKE  && SND_SOC_SOF_HDA_LINK

if SND_SOC_INTEL_SKYLAKE_HDAUDIO_CODEC || SND_SOC_SOF_HDA_AUDIO_CODEC

config SND_SOC_INTEL_SKL_HDA_DSP_GENERIC_MACH
	tristate "SKL/KBL/BXT/APL with HDA Codecs"
	select SND_SOC_HDAC_HDMI
	select SND_SOC_DMIC
	# SND_SOC_HDAC_HDA is already selected
	help
	  This adds support for ASoC machine driver for Intel platforms
	  SKL/KBL/BXT/APL with iDisp, HDA audio codecs.
	  Say Y or m if you have such a device. This is a recommended option.
	  If unsure select "N".

endif ## SND_SOC_INTEL_SKYLAKE_HDAUDIO_CODEC || SND_SOC_SOF_HDA_AUDIO_CODEC

if SND_SOC_SOF_HDA_LINK || SND_SOC_SOF_BAYTRAIL
config SND_SOC_INTEL_SOF_RT5682_MACH
	tristate "SOF with rt5682 codec in I2S Mode"
	depends on I2C && ACPI
	depends on (SND_SOC_SOF_HDA_LINK && (MFD_INTEL_LPSS || COMPILE_TEST)) ||\
		   (SND_SOC_SOF_BAYTRAIL && (X86_INTEL_LPSS || COMPILE_TEST))
	select SND_SOC_RT5682
	select SND_SOC_DMIC
	select SND_SOC_HDAC_HDMI
	help
	   This adds support for ASoC machine driver for SOF platforms
	   with rt5682 codec.
	   Say Y if you have such a device.
	   If unsure select "N".
endif ## SND_SOC_SOF_HDA_LINK || SND_SOC_SOF_BAYTRAIL

if (SND_SOC_SOF_COMETLAKE_LP && SND_SOC_SOF_HDA_LINK)

config SND_SOC_INTEL_CML_LP_DA7219_MAX98357A_MACH
	tristate "CML_LP with DA7219 and MAX98357A in I2S Mode"
	depends on I2C && ACPI
	depends on MFD_INTEL_LPSS || COMPILE_TEST
	select SND_SOC_INTEL_BXT_DA7219_MAX98357A_COMMON
	help
	   This adds support for ASoC machine driver for Cometlake platforms
	   with DA7219 + MAX98357A I2S audio codec.
	   Say Y or m if you have such a device. This is a recommended option.
	   If unsure select "N".

config SND_SOC_INTEL_SOF_CML_RT1011_RT5682_MACH
        tristate "CML with RT1011 and RT5682 in I2S Mode"
        depends on I2C && ACPI
        depends on MFD_INTEL_LPSS || COMPILE_TEST
        select SND_SOC_RT1011
        select SND_SOC_RT5682
        select SND_SOC_DMIC
        select SND_SOC_HDAC_HDMI
        help
          This adds support for ASoC machine driver for SOF platform with
          RT1011 + RT5682 I2S codec.
          Say Y if you have such a device.
          If unsure select "N".

endif ## SND_SOC_SOF_COMETLAKE_LP && SND_SOC_SOF_HDA_LINK

endif ## SND_SOC_INTEL_MACH<|MERGE_RESOLUTION|>--- conflicted
+++ resolved
@@ -316,32 +316,18 @@
 	tristate "KBL with RT5663, RT5514 and MAX98927 in I2S Mode"
 	depends on I2C && ACPI
 	depends on MFD_INTEL_LPSS || COMPILE_TEST
-<<<<<<< HEAD
 	depends on SPI
 	select SND_SOC_RT5663
 	select SND_SOC_RT5514
 	select SND_SOC_RT5514_SPI
 	select SND_SOC_MAX98927
 	select SND_SOC_HDAC_HDMI
+	select SND_SOC_INTEL_SKYLAKE_SSP_CLK
 	help
 	  This adds support for ASoC Onboard Codec I2S machine driver. This will
 	  create an alsa sound card for RT5663 + RT5514 + MAX98927.
 	  Say Y or m if you have such a device. This is a recommended option.
 	  If unsure select "N".
-=======
-        depends on SPI
-        select SND_SOC_RT5663
-        select SND_SOC_RT5514
-        select SND_SOC_RT5514_SPI
-        select SND_SOC_MAX98927
-        select SND_SOC_HDAC_HDMI
-	select SND_SOC_INTEL_SKYLAKE_SSP_CLK
-        help
-          This adds support for ASoC Onboard Codec I2S machine driver. This will
-          create an alsa sound card for RT5663 + RT5514 + MAX98927.
-          Say Y or m if you have such a device. This is a recommended option.
-          If unsure select "N".
->>>>>>> 2acdcabb
 
 config SND_SOC_INTEL_KBL_DA7219_MAX98357A_MACH
 	tristate "KBL with DA7219 and MAX98357A in I2S Mode"
