--- conflicted
+++ resolved
@@ -72,20 +72,6 @@
 	return 0;
 }
 
-<<<<<<< HEAD
-static void softif_neigh_free_rcu(struct rcu_head *rcu)
-{
-	struct softif_neigh *softif_neigh;
-
-	softif_neigh = container_of(rcu, struct softif_neigh, rcu);
-	kfree(softif_neigh);
-}
-
-static void softif_neigh_free_ref(struct softif_neigh *softif_neigh)
-{
-	if (atomic_dec_and_test(&softif_neigh->refcount))
-		call_rcu(&softif_neigh->rcu, softif_neigh_free_rcu);
-=======
 static void softif_neigh_free_ref(struct softif_neigh *softif_neigh)
 {
 	if (atomic_dec_and_test(&softif_neigh->refcount))
@@ -111,7 +97,6 @@
 	spin_unlock_bh(&bat_priv->softif_neigh_lock);
 
 	kfree(softif_neigh_vid);
->>>>>>> d762f438
 }
 
 static void softif_neigh_vid_free_ref(struct softif_neigh_vid *softif_neigh_vid)
@@ -138,20 +123,6 @@
 		goto out;
 	}
 
-<<<<<<< HEAD
-		if (bat_priv->softif_neigh == softif_neigh) {
-			bat_dbg(DBG_ROUTES, bat_priv,
-				 "Current mesh exit point '%pM' vanished "
-				 "(vid: %d).\n",
-				 softif_neigh->addr, softif_neigh->vid);
-			softif_neigh_tmp = bat_priv->softif_neigh;
-			bat_priv->softif_neigh = NULL;
-			softif_neigh_free_ref(softif_neigh_tmp);
-		}
-
-		softif_neigh_free_ref(softif_neigh);
-	}
-=======
 	softif_neigh_vid = kzalloc(sizeof(struct softif_neigh_vid),
 				   GFP_ATOMIC);
 	if (!softif_neigh_vid)
@@ -159,7 +130,6 @@
 
 	softif_neigh_vid->vid = vid;
 	softif_neigh_vid->bat_priv = bat_priv;
->>>>>>> d762f438
 
 	/* initialize with 2 - caller decrements counter by one */
 	atomic_set(&softif_neigh_vid->refcount, 2);
@@ -188,27 +158,16 @@
 
 	rcu_read_lock();
 	hlist_for_each_entry_rcu(softif_neigh, node,
-<<<<<<< HEAD
-				 &bat_priv->softif_neigh_list, list) {
-=======
 				 &softif_neigh_vid->softif_neigh_list,
 				 list) {
->>>>>>> d762f438
 		if (!compare_eth(softif_neigh->addr, addr))
 			continue;
 
 		if (!atomic_inc_not_zero(&softif_neigh->refcount))
 			continue;
 
-		if (!atomic_inc_not_zero(&softif_neigh->refcount))
-			continue;
-
 		softif_neigh->last_seen = jiffies;
-<<<<<<< HEAD
-		goto out;
-=======
 		goto unlock;
->>>>>>> d762f438
 	}
 
 	softif_neigh = kzalloc(sizeof(struct softif_neigh), GFP_ATOMIC);
@@ -226,11 +185,8 @@
 			   &softif_neigh_vid->softif_neigh_list);
 	spin_unlock_bh(&bat_priv->softif_neigh_lock);
 
-<<<<<<< HEAD
-=======
 unlock:
 	rcu_read_unlock();
->>>>>>> d762f438
 out:
 	if (softif_neigh_vid)
 		softif_neigh_vid_free_ref(softif_neigh_vid);
@@ -363,9 +319,6 @@
 	struct bat_priv *bat_priv = netdev_priv(net_dev);
 	struct softif_neigh_vid *softif_neigh_vid;
 	struct softif_neigh *softif_neigh;
-<<<<<<< HEAD
-	struct hlist_node *node;
-=======
 	struct hard_iface *primary_if;
 	struct hlist_node *node, *node_tmp;
 	struct softif_neigh *curr_softif_neigh;
@@ -378,7 +331,6 @@
 				 net_dev->name);
 		goto out;
 	}
->>>>>>> d762f438
 
 	if (primary_if->if_status != IF_ACTIVE) {
 		ret = seq_printf(seq, "BATMAN mesh %s "
@@ -390,17 +342,6 @@
 	seq_printf(seq, "Softif neighbor list (%s)\n", net_dev->name);
 
 	rcu_read_lock();
-<<<<<<< HEAD
-	hlist_for_each_entry_rcu(softif_neigh, node,
-				 &bat_priv->softif_neigh_list, list)
-		seq_printf(seq, "%s %pM (vid: %d)\n",
-				bat_priv->softif_neigh == softif_neigh
-				? "=>" : "  ", softif_neigh->addr,
-				softif_neigh->vid);
-	rcu_read_unlock();
-
-	return 0;
-=======
 	hlist_for_each_entry_rcu(softif_neigh_vid, node,
 				 &bat_priv->softif_neigh_vids, list) {
 		seq_printf(seq, "     %-15s %s on vid: %d\n",
@@ -496,7 +437,6 @@
 	}
 	spin_unlock_bh(&bat_priv->softif_neigh_vid_lock);
 
->>>>>>> d762f438
 }
 
 static void softif_batman_recv(struct sk_buff *skb, struct net_device *dev,
@@ -544,26 +484,6 @@
 		   softif_neigh->addr, ETH_ALEN) < 0)
 		goto out;
 
-<<<<<<< HEAD
-	/* switch to new 'smallest neighbor' */
-	if ((bat_priv->softif_neigh) &&
-	    (memcmp(softif_neigh->addr, bat_priv->softif_neigh->addr,
-							ETH_ALEN) < 0)) {
-		bat_dbg(DBG_ROUTES, bat_priv,
-			"Changing mesh exit point from %pM (vid: %d) "
-			"to %pM (vid: %d).\n",
-			 bat_priv->softif_neigh->addr,
-			 bat_priv->softif_neigh->vid,
-			 softif_neigh->addr, softif_neigh->vid);
-		softif_neigh_tmp = bat_priv->softif_neigh;
-		bat_priv->softif_neigh = softif_neigh;
-		softif_neigh_free_ref(softif_neigh_tmp);
-		/* we need to hold the additional reference */
-		goto err;
-	}
-
-=======
->>>>>>> d762f438
 	/* close own batX device and use softif_neigh as exit node */
 	if (!curr_softif_neigh) {
 		softif_neigh_vid_select(bat_priv, softif_neigh, vid);
@@ -575,11 +495,6 @@
 		softif_neigh_vid_select(bat_priv, softif_neigh, vid);
 
 out:
-<<<<<<< HEAD
-	softif_neigh_free_ref(softif_neigh);
-err:
-=======
->>>>>>> d762f438
 	kfree_skb(skb);
 	if (softif_neigh)
 		softif_neigh_free_ref(softif_neigh);
@@ -794,11 +709,7 @@
 		skb_reset_mac_header(skb);
 
 		memcpy(unicast_packet->dest,
-<<<<<<< HEAD
-		       bat_priv->softif_neigh->addr, ETH_ALEN);
-=======
 		       curr_softif_neigh->addr, ETH_ALEN);
->>>>>>> d762f438
 		ret = route_unicast_packet(skb, recv_if);
 		if (ret == NET_RX_DROP)
 			goto dropped;
